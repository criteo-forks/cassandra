/*
 * Licensed to the Apache Software Foundation (ASF) under one
 * or more contributor license agreements.  See the NOTICE file
 * distributed with this work for additional information
 * regarding copyright ownership.  The ASF licenses this file
 * to you under the Apache License, Version 2.0 (the
 * "License"); you may not use this file except in compliance
 * with the License.  You may obtain a copy of the License at
 *
 *     http://www.apache.org/licenses/LICENSE-2.0
 *
 * Unless required by applicable law or agreed to in writing, software
 * distributed under the License is distributed on an "AS IS" BASIS,
 * WITHOUT WARRANTIES OR CONDITIONS OF ANY KIND, either express or implied.
 * See the License for the specific language governing permissions and
 * limitations under the License.
 */
package org.apache.cassandra.net;

import java.io.*;
import java.net.InetAddress;
import java.net.Socket;

import org.apache.cassandra.gms.Gossiper;
import org.apache.cassandra.io.util.FastByteArrayInputStream;
import org.slf4j.Logger;
import org.slf4j.LoggerFactory;

import org.apache.cassandra.streaming.IncomingStreamReader;
import org.apache.cassandra.streaming.StreamHeader;

public class IncomingTcpConnection extends Thread
{
    private static final Logger logger = LoggerFactory.getLogger(IncomingTcpConnection.class);

    private static final int CHUNK_SIZE = 1024 * 1024;

    private final Socket socket;
    public InetAddress from;

    public IncomingTcpConnection(Socket socket)
    {
        assert socket != null;
        this.socket = socket;
    }

    /**
     * A new connection will either stream or message for its entire lifetime: because streaming
     * bypasses the InputStream implementations to use sendFile, we cannot begin buffering until
     * we've determined the type of the connection.
     */
    @Override
    public void run()
    {
        DataInputStream input;
        boolean isStream;
        int version;
        try
        {
            // determine the connection type to decide whether to buffer
            input = new DataInputStream(socket.getInputStream());
            MessagingService.validateMagic(input.readInt());
            int header = input.readInt();
            isStream = MessagingService.getBits(header, 3, 1) == 1;
            version = MessagingService.getBits(header, 15, 8);
            logger.debug("Version for {} is {}", from, version);
            if (isStream)
            {
                if (version == MessagingService.current_version)
                {
                    int size = input.readInt();
                    byte[] headerBytes = new byte[size];
                    input.readFully(headerBytes);
                    stream(StreamHeader.serializer().deserialize(new DataInputStream(new FastByteArrayInputStream(headerBytes)), version), input);
                }
                else
                {
                    // streaming connections are per-session and have a fixed version.  we can't do anything with a wrong-version stream connection, so drop it.
                    logger.error("Received stream using protocol version {} (my version {}). Terminating connection",
                                 version, MessagingService.current_version);
                }
                // We are done with this connection....
                return;
            }

            // we should buffer
            input = new DataInputStream(new BufferedInputStream(socket.getInputStream(), 4096));
            // Receive the first message to set the version.
            from = receiveMessage(input, version); // why? see => CASSANDRA-4099
<<<<<<< HEAD
            if (version > MessagingService.current_version)
=======
            if (version > MessagingService.version_)
>>>>>>> 1b79d815
            {
                // save the endpoint so gossip will reconnect to it
                Gossiper.instance.addSavedEndpoint(from);
                logger.info("Received " + (isStream ? "streaming " : "") + "connection from newer protocol version. Ignoring");
                return;
            }
            Gossiper.instance.setVersion(from, version);
<<<<<<< HEAD
            logger.debug("set version for {} to {}", from, version);            
=======
            logger.debug("set version for {} to {}", from, version);

>>>>>>> 1b79d815
            // loop to get the next message.
            while (true)
            {
                // prepare to read the next message
                MessagingService.validateMagic(input.readInt());
                header = input.readInt();
                assert isStream == (MessagingService.getBits(header, 3, 1) == 1) : "Connections cannot change type: " + isStream;
                version = MessagingService.getBits(header, 15, 8);
                logger.trace("Version is now {}", version);
                receiveMessage(input, version);
            }
        }
        catch (EOFException e)
        {
            logger.trace("eof reading from socket; closing", e);
            // connection will be reset so no need to throw an exception.
        }
        catch (IOException e)
        {
            logger.debug("IOError reading from socket; closing", e);
        }
        finally
        {
            close();
        }
    }

    private InetAddress receiveMessage(DataInputStream input, int version) throws IOException
    {
        int totalSize = input.readInt();
        String id = input.readUTF();
        Header header = Header.serializer().deserialize(input, version);

        int bodySize = input.readInt();
        byte[] body = new byte[bodySize];
        // readFully allocates a direct buffer the size of the chunk it is asked to read,
        // so we cap that at CHUNK_SIZE.  See https://issues.apache.org/jira/browse/CASSANDRA-2654
        int remainder = bodySize % CHUNK_SIZE;
        for (int offset = 0; offset < bodySize - remainder; offset += CHUNK_SIZE)
            input.readFully(body, offset, CHUNK_SIZE);
        input.readFully(body, bodySize - remainder, remainder);
        // earlier versions would send unnecessary bytes left over at the end of a buffer, too
        long remaining = totalSize - OutboundTcpConnection.messageLength(header, id, body);
        while (remaining > 0)
            remaining -= input.skip(remaining);

        // for non-streaming connections, continue to read the messages (and ignore them) until sender
        // starts sending correct-version messages (which it can do without reconnecting -- version is per-Message)
        if (version <= MessagingService.current_version)
        {
            Message message = new Message(header, body, version);
            MessagingService.instance().receive(message, id);
        }
        else
        {
            logger.debug("Received connection from newer protocol version {}. Ignoring message", version);
        }
        return header.getFrom();
    }

    private void close()
    {
        // reset version here, since we set when starting an incoming socket
        if (from != null)
            Gossiper.instance.resetVersion(from);
        try
        {
            socket.close();
        }
        catch (IOException e)
        {
            if (logger.isDebugEnabled())
                logger.debug("error closing socket", e);
        }
    }

    private void stream(StreamHeader streamHeader, DataInputStream input) throws IOException
    {
        new IncomingStreamReader(streamHeader, socket).read();
    }
}<|MERGE_RESOLUTION|>--- conflicted
+++ resolved
@@ -87,11 +87,7 @@
             input = new DataInputStream(new BufferedInputStream(socket.getInputStream(), 4096));
             // Receive the first message to set the version.
             from = receiveMessage(input, version); // why? see => CASSANDRA-4099
-<<<<<<< HEAD
             if (version > MessagingService.current_version)
-=======
-            if (version > MessagingService.version_)
->>>>>>> 1b79d815
             {
                 // save the endpoint so gossip will reconnect to it
                 Gossiper.instance.addSavedEndpoint(from);
@@ -99,12 +95,8 @@
                 return;
             }
             Gossiper.instance.setVersion(from, version);
-<<<<<<< HEAD
-            logger.debug("set version for {} to {}", from, version);            
-=======
             logger.debug("set version for {} to {}", from, version);
 
->>>>>>> 1b79d815
             // loop to get the next message.
             while (true)
             {
