--- conflicted
+++ resolved
@@ -50,13 +50,11 @@
 
     public void clear();
 
-<<<<<<< HEAD
     public void close();
-=======
+
     /**
      * Returns the amount of memory in bytes used off heap.
      * @return the amount of memory in bytes used off heap
      */
     public long offHeapSize();
->>>>>>> 7a14a77f
 }