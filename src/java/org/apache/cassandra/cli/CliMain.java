/*
 * Licensed to the Apache Software Foundation (ASF) under one
 * or more contributor license agreements.  See the NOTICE file
 * distributed with this work for additional information
 * regarding copyright ownership.  The ASF licenses this file
 * to you under the Apache License, Version 2.0 (the
 * "License"); you may not use this file except in compliance
 * with the License.  You may obtain a copy of the License at
 *
 *     http://www.apache.org/licenses/LICENSE-2.0
 *
 * Unless required by applicable law or agreed to in writing, software
 * distributed under the License is distributed on an "AS IS" BASIS,
 * WITHOUT WARRANTIES OR CONDITIONS OF ANY KIND, either express or implied.
 * See the License for the specific language governing permissions and
 * limitations under the License.
 */
package org.apache.cassandra.cli;

import java.io.BufferedReader;
import java.io.File;
import java.io.FileReader;
import java.io.IOException;
import java.nio.charset.CharacterCodingException;
import java.util.*;

import jline.ConsoleReader;
import jline.History;
import org.apache.cassandra.auth.IAuthenticator;
import org.apache.cassandra.thrift.*;
import org.apache.thrift.TException;
import org.apache.thrift.protocol.TBinaryProtocol;
import org.apache.thrift.transport.TSocket;
import org.apache.thrift.transport.TTransport;

/**
 * Cassandra Command Line Interface (CLI) Main
 */
public class CliMain
{
    public final static String HISTORYFILE = ".cassandra.history";

    private static TTransport transport = null;
    private static Cassandra.Client thriftClient = null;
    public  static final CliSessionState sessionState = new CliSessionState();
    private static CliClient cliClient;
    private static final CliCompleter completer = new CliCompleter();
    private static int lineNumber = 1;

    /**
     * Establish a thrift connection to cassandra instance
     *
     * @param server - hostname or IP of the server
     * @param port   - Thrift port number
     */
    public static void connect(String server, int port)
    {
        TSocket socket = new TSocket(server, port);

        if (transport != null)
            transport.close();

<<<<<<< HEAD
        transport = new TFramedTransport(socket);

=======
        transport = sessionState.transportFactory.getTransport(socket);
>>>>>>> 59a6a5d8
        TBinaryProtocol binaryProtocol = new TBinaryProtocol(transport, true, true);
        Cassandra.Client cassandraClient = new Cassandra.Client(binaryProtocol);

        try
        {
            if (!transport.isOpen())
                transport.open();
        }
        catch (Exception e)
        {
            e.printStackTrace(sessionState.err);

            String error = (e.getCause() == null) ? e.getMessage() : e.getCause().getMessage();
            throw new RuntimeException("Exception connecting to " + server + "/" + port + ". Reason: " + error + ".");
        }

        thriftClient = cassandraClient;
        cliClient = new CliClient(sessionState, thriftClient);

        if ((sessionState.username != null) && (sessionState.password != null))
        {
            // Authenticate
            Map<String, String> credentials = new HashMap<String, String>();
            credentials.put(IAuthenticator.USERNAME_KEY, sessionState.username);
            credentials.put(IAuthenticator.PASSWORD_KEY, sessionState.password);
            AuthenticationRequest authRequest = new AuthenticationRequest(credentials);
            try
            {
                thriftClient.login(authRequest);
                cliClient.setUsername(sessionState.username);
            }
            catch (AuthenticationException e)
            {
                thriftClient = null;
                sessionState.err.println("Exception during authentication to the cassandra node, " +
                                         "Verify the keyspace exists, and that you are using the correct credentials.");
                return;
            }
            catch (AuthorizationException e)
            {
                thriftClient = null;
                sessionState.err.println("You are not authorized to use keyspace: " + sessionState.keyspace);
                return;
            }
            catch (TException e)
            {
                thriftClient = null;
                sessionState.err.println("Login failure. Did you specify 'keyspace', 'username' and 'password'?");
                return;
            }
        }

        if (sessionState.keyspace != null)
        {
            try
            {
                sessionState.keyspace = CliCompiler.getKeySpace(sessionState.keyspace, thriftClient.describe_keyspaces());;
                thriftClient.set_keyspace(sessionState.keyspace);
                cliClient.setKeySpace(sessionState.keyspace);
                updateCompletor(CliUtils.getCfNamesByKeySpace(cliClient.getKSMetaData(sessionState.keyspace)));
            }
            catch (InvalidRequestException e)
            {
                sessionState.err.println("Keyspace " + sessionState.keyspace + " not found");
                return;
            }
            catch (TException e)
            {
                sessionState.err.println("Did you specify 'keyspace'?");
                return;
            }
            catch (NotFoundException e)
            {
                sessionState.err.println("Keyspace " + sessionState.keyspace + " not found");
                return;
            }
        }

        // Lookup the cluster name, this is to make it clear which cluster the user is connected to
        String clusterName;

        try
        {
            clusterName = thriftClient.describe_cluster_name();
        }
        catch (Exception e)
        {
            sessionState.err.println("Exception retrieving information about the cassandra node, check you have connected to the thrift port.");

            e.printStackTrace(sessionState.err);

            return;
        }

        sessionState.out.printf("Connected to: \"%s\" on %s/%d%n", clusterName, server, port);
    }

    /**
     * Disconnect thrift connection to cassandra instance
     */
    public static void disconnect()
    {
        if (transport != null)
        {
            transport.close();
            transport = null;
        }
    }

    /**
     * Checks whether the thrift client is connected.
     * @return boolean - true when connected, false otherwise
     */
    public static boolean isConnected()
    {
        if (thriftClient == null)
        {
            sessionState.out.println("Not connected to a cassandra instance.");
            return false;
        }
        return true;
    }

    public static void updateCompletor(Set<String> candidates)
    {
        Set<String> actions = new HashSet<String>();
        for (String cf : candidates)
        {
            for (String cmd : completer.getKeyspaceCommands())
                actions.add(String.format("%s %s", cmd, cf));
        }

        String[] strs = Arrays.copyOf(actions.toArray(), actions.toArray().length, String[].class);

        completer.setCandidateStrings(strs);
    }

    public static void processStatement(String query) throws CharacterCodingException, ClassNotFoundException, TException, TimedOutException, NotFoundException, InvalidRequestException, NoSuchFieldException, UnavailableException, IllegalAccessException, InstantiationException
    {
        cliClient.executeCLIStatement(query);
    }

    public static void processStatementInteractive(String query)
    {
        try
        {
            cliClient.executeCLIStatement(query);
        }
        catch (Exception e)
        {
            String errorTemplate = sessionState.inFileMode() ? "Line " + lineNumber + " => " : "";

            Throwable exception = (e.getCause() == null) ? e : e.getCause();
            String message = (exception instanceof InvalidRequestException) ? ((InvalidRequestException) exception).getWhy() : e.getMessage();

            sessionState.err.println(errorTemplate + message);

            if (!(e instanceof RuntimeException))
                e.printStackTrace(sessionState.err);

            if (sessionState.batch || sessionState.inFileMode())
            {
                System.exit(4);
            }
        }
        finally
        {
            lineNumber++;
        }
    }

    public static void main(String args[]) throws IOException
    {
        // process command line arguments
        CliOptions cliOptions = new CliOptions();
        cliOptions.processArgs(sessionState, args);

        // connect to cassandra server if host argument specified.
        if (sessionState.hostName != null)
        {
            try
            {
                connect(sessionState.hostName, sessionState.thriftPort);
            }
            catch (RuntimeException e)
            {
                sessionState.err.println(e.getMessage());
            }
        }

        if ( cliClient == null )
        {
            // Connection parameter was either invalid or not present.
            // User must connect explicitly using the "connect" CLI statement.
            cliClient = new CliClient(sessionState, null);
        }

        // load statements from file and process them
        if (sessionState.inFileMode())
        {
            FileReader fileReader;

            try
            {
                fileReader = new FileReader(sessionState.filename);
            }
            catch (IOException e)
            {
                sessionState.err.println(e.getMessage());
                return;
            }

            evaluateFileStatements(new BufferedReader(fileReader));
            return;
        }

        ConsoleReader reader = new ConsoleReader();

        if (!sessionState.batch)
        {
            reader.addCompletor(completer);
            reader.setBellEnabled(false);

            String historyFile = System.getProperty("user.home") + File.separator + HISTORYFILE;

            try
            {
                History history = new History(new File(historyFile));
                reader.setHistory(history);
            }
            catch (IOException exp)
            {
                sessionState.err.printf("Unable to open %s for writing %n", historyFile);
            }
        }
        else if (!sessionState.verbose) // if in batch mode but no verbose flag
        {
            sessionState.out.close();
        }

        cliClient.printBanner();

        String prompt;
        String line = "";
        String currentStatement = "";
        boolean inCompoundStatement = false;

        while (line != null)
        {
            prompt = (inCompoundStatement) ? "...\t" : getPrompt(cliClient);

            try
            {
                line = reader.readLine(prompt);
            }
            catch (IOException e)
            {
                // retry on I/O Exception
            }

            if (line == null)
                return;

            line = line.trim();

            // skipping empty and comment lines
            if (line.isEmpty() || line.startsWith("--"))
                continue;

            currentStatement += line;

            if (line.endsWith(";") || line.equals("?"))
            {
                processStatementInteractive(currentStatement);
                currentStatement = "";
                inCompoundStatement = false;
            }
            else
            {
                currentStatement += " "; // ready for new line
                inCompoundStatement = true;
            }
        }
    }

    private static void evaluateFileStatements(BufferedReader reader) throws IOException
    {
        String line = "";
        String currentStatement = "";

        boolean commentedBlock = false;

        while ((line = reader.readLine()) != null)
        {
            line = line.trim();

            // skipping empty and comment lines
            if (line.isEmpty() || line.startsWith("--"))
                continue;

            if (line.startsWith("/*"))
                commentedBlock = true;

            if (line.startsWith("*/") || line.endsWith("*/"))
            {
                commentedBlock = false;
                continue;
            }

            if (commentedBlock) // skip commented lines
                continue;

            currentStatement += line;

            if (line.endsWith(";"))
            {
                processStatementInteractive(currentStatement);
                currentStatement = "";
            }
            else
            {
                currentStatement += " "; // ready for new line
            }
        }
    }

    /**
     * Returns prompt for current connection
     * @param client - currently connected client
     * @return String - prompt with username and keyspace (if any)
     */
    private static String getPrompt(CliClient client)
    {
        return "[" + client.getUsername() + "@" + client.getKeySpace() + "] ";
    }

}<|MERGE_RESOLUTION|>--- conflicted
+++ resolved
@@ -60,12 +60,7 @@
         if (transport != null)
             transport.close();
 
-<<<<<<< HEAD
-        transport = new TFramedTransport(socket);
-
-=======
         transport = sessionState.transportFactory.getTransport(socket);
->>>>>>> 59a6a5d8
         TBinaryProtocol binaryProtocol = new TBinaryProtocol(transport, true, true);
         Cassandra.Client cassandraClient = new Cassandra.Client(binaryProtocol);
 
