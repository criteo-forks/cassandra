/*
 * Licensed to the Apache Software Foundation (ASF) under one
 * or more contributor license agreements.  See the NOTICE file
 * distributed with this work for additional information
 * regarding copyright ownership.  The ASF licenses this file
 * to you under the Apache License, Version 2.0 (the
 * "License"); you may not use this file except in compliance
 * with the License.  You may obtain a copy of the License at
 *
 *     http://www.apache.org/licenses/LICENSE-2.0
 *
 * Unless required by applicable law or agreed to in writing, software
 * distributed under the License is distributed on an "AS IS" BASIS,
 * WITHOUT WARRANTIES OR CONDITIONS OF ANY KIND, either express or implied.
 * See the License for the specific language governing permissions and
 * limitations under the License.
 */
package org.apache.cassandra.config;

import java.io.File;
import java.io.IOException;
import java.lang.reflect.Constructor;
import java.net.*;
import java.nio.file.FileStore;
import java.nio.file.NoSuchFileException;
import java.nio.file.Path;
import java.nio.file.Paths;
import java.util.*;
import java.util.concurrent.TimeUnit;
import java.util.function.Supplier;

import com.google.common.annotations.VisibleForTesting;
import com.google.common.base.Preconditions;
import com.google.common.collect.ImmutableSet;
import com.google.common.primitives.Ints;
import com.google.common.primitives.Longs;

import org.slf4j.Logger;
import org.slf4j.LoggerFactory;

import org.apache.cassandra.audit.AuditLogOptions;
import org.apache.cassandra.audit.FullQueryLoggerOptions;
import org.apache.cassandra.auth.AllowAllInternodeAuthenticator;
import org.apache.cassandra.auth.AuthConfig;
import org.apache.cassandra.auth.IAuthenticator;
import org.apache.cassandra.auth.IAuthorizer;
import org.apache.cassandra.auth.IInternodeAuthenticator;
import org.apache.cassandra.auth.INetworkAuthorizer;
import org.apache.cassandra.auth.IRoleManager;
import org.apache.cassandra.config.Config.CommitLogSync;
import org.apache.cassandra.config.EncryptionOptions.ServerEncryptionOptions.InternodeEncryption;
import org.apache.cassandra.db.ConsistencyLevel;
import org.apache.cassandra.dht.IPartitioner;
import org.apache.cassandra.exceptions.ConfigurationException;
import org.apache.cassandra.io.FSWriteError;
import org.apache.cassandra.io.util.DiskOptimizationStrategy;
import org.apache.cassandra.io.util.FileUtils;
import org.apache.cassandra.io.util.SpinningDiskOptimizationStrategy;
import org.apache.cassandra.io.util.SsdDiskOptimizationStrategy;
import org.apache.cassandra.locator.DynamicEndpointSnitch;
import org.apache.cassandra.locator.EndpointSnitchInfo;
import org.apache.cassandra.locator.IEndpointSnitch;
import org.apache.cassandra.locator.InetAddressAndPort;
import org.apache.cassandra.locator.Replica;
import org.apache.cassandra.locator.SeedProvider;
import org.apache.cassandra.net.BackPressureStrategy;
import org.apache.cassandra.net.RateBasedBackPressure;
import org.apache.cassandra.security.EncryptionContext;
import org.apache.cassandra.security.SSLFactory;
import org.apache.cassandra.service.CacheService.CacheType;
import org.apache.cassandra.utils.FBUtilities;

import org.apache.commons.lang3.StringUtils;

import static org.apache.cassandra.io.util.FileUtils.ONE_GB;

public class DatabaseDescriptor
{
    static
    {
        // This static block covers most usages
        FBUtilities.preventIllegalAccessWarnings();
    }

    private static final Logger logger = LoggerFactory.getLogger(DatabaseDescriptor.class);

    /**
     * Tokens are serialized in a Gossip VersionedValue String.  VV are restricted to 64KB
     * when we send them over the wire, which works out to about 1700 tokens.
     */
    private static final int MAX_NUM_TOKENS = 1536;

    private static Config conf;

    /**
     * Request timeouts can not be less than below defined value (see CASSANDRA-9375)
     */
    static final long LOWEST_ACCEPTED_TIMEOUT = 10L;

    private static IEndpointSnitch snitch;
    private static InetAddress listenAddress; // leave null so we can fall through to getLocalHost
    private static InetAddress broadcastAddress;
    private static InetAddress rpcAddress;
    private static InetAddress broadcastRpcAddress;
    private static SeedProvider seedProvider;
    private static IInternodeAuthenticator internodeAuthenticator = new AllowAllInternodeAuthenticator();

    /* Hashing strategy Random or OPHF */
    private static IPartitioner partitioner;
    private static String paritionerName;

    private static Config.DiskAccessMode indexAccessMode;

    private static IAuthenticator authenticator;
    private static IAuthorizer authorizer;
    private static INetworkAuthorizer networkAuthorizer;
    // Don't initialize the role manager until applying config. The options supported by CassandraRoleManager
    // depend on the configured IAuthenticator, so defer creating it until that's been set.
    private static IRoleManager roleManager;

    private static long preparedStatementsCacheSizeInMB;

    private static long keyCacheSizeInMB;
    private static long counterCacheSizeInMB;
    private static long indexSummaryCapacityInMB;

    private static String localDC;
    private static Comparator<Replica> localComparator;
    private static EncryptionContext encryptionContext;
    private static boolean hasLoggedConfig;

    private static BackPressureStrategy backPressureStrategy;
    private static DiskOptimizationStrategy diskOptimizationStrategy;

    private static boolean clientInitialized;
    private static boolean toolInitialized;
    private static boolean daemonInitialized;

    private static final int searchConcurrencyFactor = Integer.parseInt(System.getProperty(Config.PROPERTY_PREFIX + "search_concurrency_factor", "1"));

    private static final boolean disableSTCSInL0 = Boolean.getBoolean(Config.PROPERTY_PREFIX + "disable_stcs_in_l0");
    private static final boolean unsafeSystem = Boolean.getBoolean(Config.PROPERTY_PREFIX + "unsafesystem");

    public static void daemonInitialization() throws ConfigurationException
    {
        daemonInitialization(DatabaseDescriptor::loadConfig);
    }

    public static void daemonInitialization(Supplier<Config> config) throws ConfigurationException
    {
        if (toolInitialized)
            throw new AssertionError("toolInitialization() already called");
        if (clientInitialized)
            throw new AssertionError("clientInitialization() already called");

        // Some unit tests require this :(
        if (daemonInitialized)
            return;
        daemonInitialized = true;

        setConfig(config.get());
        applyAll();
        AuthConfig.applyAuth();
    }

    /**
     * Equivalent to {@link #toolInitialization(boolean) toolInitialization(true)}.
     */
    public static void toolInitialization()
    {
        toolInitialization(true);
    }

    /**
     * Initializes this class as a tool, which means that the configuration is loaded
     * using {@link #loadConfig()} and all non-daemon configuration parts will be setup.
     *
     * @param failIfDaemonOrClient if {@code true} and a call to {@link #daemonInitialization()} or
     *                             {@link #clientInitialization()} has been performed before, an
     *                             {@link AssertionError} will be thrown.
     */
    public static void toolInitialization(boolean failIfDaemonOrClient)
    {
        if (!failIfDaemonOrClient && (daemonInitialized || clientInitialized))
        {
            return;
        }
        else
        {
            if (daemonInitialized)
                throw new AssertionError("daemonInitialization() already called");
            if (clientInitialized)
                throw new AssertionError("clientInitialization() already called");
        }

        if (toolInitialized)
            return;
        toolInitialized = true;

        setConfig(loadConfig());

        applySimpleConfig();

        applyPartitioner();

        applySnitch();

        applyEncryptionContext();
    }

    /**
     * Equivalent to {@link #clientInitialization(boolean) clientInitialization(true)}.
     */
    public static void clientInitialization()
    {
        clientInitialization(true);
    }

    /**
     * Initializes this class as a client, which means that just an empty configuration will
     * be used.
     *
     * @param failIfDaemonOrTool if {@code true} and a call to {@link #daemonInitialization()} or
     *                           {@link #toolInitialization()} has been performed before, an
     *                           {@link AssertionError} will be thrown.
     */
    public static void clientInitialization(boolean failIfDaemonOrTool)
    {
        if (!failIfDaemonOrTool && (daemonInitialized || toolInitialized))
        {
            return;
        }
        else
        {
            if (daemonInitialized)
                throw new AssertionError("daemonInitialization() already called");
            if (toolInitialized)
                throw new AssertionError("toolInitialization() already called");
        }

        if (clientInitialized)
            return;
        clientInitialized = true;

        Config.setClientMode(true);
        conf = new Config();
        diskOptimizationStrategy = new SpinningDiskOptimizationStrategy();
    }

    public static boolean isClientInitialized()
    {
        return clientInitialized;
    }

    public static boolean isToolInitialized()
    {
        return toolInitialized;
    }

    public static boolean isClientOrToolInitialized()
    {
        return clientInitialized || toolInitialized;
    }

    public static boolean isDaemonInitialized()
    {
        return daemonInitialized;
    }

    public static Config getRawConfig()
    {
        return conf;
    }

    @VisibleForTesting
    public static Config loadConfig() throws ConfigurationException
    {
        if (Config.getOverrideLoadConfig() != null)
            return Config.getOverrideLoadConfig().get();

        String loaderClass = System.getProperty(Config.PROPERTY_PREFIX + "config.loader");
        ConfigurationLoader loader = loaderClass == null
                                   ? new YamlConfigurationLoader()
                                   : FBUtilities.<ConfigurationLoader>construct(loaderClass, "configuration loading");
        Config config = loader.loadConfig();

        if (!hasLoggedConfig)
        {
            hasLoggedConfig = true;
            Config.log(config);
        }

        return config;
    }

    private static InetAddress getNetworkInterfaceAddress(String intf, String configName, boolean preferIPv6) throws ConfigurationException
    {
        try
        {
            NetworkInterface ni = NetworkInterface.getByName(intf);
            if (ni == null)
                throw new ConfigurationException("Configured " + configName + " \"" + intf + "\" could not be found", false);
            Enumeration<InetAddress> addrs = ni.getInetAddresses();
            if (!addrs.hasMoreElements())
                throw new ConfigurationException("Configured " + configName + " \"" + intf + "\" was found, but had no addresses", false);

            /*
             * Try to return the first address of the preferred type, otherwise return the first address
             */
            InetAddress retval = null;
            while (addrs.hasMoreElements())
            {
                InetAddress temp = addrs.nextElement();
                if (preferIPv6 && temp instanceof Inet6Address) return temp;
                if (!preferIPv6 && temp instanceof Inet4Address) return temp;
                if (retval == null) retval = temp;
            }
            return retval;
        }
        catch (SocketException e)
        {
            throw new ConfigurationException("Configured " + configName + " \"" + intf + "\" caused an exception", e);
        }
    }

    private static void setConfig(Config config)
    {
        conf = config;
    }

    private static void applyAll() throws ConfigurationException
    {
        //InetAddressAndPort cares that applySimpleConfig runs first
        applySimpleConfig();

        applyPartitioner();

        applyAddressConfig();

        applySnitch();

        applyInitialTokens();

        applySeedProvider();

        applyEncryptionContext();

        applySslContextHotReload();
    }

    private static void applySimpleConfig()
    {
        //Doing this first before all other things in case other pieces of config want to construct
        //InetAddressAndPort and get the right defaults
        InetAddressAndPort.initializeDefaultPort(getStoragePort());

        if (conf.commitlog_sync == null)
        {
            throw new ConfigurationException("Missing required directive CommitLogSync", false);
        }

        if (conf.commitlog_sync == Config.CommitLogSync.batch)
        {
            if (conf.commitlog_sync_period_in_ms != 0)
            {
                throw new ConfigurationException("Batch sync specified, but commitlog_sync_period_in_ms found. Only specify commitlog_sync_batch_window_in_ms when using batch sync", false);
            }
            logger.debug("Syncing log with batch mode");
        }
        else if (conf.commitlog_sync == CommitLogSync.group)
        {
            if (Double.isNaN(conf.commitlog_sync_group_window_in_ms) || conf.commitlog_sync_group_window_in_ms <= 0d)
            {
                throw new ConfigurationException("Missing value for commitlog_sync_group_window_in_ms: positive double value expected.", false);
            }
            else if (conf.commitlog_sync_period_in_ms != 0)
            {
                throw new ConfigurationException("Group sync specified, but commitlog_sync_period_in_ms found. Only specify commitlog_sync_group_window_in_ms when using group sync", false);
            }
            logger.debug("Syncing log with a group window of {}", conf.commitlog_sync_period_in_ms);
        }
        else
        {
            if (conf.commitlog_sync_period_in_ms <= 0)
            {
                throw new ConfigurationException("Missing value for commitlog_sync_period_in_ms: positive integer expected", false);
            }
            else if (!Double.isNaN(conf.commitlog_sync_batch_window_in_ms))
            {
                throw new ConfigurationException("commitlog_sync_period_in_ms specified, but commitlog_sync_batch_window_in_ms found.  Only specify commitlog_sync_period_in_ms when using periodic sync.", false);
            }
            logger.debug("Syncing log with a period of {}", conf.commitlog_sync_period_in_ms);
        }

        /* evaluate the DiskAccessMode Config directive, which also affects indexAccessMode selection */
        if (conf.disk_access_mode == Config.DiskAccessMode.auto)
        {
            conf.disk_access_mode = hasLargeAddressSpace() ? Config.DiskAccessMode.mmap : Config.DiskAccessMode.standard;
            indexAccessMode = conf.disk_access_mode;
            logger.info("DiskAccessMode 'auto' determined to be {}, indexAccessMode is {}", conf.disk_access_mode, indexAccessMode);
        }
        else if (conf.disk_access_mode == Config.DiskAccessMode.mmap_index_only)
        {
            conf.disk_access_mode = Config.DiskAccessMode.standard;
            indexAccessMode = Config.DiskAccessMode.mmap;
            logger.info("DiskAccessMode is {}, indexAccessMode is {}", conf.disk_access_mode, indexAccessMode);
        }
        else
        {
            indexAccessMode = conf.disk_access_mode;
            logger.info("DiskAccessMode is {}, indexAccessMode is {}", conf.disk_access_mode, indexAccessMode);
        }

        if (conf.gc_warn_threshold_in_ms < 0)
        {
            throw new ConfigurationException("gc_warn_threshold_in_ms must be a positive integer");
        }

        /* phi convict threshold for FailureDetector */
        if (conf.phi_convict_threshold < 5 || conf.phi_convict_threshold > 16)
        {
            throw new ConfigurationException("phi_convict_threshold must be between 5 and 16, but was " + conf.phi_convict_threshold, false);
        }

        /* Thread per pool */
        if (conf.concurrent_reads < 2)
        {
            throw new ConfigurationException("concurrent_reads must be at least 2, but was " + conf.concurrent_reads, false);
        }

        if (conf.concurrent_writes < 2 && System.getProperty("cassandra.test.fail_mv_locks_count", "").isEmpty())
        {
            throw new ConfigurationException("concurrent_writes must be at least 2, but was " + conf.concurrent_writes, false);
        }

        if (conf.concurrent_counter_writes < 2)
            throw new ConfigurationException("concurrent_counter_writes must be at least 2, but was " + conf.concurrent_counter_writes, false);

        if (conf.concurrent_replicates != null)
            logger.warn("concurrent_replicates has been deprecated and should be removed from cassandra.yaml");

        if (conf.file_cache_size_in_mb == null)
            conf.file_cache_size_in_mb = Math.min(512, (int) (Runtime.getRuntime().maxMemory() / (4 * 1048576)));

        // round down for SSDs and round up for spinning disks
        if (conf.file_cache_round_up == null)
            conf.file_cache_round_up = conf.disk_optimization_strategy == Config.DiskOptimizationStrategy.spinning;

        if (conf.memtable_offheap_space_in_mb == null)
            conf.memtable_offheap_space_in_mb = (int) (Runtime.getRuntime().maxMemory() / (4 * 1048576));
        if (conf.memtable_offheap_space_in_mb < 0)
            throw new ConfigurationException("memtable_offheap_space_in_mb must be positive, but was " + conf.memtable_offheap_space_in_mb, false);
        // for the moment, we default to twice as much on-heap space as off-heap, as heap overhead is very large
        if (conf.memtable_heap_space_in_mb == null)
            conf.memtable_heap_space_in_mb = (int) (Runtime.getRuntime().maxMemory() / (4 * 1048576));
        if (conf.memtable_heap_space_in_mb <= 0)
            throw new ConfigurationException("memtable_heap_space_in_mb must be positive, but was " + conf.memtable_heap_space_in_mb, false);
        logger.info("Global memtable on-heap threshold is enabled at {}MB", conf.memtable_heap_space_in_mb);
        if (conf.memtable_offheap_space_in_mb == 0)
            logger.info("Global memtable off-heap threshold is disabled, HeapAllocator will be used instead");
        else
            logger.info("Global memtable off-heap threshold is enabled at {}MB", conf.memtable_offheap_space_in_mb);

        if (conf.repair_session_max_tree_depth != null)
        {
            logger.warn("repair_session_max_tree_depth has been deprecated and should be removed from cassandra.yaml. Use repair_session_space_in_mb instead");
            if (conf.repair_session_max_tree_depth < 10)
                throw new ConfigurationException("repair_session_max_tree_depth should not be < 10, but was " + conf.repair_session_max_tree_depth);
            if (conf.repair_session_max_tree_depth > 20)
                logger.warn("repair_session_max_tree_depth of " + conf.repair_session_max_tree_depth + " > 20 could lead to excessive memory usage");
        }
        else
        {
            conf.repair_session_max_tree_depth = 20;
        }

        if (conf.repair_session_space_in_mb == null)
            conf.repair_session_space_in_mb = Math.max(1, (int) (Runtime.getRuntime().maxMemory() / (16 * 1048576)));

        if (conf.repair_session_space_in_mb < 1)
            throw new ConfigurationException("repair_session_space_in_mb must be > 0, but was " + conf.repair_session_space_in_mb);
        else if (conf.repair_session_space_in_mb > (int) (Runtime.getRuntime().maxMemory() / (4 * 1048576)))
            logger.warn("A repair_session_space_in_mb of " + conf.repair_session_space_in_mb + " megabytes is likely to cause heap pressure");

        checkForLowestAcceptedTimeouts(conf);

        if (conf.native_transport_max_frame_size_in_mb <= 0)
            throw new ConfigurationException("native_transport_max_frame_size_in_mb must be positive, but was " + conf.native_transport_max_frame_size_in_mb, false);
        else if (conf.native_transport_max_frame_size_in_mb >= 2048)
            throw new ConfigurationException("native_transport_max_frame_size_in_mb must be smaller than 2048, but was "
                    + conf.native_transport_max_frame_size_in_mb, false);

        // if data dirs, commitlog dir, or saved caches dir are set in cassandra.yaml, use that.  Otherwise,
        // use -Dcassandra.storagedir (set in cassandra-env.sh) as the parent dir for data/, commitlog/, and saved_caches/
        if (conf.commitlog_directory == null)
        {
            conf.commitlog_directory = storagedirFor("commitlog");
        }

        if (conf.hints_directory == null)
        {
            conf.hints_directory = storagedirFor("hints");
        }

        if (conf.cdc_raw_directory == null)
        {
            conf.cdc_raw_directory = storagedirFor("cdc_raw");
        }

        // Windows memory-mapped CommitLog files is incompatible with CDC as we hard-link files in cdc_raw. Confirm we don't have both enabled.
        if (FBUtilities.isWindows && conf.cdc_enabled && conf.commitlog_compression == null)
            throw new ConfigurationException("Cannot enable cdc on Windows with uncompressed commitlog.");

        if (conf.commitlog_total_space_in_mb == null)
        {
            int preferredSize = 8192;
            int minSize = 0;
            try
            {
                // use 1/4 of available space.  See discussion on #10013 and #10199
                minSize = Ints.saturatedCast((guessFileStore(conf.commitlog_directory).getTotalSpace() / 1048576) / 4);
            }
            catch (IOException e)
            {
                logger.debug("Error checking disk space", e);
                throw new ConfigurationException(String.format("Unable to check disk space available to %s. Perhaps the Cassandra user does not have the necessary permissions",
                                                               conf.commitlog_directory), e);
            }
            if (minSize < preferredSize)
            {
                logger.warn("Small commitlog volume detected at {}; setting commitlog_total_space_in_mb to {}.  You can override this in cassandra.yaml",
                            conf.commitlog_directory, minSize);
                conf.commitlog_total_space_in_mb = minSize;
            }
            else
            {
                conf.commitlog_total_space_in_mb = preferredSize;
            }
        }

        if (conf.cdc_total_space_in_mb == 0)
        {
            int preferredSize = 4096;
            int minSize = 0;
            try
            {
                // use 1/8th of available space.  See discussion on #10013 and #10199 on the CL, taking half that for CDC
                minSize = Ints.saturatedCast((guessFileStore(conf.cdc_raw_directory).getTotalSpace() / 1048576) / 8);
            }
            catch (IOException e)
            {
                logger.debug("Error checking disk space", e);
                throw new ConfigurationException(String.format("Unable to check disk space available to %s. Perhaps the Cassandra user does not have the necessary permissions",
                                                               conf.cdc_raw_directory), e);
            }
            if (minSize < preferredSize)
            {
                logger.warn("Small cdc volume detected at {}; setting cdc_total_space_in_mb to {}.  You can override this in cassandra.yaml",
                            conf.cdc_raw_directory, minSize);
                conf.cdc_total_space_in_mb = minSize;
            }
            else
            {
                conf.cdc_total_space_in_mb = preferredSize;
            }
        }

        if (conf.cdc_enabled)
        {
            logger.info("cdc_enabled is true. Starting casssandra node with Change-Data-Capture enabled.");
        }

        if (conf.saved_caches_directory == null)
        {
            conf.saved_caches_directory = storagedirFor("saved_caches");
        }
        if (conf.data_file_directories == null || conf.data_file_directories.length == 0)
        {
            conf.data_file_directories = new String[]{ storagedir("data_file_directories") + File.separator + "data" };
        }

        long dataFreeBytes = 0;
        /* data file and commit log directories. they get created later, when they're needed. */
        for (String datadir : conf.data_file_directories)
        {
            if (datadir == null)
                throw new ConfigurationException("data_file_directories must not contain empty entry", false);
            if (datadir.equals(conf.commitlog_directory))
                throw new ConfigurationException("commitlog_directory must not be the same as any data_file_directories", false);
            if (datadir.equals(conf.hints_directory))
                throw new ConfigurationException("hints_directory must not be the same as any data_file_directories", false);
            if (datadir.equals(conf.saved_caches_directory))
                throw new ConfigurationException("saved_caches_directory must not be the same as any data_file_directories", false);

            try
            {
                dataFreeBytes = saturatedSum(dataFreeBytes, guessFileStore(datadir).getUnallocatedSpace());
            }
            catch (IOException e)
            {
                logger.debug("Error checking disk space", e);
                throw new ConfigurationException(String.format("Unable to check disk space available to %s. Perhaps the Cassandra user does not have the necessary permissions",
                                                               datadir), e);
            }
        }
        if (dataFreeBytes < 64 * ONE_GB) // 64 GB
            logger.warn("Only {} free across all data volumes. Consider adding more capacity to your cluster or removing obsolete snapshots",
                        FBUtilities.prettyPrintMemory(dataFreeBytes));

        if (conf.commitlog_directory.equals(conf.saved_caches_directory))
            throw new ConfigurationException("saved_caches_directory must not be the same as the commitlog_directory", false);
        if (conf.commitlog_directory.equals(conf.hints_directory))
            throw new ConfigurationException("hints_directory must not be the same as the commitlog_directory", false);
        if (conf.hints_directory.equals(conf.saved_caches_directory))
            throw new ConfigurationException("saved_caches_directory must not be the same as the hints_directory", false);

        if (conf.memtable_flush_writers == 0)
        {
            conf.memtable_flush_writers = conf.data_file_directories.length == 1 ? 2 : 1;
        }

        if (conf.memtable_flush_writers < 1)
            throw new ConfigurationException("memtable_flush_writers must be at least 1, but was " + conf.memtable_flush_writers, false);

        if (conf.memtable_cleanup_threshold == null)
        {
            conf.memtable_cleanup_threshold = (float) (1.0 / (1 + conf.memtable_flush_writers));
        }
        else
        {
            logger.warn("memtable_cleanup_threshold has been deprecated and should be removed from cassandra.yaml");
        }

        if (conf.memtable_cleanup_threshold < 0.01f)
            throw new ConfigurationException("memtable_cleanup_threshold must be >= 0.01, but was " + conf.memtable_cleanup_threshold, false);
        if (conf.memtable_cleanup_threshold > 0.99f)
            throw new ConfigurationException("memtable_cleanup_threshold must be <= 0.99, but was " + conf.memtable_cleanup_threshold, false);
        if (conf.memtable_cleanup_threshold < 0.1f)
            logger.warn("memtable_cleanup_threshold is set very low [{}], which may cause performance degradation", conf.memtable_cleanup_threshold);

        if (conf.concurrent_compactors == null)
            conf.concurrent_compactors = Math.min(8, Math.max(2, Math.min(FBUtilities.getAvailableProcessors(), conf.data_file_directories.length)));

        if (conf.concurrent_validations < 1)
            conf.concurrent_validations = Integer.MAX_VALUE;

        if (conf.concurrent_compactors <= 0)
            throw new ConfigurationException("concurrent_compactors should be strictly greater than 0, but was " + conf.concurrent_compactors, false);

        if (conf.concurrent_materialized_view_builders <= 0)
            throw new ConfigurationException("concurrent_materialized_view_builders should be strictly greater than 0, but was " + conf.concurrent_materialized_view_builders, false);

        if (conf.num_tokens > MAX_NUM_TOKENS)
            throw new ConfigurationException(String.format("A maximum number of %d tokens per node is supported", MAX_NUM_TOKENS), false);

        try
        {
            // if prepared_statements_cache_size_mb option was set to "auto" then size of the cache should be "max(1/256 of Heap (in MB), 10MB)"
            preparedStatementsCacheSizeInMB = (conf.prepared_statements_cache_size_mb == null)
                                              ? Math.max(10, (int) (Runtime.getRuntime().maxMemory() / 1024 / 1024 / 256))
                                              : conf.prepared_statements_cache_size_mb;

            if (preparedStatementsCacheSizeInMB <= 0)
                throw new NumberFormatException(); // to escape duplicating error message
        }
        catch (NumberFormatException e)
        {
            throw new ConfigurationException("prepared_statements_cache_size_mb option was set incorrectly to '"
                                             + conf.prepared_statements_cache_size_mb + "', supported values are <integer> >= 0.", false);
        }

        try
        {
            // if key_cache_size_in_mb option was set to "auto" then size of the cache should be "min(5% of Heap (in MB), 100MB)
            keyCacheSizeInMB = (conf.key_cache_size_in_mb == null)
                               ? Math.min(Math.max(1, (int) (Runtime.getRuntime().totalMemory() * 0.05 / 1024 / 1024)), 100)
                               : conf.key_cache_size_in_mb;

            if (keyCacheSizeInMB < 0)
                throw new NumberFormatException(); // to escape duplicating error message
        }
        catch (NumberFormatException e)
        {
            throw new ConfigurationException("key_cache_size_in_mb option was set incorrectly to '"
                                             + conf.key_cache_size_in_mb + "', supported values are <integer> >= 0.", false);
        }

        try
        {
            // if counter_cache_size_in_mb option was set to "auto" then size of the cache should be "min(2.5% of Heap (in MB), 50MB)
            counterCacheSizeInMB = (conf.counter_cache_size_in_mb == null)
                                   ? Math.min(Math.max(1, (int) (Runtime.getRuntime().totalMemory() * 0.025 / 1024 / 1024)), 50)
                                   : conf.counter_cache_size_in_mb;

            if (counterCacheSizeInMB < 0)
                throw new NumberFormatException(); // to escape duplicating error message
        }
        catch (NumberFormatException e)
        {
            throw new ConfigurationException("counter_cache_size_in_mb option was set incorrectly to '"
                                             + conf.counter_cache_size_in_mb + "', supported values are <integer> >= 0.", false);
        }

        // if set to empty/"auto" then use 5% of Heap size
        indexSummaryCapacityInMB = (conf.index_summary_capacity_in_mb == null)
                                   ? Math.max(1, (int) (Runtime.getRuntime().totalMemory() * 0.05 / 1024 / 1024))
                                   : conf.index_summary_capacity_in_mb;

        if (indexSummaryCapacityInMB < 0)
            throw new ConfigurationException("index_summary_capacity_in_mb option was set incorrectly to '"
                                             + conf.index_summary_capacity_in_mb + "', it should be a non-negative integer.", false);

        if (conf.user_defined_function_fail_timeout < 0)
            throw new ConfigurationException("user_defined_function_fail_timeout must not be negative", false);
        if (conf.user_defined_function_warn_timeout < 0)
            throw new ConfigurationException("user_defined_function_warn_timeout must not be negative", false);

        if (conf.user_defined_function_fail_timeout < conf.user_defined_function_warn_timeout)
            throw new ConfigurationException("user_defined_function_warn_timeout must less than user_defined_function_fail_timeout", false);

        if (conf.commitlog_segment_size_in_mb <= 0)
            throw new ConfigurationException("commitlog_segment_size_in_mb must be positive, but was "
                    + conf.commitlog_segment_size_in_mb, false);
        else if (conf.commitlog_segment_size_in_mb >= 2048)
            throw new ConfigurationException("commitlog_segment_size_in_mb must be smaller than 2048, but was "
                    + conf.commitlog_segment_size_in_mb, false);

        if (conf.max_mutation_size_in_kb == null)
            conf.max_mutation_size_in_kb = conf.commitlog_segment_size_in_mb * 1024 / 2;
        else if (conf.commitlog_segment_size_in_mb * 1024 < 2 * conf.max_mutation_size_in_kb)
            throw new ConfigurationException("commitlog_segment_size_in_mb must be at least twice the size of max_mutation_size_in_kb / 1024", false);

        // native transport encryption options
        if (conf.native_transport_port_ssl != null
            && conf.native_transport_port_ssl != conf.native_transport_port
            && !conf.client_encryption_options.enabled)
        {
            throw new ConfigurationException("Encryption must be enabled in client_encryption_options for native_transport_port_ssl", false);
        }

        // internode messaging encryption options
        if (conf.server_encryption_options.internode_encryption != InternodeEncryption.none
            && !conf.server_encryption_options.enabled)
        {
            throw new ConfigurationException("Encryption must be enabled in server_encryption_options when using peer-to-peer security. " +
                                            "server_encryption_options.internode_encryption = " + conf.server_encryption_options.internode_encryption, false);
        }

        if (conf.stream_entire_sstables)
        {
            if (conf.server_encryption_options.enabled || conf.server_encryption_options.optional)
            {
                logger.warn("Internode encryption enabled. Disabling zero copy SSTable transfers for streaming.");
                conf.stream_entire_sstables = false;
            }
        }

        if (conf.max_value_size_in_mb <= 0)
            throw new ConfigurationException("max_value_size_in_mb must be positive", false);
        else if (conf.max_value_size_in_mb >= 2048)
            throw new ConfigurationException("max_value_size_in_mb must be smaller than 2048, but was "
                    + conf.max_value_size_in_mb, false);

        switch (conf.disk_optimization_strategy)
        {
            case ssd:
                diskOptimizationStrategy = new SsdDiskOptimizationStrategy(conf.disk_optimization_page_cross_chance);
                break;
            case spinning:
                diskOptimizationStrategy = new SpinningDiskOptimizationStrategy();
                break;
        }

        try
        {
            ParameterizedClass strategy = conf.back_pressure_strategy != null ? conf.back_pressure_strategy : RateBasedBackPressure.withDefaultParams();
            Class<?> clazz = Class.forName(strategy.class_name);
            if (!BackPressureStrategy.class.isAssignableFrom(clazz))
                throw new ConfigurationException(strategy + " is not an instance of " + BackPressureStrategy.class.getCanonicalName(), false);

            Constructor<?> ctor = clazz.getConstructor(Map.class);
            BackPressureStrategy instance = (BackPressureStrategy) ctor.newInstance(strategy.parameters);
            logger.info("Back-pressure is {} with strategy {}.", backPressureEnabled() ? "enabled" : "disabled", conf.back_pressure_strategy);
            backPressureStrategy = instance;
        }
        catch (ConfigurationException ex)
        {
            throw ex;
        }
        catch (Exception ex)
        {
            throw new ConfigurationException("Error configuring back-pressure strategy: " + conf.back_pressure_strategy, ex);
        }

        if (conf.otc_coalescing_enough_coalesced_messages > 128)
            throw new ConfigurationException("otc_coalescing_enough_coalesced_messages must be smaller than 128", false);

        if (conf.otc_coalescing_enough_coalesced_messages <= 0)
            throw new ConfigurationException("otc_coalescing_enough_coalesced_messages must be positive", false);

        validateMaxConcurrentAutoUpgradeTasksConf(conf.max_concurrent_automatic_sstable_upgrades);
    }

    private static String storagedirFor(String type)
    {
        return storagedir(type + "_directory") + File.separator + type;
    }

    private static String storagedir(String errMsgType)
    {
        String storagedir = System.getProperty(Config.PROPERTY_PREFIX + "storagedir", null);
        if (storagedir == null)
            throw new ConfigurationException(errMsgType + " is missing and -Dcassandra.storagedir is not set", false);
        return storagedir;
    }

    public static void applyAddressConfig() throws ConfigurationException
    {
        applyAddressConfig(conf);
    }

    public static void applyAddressConfig(Config config) throws ConfigurationException
    {
        listenAddress = null;
        rpcAddress = null;
        broadcastAddress = null;
        broadcastRpcAddress = null;

        /* Local IP, hostname or interface to bind services to */
        if (config.listen_address != null && config.listen_interface != null)
        {
            throw new ConfigurationException("Set listen_address OR listen_interface, not both", false);
        }
        else if (config.listen_address != null)
        {
            try
            {
                listenAddress = InetAddress.getByName(config.listen_address);
            }
            catch (UnknownHostException e)
            {
                throw new ConfigurationException("Unknown listen_address '" + config.listen_address + "'", false);
            }

            if (listenAddress.isAnyLocalAddress())
                throw new ConfigurationException("listen_address cannot be a wildcard address (" + config.listen_address + ")!", false);
        }
        else if (config.listen_interface != null)
        {
            listenAddress = getNetworkInterfaceAddress(config.listen_interface, "listen_interface", config.listen_interface_prefer_ipv6);
        }

        /* Gossip Address to broadcast */
        if (config.broadcast_address != null)
        {
            try
            {
                broadcastAddress = InetAddress.getByName(config.broadcast_address);
            }
            catch (UnknownHostException e)
            {
                throw new ConfigurationException("Unknown broadcast_address '" + config.broadcast_address + "'", false);
            }

            if (broadcastAddress.isAnyLocalAddress())
                throw new ConfigurationException("broadcast_address cannot be a wildcard address (" + config.broadcast_address + ")!", false);
        }

        /* Local IP, hostname or interface to bind RPC server to */
        if (config.rpc_address != null && config.rpc_interface != null)
        {
            throw new ConfigurationException("Set rpc_address OR rpc_interface, not both", false);
        }
        else if (config.rpc_address != null)
        {
            try
            {
                rpcAddress = InetAddress.getByName(config.rpc_address);
            }
            catch (UnknownHostException e)
            {
                throw new ConfigurationException("Unknown host in rpc_address " + config.rpc_address, false);
            }
        }
        else if (config.rpc_interface != null)
        {
            rpcAddress = getNetworkInterfaceAddress(config.rpc_interface, "rpc_interface", config.rpc_interface_prefer_ipv6);
        }
        else
        {
            rpcAddress = FBUtilities.getJustLocalAddress();
        }

        /* RPC address to broadcast */
        if (config.broadcast_rpc_address != null)
        {
            try
            {
                broadcastRpcAddress = InetAddress.getByName(config.broadcast_rpc_address);
            }
            catch (UnknownHostException e)
            {
                throw new ConfigurationException("Unknown broadcast_rpc_address '" + config.broadcast_rpc_address + "'", false);
            }

            if (broadcastRpcAddress.isAnyLocalAddress())
                throw new ConfigurationException("broadcast_rpc_address cannot be a wildcard address (" + config.broadcast_rpc_address + ")!", false);
        }
        else
        {
            if (rpcAddress.isAnyLocalAddress())
                throw new ConfigurationException("If rpc_address is set to a wildcard address (" + config.rpc_address + "), then " +
                                                 "you must set broadcast_rpc_address to a value other than " + config.rpc_address, false);
        }
    }

    public static void applyEncryptionContext()
    {
        // always attempt to load the cipher factory, as we could be in the situation where the user has disabled encryption,
        // but has existing commitlogs and sstables on disk that are still encrypted (and still need to be read)
        encryptionContext = new EncryptionContext(conf.transparent_data_encryption_options);
    }

    public static void applySslContextHotReload()
    {
        try
        {
            SSLFactory.initHotReloading(conf.server_encryption_options, conf.client_encryption_options, false);
        }
        catch(IOException e)
        {
            throw new ConfigurationException("Failed to initialize SSL hot reloading", e);
        }
    }

    public static void applySeedProvider()
    {
        // load the seeds for node contact points
        if (conf.seed_provider == null)
        {
            throw new ConfigurationException("seeds configuration is missing; a minimum of one seed is required.", false);
        }
        try
        {
            Class<?> seedProviderClass = Class.forName(conf.seed_provider.class_name);
            seedProvider = (SeedProvider)seedProviderClass.getConstructor(Map.class).newInstance(conf.seed_provider.parameters);
        }
        // there are about 5 checked exceptions that could be thrown here.
        catch (Exception e)
        {
            throw new ConfigurationException(e.getMessage() + "\nFatal configuration error; unable to start server.  See log for stacktrace.", true);
        }
        if (seedProvider.getSeeds().size() == 0)
            throw new ConfigurationException("The seed provider lists no seeds.", false);
    }

    @VisibleForTesting
    static void checkForLowestAcceptedTimeouts(Config conf)
    {
        if(conf.read_request_timeout_in_ms < LOWEST_ACCEPTED_TIMEOUT)
        {
           logInfo("read_request_timeout_in_ms", conf.read_request_timeout_in_ms, LOWEST_ACCEPTED_TIMEOUT);
           conf.read_request_timeout_in_ms = LOWEST_ACCEPTED_TIMEOUT;
        }

        if(conf.range_request_timeout_in_ms < LOWEST_ACCEPTED_TIMEOUT)
        {
           logInfo("range_request_timeout_in_ms", conf.range_request_timeout_in_ms, LOWEST_ACCEPTED_TIMEOUT);
           conf.range_request_timeout_in_ms = LOWEST_ACCEPTED_TIMEOUT;
        }

        if(conf.request_timeout_in_ms < LOWEST_ACCEPTED_TIMEOUT)
        {
           logInfo("request_timeout_in_ms", conf.request_timeout_in_ms, LOWEST_ACCEPTED_TIMEOUT);
           conf.request_timeout_in_ms = LOWEST_ACCEPTED_TIMEOUT;
        }

        if(conf.write_request_timeout_in_ms < LOWEST_ACCEPTED_TIMEOUT)
        {
           logInfo("write_request_timeout_in_ms", conf.write_request_timeout_in_ms, LOWEST_ACCEPTED_TIMEOUT);
           conf.write_request_timeout_in_ms = LOWEST_ACCEPTED_TIMEOUT;
        }

        if(conf.cas_contention_timeout_in_ms < LOWEST_ACCEPTED_TIMEOUT)
        {
           logInfo("cas_contention_timeout_in_ms", conf.cas_contention_timeout_in_ms, LOWEST_ACCEPTED_TIMEOUT);
           conf.cas_contention_timeout_in_ms = LOWEST_ACCEPTED_TIMEOUT;
        }

        if(conf.counter_write_request_timeout_in_ms < LOWEST_ACCEPTED_TIMEOUT)
        {
           logInfo("counter_write_request_timeout_in_ms", conf.counter_write_request_timeout_in_ms, LOWEST_ACCEPTED_TIMEOUT);
           conf.counter_write_request_timeout_in_ms = LOWEST_ACCEPTED_TIMEOUT;
        }

        if(conf.truncate_request_timeout_in_ms < LOWEST_ACCEPTED_TIMEOUT)
        {
           logInfo("truncate_request_timeout_in_ms", conf.truncate_request_timeout_in_ms, LOWEST_ACCEPTED_TIMEOUT);
           conf.truncate_request_timeout_in_ms = LOWEST_ACCEPTED_TIMEOUT;
        }
    }

    private static void logInfo(String property, long actualValue, long lowestAcceptedValue)
    {
        logger.info("found {}::{} less than lowest acceptable value {}, continuing with {}", property, actualValue, lowestAcceptedValue, lowestAcceptedValue);
    }

    public static void applyInitialTokens()
    {
        if (conf.initial_token != null)
        {
            Collection<String> tokens = tokensFromString(conf.initial_token);
            if (tokens.size() != conf.num_tokens)
                throw new ConfigurationException("The number of initial tokens (by initial_token) specified is different from num_tokens value", false);

            for (String token : tokens)
                partitioner.getTokenFactory().validate(token);
        }
    }

    // definitely not safe for tools + clients - implicitly instantiates StorageService
    public static void applySnitch()
    {
        /* end point snitch */
        if (conf.endpoint_snitch == null)
        {
            throw new ConfigurationException("Missing endpoint_snitch directive", false);
        }
        snitch = createEndpointSnitch(conf.dynamic_snitch, conf.endpoint_snitch);
        EndpointSnitchInfo.create();

        localDC = snitch.getLocalDatacenter();
        localComparator = (replica1, replica2) -> {
            boolean local1 = localDC.equals(snitch.getDatacenter(replica1));
            boolean local2 = localDC.equals(snitch.getDatacenter(replica2));
            if (local1 && !local2)
                return -1;
            if (local2 && !local1)
                return 1;
            return 0;
        };
    }

    // definitely not safe for tools + clients - implicitly instantiates schema
    public static void applyPartitioner()
    {
        /* Hashing strategy */
        if (conf.partitioner == null)
        {
            throw new ConfigurationException("Missing directive: partitioner", false);
        }
        try
        {
            partitioner = FBUtilities.newPartitioner(System.getProperty(Config.PROPERTY_PREFIX + "partitioner", conf.partitioner));
        }
        catch (Exception e)
        {
            throw new ConfigurationException("Invalid partitioner class " + conf.partitioner, false);
        }

        paritionerName = partitioner.getClass().getCanonicalName();
    }

    /**
     * Computes the sum of the 2 specified positive values returning {@code Long.MAX_VALUE} if the sum overflow.
     *
     * @param left the left operand
     * @param right the right operand
     * @return the sum of the 2 specified positive values of {@code Long.MAX_VALUE} if the sum overflow.
     */
    private static long saturatedSum(long left, long right)
    {
        assert left >= 0 && right >= 0;
        long sum = left + right;
        return sum < 0 ? Long.MAX_VALUE : sum;
    }

    private static FileStore guessFileStore(String dir) throws IOException
    {
        Path path = Paths.get(dir);
        while (true)
        {
            try
            {
                return FileUtils.getFileStore(path);
            }
            catch (IOException e)
            {
                if (e instanceof NoSuchFileException)
                    path = path.getParent();
                else
                    throw e;
            }
        }
    }

    public static IEndpointSnitch createEndpointSnitch(boolean dynamic, String snitchClassName) throws ConfigurationException
    {
        if (!snitchClassName.contains("."))
            snitchClassName = "org.apache.cassandra.locator." + snitchClassName;
        IEndpointSnitch snitch = FBUtilities.construct(snitchClassName, "snitch");
        return dynamic ? new DynamicEndpointSnitch(snitch) : snitch;
    }

    public static IAuthenticator getAuthenticator()
    {
        return authenticator;
    }

    public static void setAuthenticator(IAuthenticator authenticator)
    {
        DatabaseDescriptor.authenticator = authenticator;
    }

    public static IAuthorizer getAuthorizer()
    {
        return authorizer;
    }

    public static void setAuthorizer(IAuthorizer authorizer)
    {
        DatabaseDescriptor.authorizer = authorizer;
    }

    public static INetworkAuthorizer getNetworkAuthorizer()
    {
        return networkAuthorizer;
    }

    public static void setNetworkAuthorizer(INetworkAuthorizer networkAuthorizer)
    {
        DatabaseDescriptor.networkAuthorizer = networkAuthorizer;
    }

    public static IRoleManager getRoleManager()
    {
        return roleManager;
    }

    public static void setRoleManager(IRoleManager roleManager)
    {
        DatabaseDescriptor.roleManager = roleManager;
    }

    public static int getPermissionsValidity()
    {
        return conf.permissions_validity_in_ms;
    }

    public static void setPermissionsValidity(int timeout)
    {
        conf.permissions_validity_in_ms = timeout;
    }

    public static int getPermissionsUpdateInterval()
    {
        return conf.permissions_update_interval_in_ms == -1
             ? conf.permissions_validity_in_ms
             : conf.permissions_update_interval_in_ms;
    }

    public static void setPermissionsUpdateInterval(int updateInterval)
    {
        conf.permissions_update_interval_in_ms = updateInterval;
    }

    public static int getPermissionsCacheMaxEntries()
    {
        return conf.permissions_cache_max_entries;
    }

    public static int setPermissionsCacheMaxEntries(int maxEntries)
    {
        return conf.permissions_cache_max_entries = maxEntries;
    }

    public static int getRolesValidity()
    {
        return conf.roles_validity_in_ms;
    }

    public static void setRolesValidity(int validity)
    {
        conf.roles_validity_in_ms = validity;
    }

    public static int getRolesUpdateInterval()
    {
        return conf.roles_update_interval_in_ms == -1
             ? conf.roles_validity_in_ms
             : conf.roles_update_interval_in_ms;
    }

    public static void setRolesUpdateInterval(int interval)
    {
        conf.roles_update_interval_in_ms = interval;
    }

    public static int getRolesCacheMaxEntries()
    {
        return conf.roles_cache_max_entries;
    }

    public static int setRolesCacheMaxEntries(int maxEntries)
    {
        return conf.roles_cache_max_entries = maxEntries;
    }

    public static int getCredentialsValidity()
    {
        return conf.credentials_validity_in_ms;
    }

    public static void setCredentialsValidity(int timeout)
    {
        conf.credentials_validity_in_ms = timeout;
    }

    public static int getCredentialsUpdateInterval()
    {
        return conf.credentials_update_interval_in_ms == -1
               ? conf.credentials_validity_in_ms
               : conf.credentials_update_interval_in_ms;
    }

    public static void setCredentialsUpdateInterval(int updateInterval)
    {
        conf.credentials_update_interval_in_ms = updateInterval;
    }

    public static int getCredentialsCacheMaxEntries()
    {
        return conf.credentials_cache_max_entries;
    }

    public static int setCredentialsCacheMaxEntries(int maxEntries)
    {
        return conf.credentials_cache_max_entries = maxEntries;
    }

    public static int getMaxValueSize()
    {
        return conf.max_value_size_in_mb * 1024 * 1024;
    }

    public static void setMaxValueSize(int maxValueSizeInBytes)
    {
        conf.max_value_size_in_mb = maxValueSizeInBytes / 1024 / 1024;
    }

    /**
     * Creates all storage-related directories.
     */
    public static void createAllDirectories()
    {
        try
        {
            if (conf.data_file_directories.length == 0)
                throw new ConfigurationException("At least one DataFileDirectory must be specified", false);

            for (String dataFileDirectory : conf.data_file_directories)
                FileUtils.createDirectory(dataFileDirectory);

            if (conf.commitlog_directory == null)
                throw new ConfigurationException("commitlog_directory must be specified", false);
            FileUtils.createDirectory(conf.commitlog_directory);

            if (conf.hints_directory == null)
                throw new ConfigurationException("hints_directory must be specified", false);
            FileUtils.createDirectory(conf.hints_directory);

            if (conf.saved_caches_directory == null)
                throw new ConfigurationException("saved_caches_directory must be specified", false);
            FileUtils.createDirectory(conf.saved_caches_directory);

            if (conf.cdc_enabled)
            {
                if (conf.cdc_raw_directory == null)
                    throw new ConfigurationException("cdc_raw_directory must be specified", false);
                FileUtils.createDirectory(conf.cdc_raw_directory);
            }
        }
        catch (ConfigurationException e)
        {
            throw new IllegalArgumentException("Bad configuration; unable to start server: "+e.getMessage());
        }
        catch (FSWriteError e)
        {
            throw new IllegalStateException(e.getCause().getMessage() + "; unable to start server");
        }
    }

    public static IPartitioner getPartitioner()
    {
        return partitioner;
    }

    public static String getPartitionerName()
    {
        return paritionerName;
    }

    /* For tests ONLY, don't use otherwise or all hell will break loose. Tests should restore value at the end. */
    public static IPartitioner setPartitionerUnsafe(IPartitioner newPartitioner)
    {
        IPartitioner old = partitioner;
        partitioner = newPartitioner;
        return old;
    }

    public static IEndpointSnitch getEndpointSnitch()
    {
        return snitch;
    }
    public static void setEndpointSnitch(IEndpointSnitch eps)
    {
        snitch = eps;
    }

    public static int getColumnIndexSize()
    {
        return conf.column_index_size_in_kb * 1024;
    }

    @VisibleForTesting
    public static void setColumnIndexSize(int val)
    {
        conf.column_index_size_in_kb = val;
    }

    public static int getColumnIndexCacheSize()
    {
        return conf.column_index_cache_size_in_kb * 1024;
    }

    @VisibleForTesting
    public static void setColumnIndexCacheSize(int val)
    {
        conf.column_index_cache_size_in_kb = val;
    }

    public static int getBatchSizeWarnThreshold()
    {
        return conf.batch_size_warn_threshold_in_kb * 1024;
    }

    public static int getBatchSizeWarnThresholdInKB()
    {
        return conf.batch_size_warn_threshold_in_kb;
    }

    public static long getBatchSizeFailThreshold()
    {
        return conf.batch_size_fail_threshold_in_kb * 1024L;
    }

    public static int getBatchSizeFailThresholdInKB()
    {
        return conf.batch_size_fail_threshold_in_kb;
    }

    public static int getUnloggedBatchAcrossPartitionsWarnThreshold()
    {
        return conf.unlogged_batch_across_partitions_warn_threshold;
    }

    public static void setBatchSizeWarnThresholdInKB(int threshold)
    {
        conf.batch_size_warn_threshold_in_kb = threshold;
    }

    public static void setBatchSizeFailThresholdInKB(int threshold)
    {
        conf.batch_size_fail_threshold_in_kb = threshold;
    }

    public static Collection<String> getInitialTokens()
    {
        return tokensFromString(System.getProperty(Config.PROPERTY_PREFIX + "initial_token", conf.initial_token));
    }

    public static String getAllocateTokensForKeyspace()
    {
        return System.getProperty(Config.PROPERTY_PREFIX + "allocate_tokens_for_keyspace", conf.allocate_tokens_for_keyspace);
    }

    public static Collection<String> tokensFromString(String tokenString)
    {
        List<String> tokens = new ArrayList<String>();
        if (tokenString != null)
            for (String token : StringUtils.split(tokenString, ','))
                tokens.add(token.trim());
        return tokens;
    }

    public static int getNumTokens()
    {
        return conf.num_tokens;
    }

    public static InetAddressAndPort getReplaceAddress()
    {
        try
        {
            if (System.getProperty(Config.PROPERTY_PREFIX + "replace_address", null) != null)
                return InetAddressAndPort.getByName(System.getProperty(Config.PROPERTY_PREFIX + "replace_address", null));
            else if (System.getProperty(Config.PROPERTY_PREFIX + "replace_address_first_boot", null) != null)
                return InetAddressAndPort.getByName(System.getProperty(Config.PROPERTY_PREFIX + "replace_address_first_boot", null));
            return null;
        }
        catch (UnknownHostException e)
        {
            throw new RuntimeException("Replacement host name could not be resolved or scope_id was specified for a global IPv6 address", e);
        }
    }

    public static Collection<String> getReplaceTokens()
    {
        return tokensFromString(System.getProperty(Config.PROPERTY_PREFIX + "replace_token", null));
    }

    public static UUID getReplaceNode()
    {
        try
        {
            return UUID.fromString(System.getProperty(Config.PROPERTY_PREFIX + "replace_node", null));
        } catch (NullPointerException e)
        {
            return null;
        }
    }

    public static String getClusterName()
    {
        return conf.cluster_name;
    }

    public static int getStoragePort()
    {
        return Integer.parseInt(System.getProperty(Config.PROPERTY_PREFIX + "storage_port", Integer.toString(conf.storage_port)));
    }

    public static int getSSLStoragePort()
    {
        return Integer.parseInt(System.getProperty(Config.PROPERTY_PREFIX + "ssl_storage_port", Integer.toString(conf.ssl_storage_port)));
    }

    public static long getRpcTimeout()
    {
        return conf.request_timeout_in_ms;
    }

    public static void setRpcTimeout(long timeOutInMillis)
    {
        conf.request_timeout_in_ms = timeOutInMillis;
    }

    public static long getReadRpcTimeout()
    {
        return conf.read_request_timeout_in_ms;
    }

    public static void setReadRpcTimeout(long timeOutInMillis)
    {
        conf.read_request_timeout_in_ms = timeOutInMillis;
    }

    public static long getRangeRpcTimeout()
    {
        return conf.range_request_timeout_in_ms;
    }

    public static void setRangeRpcTimeout(long timeOutInMillis)
    {
        conf.range_request_timeout_in_ms = timeOutInMillis;
    }

    public static long getWriteRpcTimeout()
    {
        return conf.write_request_timeout_in_ms;
    }

    public static void setWriteRpcTimeout(long timeOutInMillis)
    {
        conf.write_request_timeout_in_ms = timeOutInMillis;
    }

    public static long getCounterWriteRpcTimeout()
    {
        return conf.counter_write_request_timeout_in_ms;
    }

    public static void setCounterWriteRpcTimeout(long timeOutInMillis)
    {
        conf.counter_write_request_timeout_in_ms = timeOutInMillis;
    }

    public static long getCasContentionTimeout()
    {
        return conf.cas_contention_timeout_in_ms;
    }

    public static void setCasContentionTimeout(long timeOutInMillis)
    {
        conf.cas_contention_timeout_in_ms = timeOutInMillis;
    }

    public static long getTruncateRpcTimeout()
    {
        return conf.truncate_request_timeout_in_ms;
    }

    public static void setTruncateRpcTimeout(long timeOutInMillis)
    {
        conf.truncate_request_timeout_in_ms = timeOutInMillis;
    }

    public static boolean hasCrossNodeTimeout()
    {
        return conf.cross_node_timeout;
    }

    public static long getSlowQueryTimeout()
    {
        return conf.slow_query_log_timeout_in_ms;
    }

    /**
     * @return the minimum configured {read, write, range, truncate, misc} timeout
     */
    public static long getMinRpcTimeout()
    {
        return Longs.min(getRpcTimeout(),
                         getReadRpcTimeout(),
                         getRangeRpcTimeout(),
                         getWriteRpcTimeout(),
                         getCounterWriteRpcTimeout(),
                         getTruncateRpcTimeout());
    }

    public static long getPingTimeout()
    {
        return TimeUnit.SECONDS.toMillis(getBlockForPeersTimeoutInSeconds());
    }

    public static double getPhiConvictThreshold()
    {
        return conf.phi_convict_threshold;
    }

    public static void setPhiConvictThreshold(double phiConvictThreshold)
    {
        conf.phi_convict_threshold = phiConvictThreshold;
    }

    public static int getConcurrentReaders()
    {
        return conf.concurrent_reads;
    }

    public static int getConcurrentWriters()
    {
        return conf.concurrent_writes;
    }

    public static int getConcurrentCounterWriters()
    {
        return conf.concurrent_counter_writes;
    }

    public static int getConcurrentViewWriters()
    {
        return conf.concurrent_materialized_view_writes;
    }

    public static int getFlushWriters()
    {
            return conf.memtable_flush_writers;
    }

    public static int getConcurrentCompactors()
    {
        return conf.concurrent_compactors;
    }

    public static void setConcurrentCompactors(int value)
    {
        conf.concurrent_compactors = value;
    }

    public static int getCompactionThroughputMbPerSec()
    {
        return conf.compaction_throughput_mb_per_sec;
    }

    public static void setCompactionThroughputMbPerSec(int value)
    {
        conf.compaction_throughput_mb_per_sec = value;
    }

    public static long getCompactionLargePartitionWarningThreshold() { return conf.compaction_large_partition_warning_threshold_mb * 1024L * 1024L; }

    public static int getConcurrentValidations()
    {
        return conf.concurrent_validations;
    }

    public static void setConcurrentValidations(int value)
    {
        value = value > 0 ? value : Integer.MAX_VALUE;
        conf.concurrent_validations = value;
    }

    public static int getConcurrentViewBuilders()
    {
        return conf.concurrent_materialized_view_builders;
    }

    public static void setConcurrentViewBuilders(int value)
    {
        conf.concurrent_materialized_view_builders = value;
    }

    public static long getMinFreeSpacePerDriveInBytes()
    {
        return conf.min_free_space_per_drive_in_mb * 1024L * 1024L;
    }

    public static boolean getDisableSTCSInL0()
    {
        return disableSTCSInL0;
    }

    public static int getStreamThroughputOutboundMegabitsPerSec()
    {
        return conf.stream_throughput_outbound_megabits_per_sec;
    }

    public static void setStreamThroughputOutboundMegabitsPerSec(int value)
    {
        conf.stream_throughput_outbound_megabits_per_sec = value;
    }

    public static int getInterDCStreamThroughputOutboundMegabitsPerSec()
    {
        return conf.inter_dc_stream_throughput_outbound_megabits_per_sec;
    }

    public static void setInterDCStreamThroughputOutboundMegabitsPerSec(int value)
    {
        conf.inter_dc_stream_throughput_outbound_megabits_per_sec = value;
    }

    public static String[] getAllDataFileLocations()
    {
        return conf.data_file_directories;
    }

    public static String getCommitLogLocation()
    {
        return conf.commitlog_directory;
    }

    @VisibleForTesting
    public static void setCommitLogLocation(String value)
    {
        conf.commitlog_directory = value;
    }

    public static ParameterizedClass getCommitLogCompression()
    {
        return conf.commitlog_compression;
    }

    public static void setCommitLogCompression(ParameterizedClass compressor)
    {
        conf.commitlog_compression = compressor;
    }

   /**
    * Maximum number of buffers in the compression pool. The default value is 3, it should not be set lower than that
    * (one segment in compression, one written to, one in reserve); delays in compression may cause the log to use
    * more, depending on how soon the sync policy stops all writing threads.
    */
    public static int getCommitLogMaxCompressionBuffersInPool()
    {
        return conf.commitlog_max_compression_buffers_in_pool;
    }

    public static void setCommitLogMaxCompressionBuffersPerPool(int buffers)
    {
        conf.commitlog_max_compression_buffers_in_pool = buffers;
    }

    public static int getMaxMutationSize()
    {
        return conf.max_mutation_size_in_kb * 1024;
    }

    public static int getTombstoneWarnThreshold()
    {
        return conf.tombstone_warn_threshold;
    }

    public static void setTombstoneWarnThreshold(int threshold)
    {
        conf.tombstone_warn_threshold = threshold;
    }

    public static int getTombstoneFailureThreshold()
    {
        return conf.tombstone_failure_threshold;
    }

    public static void setTombstoneFailureThreshold(int threshold)
    {
        conf.tombstone_failure_threshold = threshold;
    }

    /**
     * size of commitlog segments to allocate
     */
    public static int getCommitLogSegmentSize()
    {
        return conf.commitlog_segment_size_in_mb * 1024 * 1024;
    }

    public static void setCommitLogSegmentSize(int sizeMegabytes)
    {
        conf.commitlog_segment_size_in_mb = sizeMegabytes;
    }

    public static String getSavedCachesLocation()
    {
        return conf.saved_caches_directory;
    }

    public static Set<InetAddressAndPort> getSeeds()
    {
        return ImmutableSet.<InetAddressAndPort>builder().addAll(seedProvider.getSeeds()).build();
    }

    public static SeedProvider getSeedProvider()
    {
        return seedProvider;
    }

    public static void setSeedProvider(SeedProvider newSeedProvider)
    {
        seedProvider = newSeedProvider;
    }

    public static InetAddress getListenAddress()
    {
        return listenAddress;
    }

    public static void setListenAddress(InetAddress newlistenAddress)
    {
        listenAddress = newlistenAddress;
    }

    public static InetAddress getBroadcastAddress()
    {
        return broadcastAddress;
    }

    public static boolean shouldListenOnBroadcastAddress()
    {
        return conf.listen_on_broadcast_address;
    }

    public static void setShouldListenOnBroadcastAddress(boolean shouldListenOnBroadcastAddress)
    {
        conf.listen_on_broadcast_address = shouldListenOnBroadcastAddress;
    }

    public static void setListenOnBroadcastAddress(boolean listen_on_broadcast_address)
    {
        conf.listen_on_broadcast_address = listen_on_broadcast_address;
    }

    public static IInternodeAuthenticator getInternodeAuthenticator()
    {
        return internodeAuthenticator;
    }

    public static void setInternodeAuthenticator(IInternodeAuthenticator internodeAuthenticator)
    {
        Preconditions.checkNotNull(internodeAuthenticator);
        DatabaseDescriptor.internodeAuthenticator = internodeAuthenticator;
    }

    public static void setBroadcastAddress(InetAddress broadcastAdd)
    {
        broadcastAddress = broadcastAdd;
    }

    /**
     * This is the address used to bind for the native protocol to communicate with clients. Most usages in the code
     * refer to it as native address although some places still call it RPC address. It's not thrift RPC anymore
     * so native is more appropriate. The address alone is not enough to uniquely identify this instance because
     * multiple instances might use the same interface with different ports.
     */
    public static InetAddress getRpcAddress()
    {
        return rpcAddress;
    }

    public static void setBroadcastRpcAddress(InetAddress broadcastRPCAddr)
    {
        broadcastRpcAddress = broadcastRPCAddr;
    }

    /**
     * This is the address used to reach this instance for the native protocol to communicate with clients. Most usages in the code
     * refer to it as native address although some places still call it RPC address. It's not thrift RPC anymore
     * so native is more appropriate. The address alone is not enough to uniquely identify this instance because
     * multiple instances might use the same interface with different ports.
     *
     * May be null, please use {@link FBUtilities#getBroadcastNativeAddressAndPort()} instead.
     */
    public static InetAddress getBroadcastRpcAddress()
    {
        return broadcastRpcAddress;
    }

    public static boolean getRpcKeepAlive()
    {
        return conf.rpc_keepalive;
    }

    public static int getInternodeSendBufferSize()
    {
        return conf.internode_send_buff_size_in_bytes;
    }

    public static int getInternodeRecvBufferSize()
    {
        return conf.internode_recv_buff_size_in_bytes;
    }

    public static int getInternodeTcpConnectTimeoutInMS()
    {
        return conf.internode_tcp_connect_timeout_in_ms;
    }

    public static void setInternodeTcpConnectTimeoutInMS(int value)
    {
        conf.internode_tcp_connect_timeout_in_ms = value;
    }

    public static int getInternodeTcpUserTimeoutInMS()
    {
        return conf.internode_tcp_user_timeout_in_ms;
    }

    public static void setInternodeTcpUserTimeoutInMS(int value)
    {
        conf.internode_tcp_user_timeout_in_ms = value;
    }

    public static boolean startNativeTransport()
    {
        return conf.start_native_transport;
    }

    /**
     *  This is the port used with RPC address for the native protocol to communicate with clients. Now that thrift RPC
     *  is no longer in use there is no RPC port.
     */
    public static int getNativeTransportPort()
    {
        return Integer.parseInt(System.getProperty(Config.PROPERTY_PREFIX + "native_transport_port", Integer.toString(conf.native_transport_port)));
    }

    @VisibleForTesting
    public static void setNativeTransportPort(int port)
    {
        conf.native_transport_port = port;
    }

    public static int getNativeTransportPortSSL()
    {
        return conf.native_transport_port_ssl == null ? getNativeTransportPort() : conf.native_transport_port_ssl;
    }

    @VisibleForTesting
    public static void setNativeTransportPortSSL(Integer port)
    {
        conf.native_transport_port_ssl = port;
    }

    public static int getNativeTransportMaxThreads()
    {
        return conf.native_transport_max_threads;
    }

    public static int getNativeTransportMaxFrameSize()
    {
        return conf.native_transport_max_frame_size_in_mb * 1024 * 1024;
    }

    public static long getNativeTransportMaxConcurrentConnections()
    {
        return conf.native_transport_max_concurrent_connections;
    }

    public static void setNativeTransportMaxConcurrentConnections(long nativeTransportMaxConcurrentConnections)
    {
        conf.native_transport_max_concurrent_connections = nativeTransportMaxConcurrentConnections;
    }

    public static long getNativeTransportMaxConcurrentConnectionsPerIp()
    {
        return conf.native_transport_max_concurrent_connections_per_ip;
    }

    public static void setNativeTransportMaxConcurrentConnectionsPerIp(long native_transport_max_concurrent_connections_per_ip)
    {
        conf.native_transport_max_concurrent_connections_per_ip = native_transport_max_concurrent_connections_per_ip;
    }

    public static boolean useNativeTransportLegacyFlusher()
    {
        return conf.native_transport_flush_in_batches_legacy;
    }

    public static boolean getNativeTransportAllowOlderProtocols()
    {
        return conf.native_transport_allow_older_protocols;
    }

    public static void setNativeTransportAllowOlderProtocols(boolean isEnabled)
    {
        conf.native_transport_allow_older_protocols = isEnabled;
    }

    public static int getNativeTransportFrameBlockSize()
    {
        return conf.native_transport_frame_block_size_in_kb * 1024;
    }

    public static double getCommitLogSyncGroupWindow()
    {
        return conf.commitlog_sync_group_window_in_ms;
    }

    public static void setCommitLogSyncGroupWindow(double windowMillis)
    {
        conf.commitlog_sync_group_window_in_ms = windowMillis;
    }

    public static int getCommitLogSyncPeriod()
    {
        return conf.commitlog_sync_period_in_ms;
    }

    public static long getPeriodicCommitLogSyncBlock()
    {
        Integer blockMillis = conf.periodic_commitlog_sync_lag_block_in_ms;
        return blockMillis == null
               ? (long)(getCommitLogSyncPeriod() * 1.5)
               : blockMillis;
    }

    public static void setCommitLogSyncPeriod(int periodMillis)
    {
        conf.commitlog_sync_period_in_ms = periodMillis;
    }

    public static Config.CommitLogSync getCommitLogSync()
    {
        return conf.commitlog_sync;
    }

    public static void setCommitLogSync(CommitLogSync sync)
    {
        conf.commitlog_sync = sync;
    }

    public static Config.DiskAccessMode getDiskAccessMode()
    {
        return conf.disk_access_mode;
    }

    // Do not use outside unit tests.
    @VisibleForTesting
    public static void setDiskAccessMode(Config.DiskAccessMode mode)
    {
        conf.disk_access_mode = mode;
    }

    public static Config.DiskAccessMode getIndexAccessMode()
    {
        return indexAccessMode;
    }

    // Do not use outside unit tests.
    @VisibleForTesting
    public static void setIndexAccessMode(Config.DiskAccessMode mode)
    {
        indexAccessMode = mode;
    }

    public static void setDiskFailurePolicy(Config.DiskFailurePolicy policy)
    {
        conf.disk_failure_policy = policy;
    }

    public static Config.DiskFailurePolicy getDiskFailurePolicy()
    {
        return conf.disk_failure_policy;
    }

    public static void setCommitFailurePolicy(Config.CommitFailurePolicy policy)
    {
        conf.commit_failure_policy = policy;
    }

    public static Config.CommitFailurePolicy getCommitFailurePolicy()
    {
        return conf.commit_failure_policy;
    }

    public static boolean isSnapshotBeforeCompaction()
    {
        return conf.snapshot_before_compaction;
    }

    public static boolean isAutoSnapshot()
    {
        return conf.auto_snapshot;
    }

    @VisibleForTesting
    public static void setAutoSnapshot(boolean autoSnapshot)
    {
        conf.auto_snapshot = autoSnapshot;
    }
    @VisibleForTesting
    public static boolean getAutoSnapshot()
    {
        return conf.auto_snapshot;
    }

    public static boolean isAutoBootstrap()
    {
        return Boolean.parseBoolean(System.getProperty(Config.PROPERTY_PREFIX + "auto_bootstrap", Boolean.toString(conf.auto_bootstrap)));
    }

    public static void setHintedHandoffEnabled(boolean hintedHandoffEnabled)
    {
        conf.hinted_handoff_enabled = hintedHandoffEnabled;
    }

    public static boolean hintedHandoffEnabled()
    {
        return conf.hinted_handoff_enabled;
    }

    public static Set<String> hintedHandoffDisabledDCs()
    {
        return conf.hinted_handoff_disabled_datacenters;
    }

    public static void enableHintsForDC(String dc)
    {
        conf.hinted_handoff_disabled_datacenters.remove(dc);
    }

    public static void disableHintsForDC(String dc)
    {
        conf.hinted_handoff_disabled_datacenters.add(dc);
    }

    public static void setMaxHintWindow(int ms)
    {
        conf.max_hint_window_in_ms = ms;
    }

    public static int getMaxHintWindow()
    {
        return conf.max_hint_window_in_ms;
    }

    public static File getHintsDirectory()
    {
        return new File(conf.hints_directory);
    }

    public static File getSerializedCachePath(CacheType cacheType, String version, String extension)
    {
        String name = cacheType.toString()
                + (version == null ? "" : "-" + version + "." + extension);
        return new File(conf.saved_caches_directory, name);
    }

    public static int getDynamicUpdateInterval()
    {
        return conf.dynamic_snitch_update_interval_in_ms;
    }
    public static void setDynamicUpdateInterval(int dynamicUpdateInterval)
    {
        conf.dynamic_snitch_update_interval_in_ms = dynamicUpdateInterval;
    }

    public static int getDynamicResetInterval()
    {
        return conf.dynamic_snitch_reset_interval_in_ms;
    }
    public static void setDynamicResetInterval(int dynamicResetInterval)
    {
        conf.dynamic_snitch_reset_interval_in_ms = dynamicResetInterval;
    }

    public static double getDynamicBadnessThreshold()
    {
        return conf.dynamic_snitch_badness_threshold;
    }

    public static void setDynamicBadnessThreshold(double dynamicBadnessThreshold)
    {
        conf.dynamic_snitch_badness_threshold = dynamicBadnessThreshold;
    }

    public static EncryptionOptions.ServerEncryptionOptions getInternodeMessagingEncyptionOptions()
    {
        return conf.server_encryption_options;
    }

    public static void setInternodeMessagingEncyptionOptions(EncryptionOptions.ServerEncryptionOptions encryptionOptions)
    {
        conf.server_encryption_options = encryptionOptions;
    }

    public static EncryptionOptions getNativeProtocolEncryptionOptions()
    {
        return conf.client_encryption_options;
    }

    public static int getHintedHandoffThrottleInKB()
    {
        return conf.hinted_handoff_throttle_in_kb;
    }

    public static void setHintedHandoffThrottleInKB(int throttleInKB)
    {
        conf.hinted_handoff_throttle_in_kb = throttleInKB;
    }

    public static int getBatchlogReplayThrottleInKB()
    {
        return conf.batchlog_replay_throttle_in_kb;
    }

    public static void setBatchlogReplayThrottleInKB(int throttleInKB)
    {
        conf.batchlog_replay_throttle_in_kb = throttleInKB;
    }

    public static int getMaxHintsDeliveryThreads()
    {
        return conf.max_hints_delivery_threads;
    }

    public static int getHintsFlushPeriodInMS()
    {
        return conf.hints_flush_period_in_ms;
    }

    public static long getMaxHintsFileSize()
    {
        return conf.max_hints_file_size_in_mb * 1024L * 1024L;
    }

    public static ParameterizedClass getHintsCompression()
    {
        return conf.hints_compression;
    }

    public static void setHintsCompression(ParameterizedClass parameterizedClass)
    {
        conf.hints_compression = parameterizedClass;
    }

    public static boolean isIncrementalBackupsEnabled()
    {
        return conf.incremental_backups;
    }

    public static void setIncrementalBackupsEnabled(boolean value)
    {
        conf.incremental_backups = value;
    }

    public static int getFileCacheSizeInMB()
    {
        if (conf.file_cache_size_in_mb == null)
        {
            // In client mode the value is not set.
            assert DatabaseDescriptor.isClientInitialized();
            return 0;
        }

        return conf.file_cache_size_in_mb;
    }

    public static boolean getFileCacheRoundUp()
    {
        if (conf.file_cache_round_up == null)
        {
            // In client mode the value is not set.
            assert DatabaseDescriptor.isClientInitialized();
            return false;
        }

        return conf.file_cache_round_up;
    }

    public static boolean getBufferPoolUseHeapIfExhausted()
    {
        return conf.buffer_pool_use_heap_if_exhausted;
    }

    public static DiskOptimizationStrategy getDiskOptimizationStrategy()
    {
        return diskOptimizationStrategy;
    }

    public static double getDiskOptimizationEstimatePercentile()
    {
        return conf.disk_optimization_estimate_percentile;
    }

    public static long getTotalCommitlogSpaceInMB()
    {
        return conf.commitlog_total_space_in_mb;
    }

    public static int getSSTablePreempiveOpenIntervalInMB()
    {
        return FBUtilities.isWindows ? -1 : conf.sstable_preemptive_open_interval_in_mb;
    }
    public static void setSSTablePreempiveOpenIntervalInMB(int mb)
    {
        conf.sstable_preemptive_open_interval_in_mb = mb;
    }

    public static boolean getTrickleFsync()
    {
        return conf.trickle_fsync;
    }

    public static int getTrickleFsyncIntervalInKb()
    {
        return conf.trickle_fsync_interval_in_kb;
    }

    public static long getKeyCacheSizeInMB()
    {
        return keyCacheSizeInMB;
    }

    public static long getIndexSummaryCapacityInMB()
    {
        return indexSummaryCapacityInMB;
    }

    public static int getKeyCacheSavePeriod()
    {
        return conf.key_cache_save_period;
    }

    public static void setKeyCacheSavePeriod(int keyCacheSavePeriod)
    {
        conf.key_cache_save_period = keyCacheSavePeriod;
    }

    public static int getKeyCacheKeysToSave()
    {
        return conf.key_cache_keys_to_save;
    }

    public static void setKeyCacheKeysToSave(int keyCacheKeysToSave)
    {
        conf.key_cache_keys_to_save = keyCacheKeysToSave;
    }

    public static String getRowCacheClassName()
    {
        return conf.row_cache_class_name;
    }

    public static long getRowCacheSizeInMB()
    {
        return conf.row_cache_size_in_mb;
    }

    @VisibleForTesting
    public static void setRowCacheSizeInMB(long val)
    {
        conf.row_cache_size_in_mb = val;
    }

    public static int getRowCacheSavePeriod()
    {
        return conf.row_cache_save_period;
    }

    public static void setRowCacheSavePeriod(int rowCacheSavePeriod)
    {
        conf.row_cache_save_period = rowCacheSavePeriod;
    }

    public static int getRowCacheKeysToSave()
    {
        return conf.row_cache_keys_to_save;
    }

    public static long getCounterCacheSizeInMB()
    {
        return counterCacheSizeInMB;
    }

    public static void setRowCacheKeysToSave(int rowCacheKeysToSave)
    {
        conf.row_cache_keys_to_save = rowCacheKeysToSave;
    }

    public static int getCounterCacheSavePeriod()
    {
        return conf.counter_cache_save_period;
    }

    public static void setCounterCacheSavePeriod(int counterCacheSavePeriod)
    {
        conf.counter_cache_save_period = counterCacheSavePeriod;
    }

    public static int getCounterCacheKeysToSave()
    {
        return conf.counter_cache_keys_to_save;
    }

    public static void setCounterCacheKeysToSave(int counterCacheKeysToSave)
    {
        conf.counter_cache_keys_to_save = counterCacheKeysToSave;
    }

    public static int getStreamingKeepAlivePeriod()
    {
        return conf.streaming_keep_alive_period_in_secs;
    }

    public static int getStreamingConnectionsPerHost()
    {
        return conf.streaming_connections_per_host;
    }

    public static boolean streamEntireSSTables()
    {
        return conf.stream_entire_sstables;
    }

    public static String getLocalDataCenter()
    {
        return localDC;
    }

    public static Comparator<Replica> getLocalComparator()
    {
        return localComparator;
    }

    public static Config.InternodeCompression internodeCompression()
    {
        return conf.internode_compression;
    }

    public static void setInternodeCompression(Config.InternodeCompression compression)
    {
        conf.internode_compression = compression;
    }

    public static boolean getInterDCTcpNoDelay()
    {
        return conf.inter_dc_tcp_nodelay;
    }

    public static long getMemtableHeapSpaceInMb()
    {
        return conf.memtable_heap_space_in_mb;
    }

    public static long getMemtableOffheapSpaceInMb()
    {
        return conf.memtable_offheap_space_in_mb;
    }

    public static Config.MemtableAllocationType getMemtableAllocationType()
    {
        return conf.memtable_allocation_type;
    }

    public static int getRepairSessionMaxTreeDepth()
    {
        return conf.repair_session_max_tree_depth;
    }

    public static void setRepairSessionMaxTreeDepth(int depth)
    {
        if (depth < 10)
            throw new ConfigurationException("Cannot set repair_session_max_tree_depth to " + depth +
                                             " which is < 10, doing nothing");
        else if (depth > 20)
            logger.warn("repair_session_max_tree_depth of " + depth + " > 20 could lead to excessive memory usage");

        conf.repair_session_max_tree_depth = depth;
    }

    public static int getRepairSessionSpaceInMegabytes()
    {
        return conf.repair_session_space_in_mb;
    }

    public static void setRepairSessionSpaceInMegabytes(int sizeInMegabytes)
    {
        if (sizeInMegabytes < 1)
            throw new ConfigurationException("Cannot set repair_session_space_in_mb to " + sizeInMegabytes +
                                             " < 1 megabyte");
        else if (sizeInMegabytes > (int) (Runtime.getRuntime().maxMemory() / (4 * 1048576)))
            logger.warn("A repair_session_space_in_mb of " + conf.repair_session_space_in_mb +
                        " megabytes is likely to cause heap pressure.");

        conf.repair_session_space_in_mb = sizeInMegabytes;
    }

    public static Float getMemtableCleanupThreshold()
    {
        return conf.memtable_cleanup_threshold;
    }

    public static int getIndexSummaryResizeIntervalInMinutes()
    {
        return conf.index_summary_resize_interval_in_minutes;
    }

    public static boolean hasLargeAddressSpace()
    {
        // currently we just check if it's a 64bit arch, but any we only really care if the address space is large
        String datamodel = System.getProperty("sun.arch.data.model");
        if (datamodel != null)
        {
            switch (datamodel)
            {
                case "64": return true;
                case "32": return false;
            }
        }
        String arch = System.getProperty("os.arch");
        return arch.contains("64") || arch.contains("sparcv9");
    }

    public static int getTracetypeRepairTTL()
    {
        return conf.tracetype_repair_ttl;
    }

    public static int getTracetypeQueryTTL()
    {
        return conf.tracetype_query_ttl;
    }

    public static String getOtcCoalescingStrategy()
    {
        return conf.otc_coalescing_strategy;
    }

    public static void setOtcCoalescingStrategy(String strategy)
    {
        conf.otc_coalescing_strategy = strategy;
    }

    public static int getOtcCoalescingWindow()
    {
        return conf.otc_coalescing_window_us;
    }

    public static int getOtcCoalescingEnoughCoalescedMessages()
    {
        return conf.otc_coalescing_enough_coalesced_messages;
    }

    public static void setOtcCoalescingEnoughCoalescedMessages(int otc_coalescing_enough_coalesced_messages)
    {
        conf.otc_coalescing_enough_coalesced_messages = otc_coalescing_enough_coalesced_messages;
    }

    public static int getOtcBacklogExpirationInterval()
    {
        return conf.otc_backlog_expiration_interval_ms;
    }

    public static void setOtcBacklogExpirationInterval(int intervalInMillis)
    {
        conf.otc_backlog_expiration_interval_ms = intervalInMillis;
    }
 
    public static int getWindowsTimerInterval()
    {
        return conf.windows_timer_interval;
    }

    public static long getPreparedStatementsCacheSizeMB()
    {
        return preparedStatementsCacheSizeInMB;
    }

    public static boolean enableUserDefinedFunctions()
    {
        return conf.enable_user_defined_functions;
    }

    public static boolean enableScriptedUserDefinedFunctions()
    {
        return conf.enable_scripted_user_defined_functions;
    }

    public static void enableScriptedUserDefinedFunctions(boolean enableScriptedUserDefinedFunctions)
    {
        conf.enable_scripted_user_defined_functions = enableScriptedUserDefinedFunctions;
    }

    public static boolean enableUserDefinedFunctionsThreads()
    {
        return conf.enable_user_defined_functions_threads;
    }

    public static long getUserDefinedFunctionWarnTimeout()
    {
        return conf.user_defined_function_warn_timeout;
    }

    public static void setUserDefinedFunctionWarnTimeout(long userDefinedFunctionWarnTimeout)
    {
        conf.user_defined_function_warn_timeout = userDefinedFunctionWarnTimeout;
    }

    public static boolean getEnableMaterializedViews()
    {
        return conf.enable_materialized_views;
    }

<<<<<<< HEAD
    public static boolean isTransientReplicationEnabled()
    {
        return conf.enable_transient_replication;
    }

    public static void setTransientReplicationEnabledUnsafe(boolean enabled)
    {
        conf.enable_transient_replication = enabled;
=======
    public static void setEnableMaterializedViews(boolean enableMaterializedViews)
    {
        conf.enable_materialized_views = enableMaterializedViews;
    }

    public static boolean getEnableSASIIndexes()
    {
        return conf.enable_sasi_indexes;
    }

    public static void setEnableSASIIndexes(boolean enableSASIIndexes)
    {
        conf.enable_sasi_indexes = enableSASIIndexes;
>>>>>>> e6a61be8
    }

    public static long getUserDefinedFunctionFailTimeout()
    {
        return conf.user_defined_function_fail_timeout;
    }

    public static void setUserDefinedFunctionFailTimeout(long userDefinedFunctionFailTimeout)
    {
        conf.user_defined_function_fail_timeout = userDefinedFunctionFailTimeout;
    }

    public static Config.UserFunctionTimeoutPolicy getUserFunctionTimeoutPolicy()
    {
        return conf.user_function_timeout_policy;
    }

    public static void setUserFunctionTimeoutPolicy(Config.UserFunctionTimeoutPolicy userFunctionTimeoutPolicy)
    {
        conf.user_function_timeout_policy = userFunctionTimeoutPolicy;
    }

    public static long getGCLogThreshold()
    {
        return conf.gc_log_threshold_in_ms;
    }

    public static EncryptionContext getEncryptionContext()
    {
        return encryptionContext;
    }

    public static long getGCWarnThreshold()
    {
        return conf.gc_warn_threshold_in_ms;
    }

    public static boolean isCDCEnabled()
    {
        return conf.cdc_enabled;
    }

    public static void setCDCEnabled(boolean cdc_enabled)
    {
        conf.cdc_enabled = cdc_enabled;
    }

    public static String getCDCLogLocation()
    {
        return conf.cdc_raw_directory;
    }

    public static int getCDCSpaceInMB()
    {
        return conf.cdc_total_space_in_mb;
    }

    @VisibleForTesting
    public static void setCDCSpaceInMB(int input)
    {
        conf.cdc_total_space_in_mb = input;
    }

    public static int getCDCDiskCheckInterval()
    {
        return conf.cdc_free_space_check_interval_ms;
    }

    @VisibleForTesting
    public static void setEncryptionContext(EncryptionContext ec)
    {
        encryptionContext = ec;
    }

    public static int searchConcurrencyFactor()
    {
        return searchConcurrencyFactor;
    }

    public static boolean isUnsafeSystem()
    {
        return unsafeSystem;
    }

    public static void setBackPressureEnabled(boolean backPressureEnabled)
    {
        conf.back_pressure_enabled = backPressureEnabled;
    }

    public static boolean backPressureEnabled()
    {
        return conf.back_pressure_enabled;
    }

    public static boolean diagnosticEventsEnabled()
    {
        return conf.diagnostic_events_enabled;
    }

    public static void setDiagnosticEventsEnabled(boolean enabled)
    {
        conf.diagnostic_events_enabled = enabled;
    }

    @VisibleForTesting
    public static void setBackPressureStrategy(BackPressureStrategy strategy)
    {
        backPressureStrategy = strategy;
    }

    public static BackPressureStrategy getBackPressureStrategy()
    {
        return backPressureStrategy;
    }

    public static ConsistencyLevel getIdealConsistencyLevel()
    {
        return conf.ideal_consistency_level;
    }

    public static void setIdealConsistencyLevel(ConsistencyLevel cl)
    {
        conf.ideal_consistency_level = cl;
    }

    public static int getRepairCommandPoolSize()
    {
        return conf.repair_command_pool_size;
    }

    public static Config.RepairCommandPoolFullStrategy getRepairCommandPoolFullStrategy()
    {
        return conf.repair_command_pool_full_strategy;
    }

    public static FullQueryLoggerOptions getFullQueryLogOptions()
    {
        return  conf.full_query_logging_options;
    }

    public static boolean getBlockForPeersInRemoteDatacenters()
    {
        return conf.block_for_peers_in_remote_dcs;
    }

    public static int getBlockForPeersTimeoutInSeconds()
    {
        return conf.block_for_peers_timeout_in_secs;
    }

    public static boolean automaticSSTableUpgrade()
    {
        return conf.automatic_sstable_upgrade;
    }

    public static void setAutomaticSSTableUpgradeEnabled(boolean enabled)
    {
        if (conf.automatic_sstable_upgrade != enabled)
            logger.debug("Changing automatic_sstable_upgrade to {}", enabled);
        conf.automatic_sstable_upgrade = enabled;
    }

    public static int maxConcurrentAutoUpgradeTasks()
    {
        return conf.max_concurrent_automatic_sstable_upgrades;
    }

    public static void setMaxConcurrentAutoUpgradeTasks(int value)
    {
        if (conf.max_concurrent_automatic_sstable_upgrades != value)
            logger.debug("Changing max_concurrent_automatic_sstable_upgrades to {}", value);
        validateMaxConcurrentAutoUpgradeTasksConf(value);
        conf.max_concurrent_automatic_sstable_upgrades = value;
    }

    private static void validateMaxConcurrentAutoUpgradeTasksConf(int value)
    {
        if (value < 0)
            throw new ConfigurationException("max_concurrent_automatic_sstable_upgrades can't be negative");
        if (value > getConcurrentCompactors())
            logger.warn("max_concurrent_automatic_sstable_upgrades ({}) is larger than concurrent_compactors ({})", value, getConcurrentCompactors());
    }
    
    public static AuditLogOptions getAuditLoggingOptions()
    {
        return conf.audit_logging_options;
    }

    public static void setAuditLoggingOptions(AuditLogOptions auditLoggingOptions)
    {
        conf.audit_logging_options = auditLoggingOptions;
    }

    public static Config.CorruptedTombstoneStrategy getCorruptedTombstoneStrategy()
    {
        return conf.corrupted_tombstone_strategy;
    }

    public static void setCorruptedTombstoneStrategy(Config.CorruptedTombstoneStrategy strategy)
    {
        conf.corrupted_tombstone_strategy = strategy;
    }

    public static boolean getRepairedDataTrackingForRangeReadsEnabled()
    {
        return conf.repaired_data_tracking_for_range_reads_enabled;
    }

    public static void setRepairedDataTrackingForRangeReadsEnabled(boolean enabled)
    {
        conf.repaired_data_tracking_for_range_reads_enabled = enabled;
    }

    public static boolean getRepairedDataTrackingForPartitionReadsEnabled()
    {
        return conf.repaired_data_tracking_for_partition_reads_enabled;
    }

    public static void setRepairedDataTrackingForPartitionReadsEnabled(boolean enabled)
    {
        conf.repaired_data_tracking_for_partition_reads_enabled = enabled;
    }

    public static boolean reportUnconfirmedRepairedDataMismatches()
    {
        return conf.report_unconfirmed_repaired_data_mismatches;
    }

    public static void reportUnconfirmedRepairedDataMismatches(boolean enabled)
    {
        conf.report_unconfirmed_repaired_data_mismatches = enabled;
    }
}<|MERGE_RESOLUTION|>--- conflicted
+++ resolved
@@ -2552,7 +2552,21 @@
         return conf.enable_materialized_views;
     }
 
-<<<<<<< HEAD
+    public static void setEnableMaterializedViews(boolean enableMaterializedViews)
+    {
+        conf.enable_materialized_views = enableMaterializedViews;
+    }
+
+    public static boolean getEnableSASIIndexes()
+    {
+        return conf.enable_sasi_indexes;
+    }
+
+    public static void setEnableSASIIndexes(boolean enableSASIIndexes)
+    {
+        conf.enable_sasi_indexes = enableSASIIndexes;
+    }
+
     public static boolean isTransientReplicationEnabled()
     {
         return conf.enable_transient_replication;
@@ -2561,21 +2575,6 @@
     public static void setTransientReplicationEnabledUnsafe(boolean enabled)
     {
         conf.enable_transient_replication = enabled;
-=======
-    public static void setEnableMaterializedViews(boolean enableMaterializedViews)
-    {
-        conf.enable_materialized_views = enableMaterializedViews;
-    }
-
-    public static boolean getEnableSASIIndexes()
-    {
-        return conf.enable_sasi_indexes;
-    }
-
-    public static void setEnableSASIIndexes(boolean enableSASIIndexes)
-    {
-        conf.enable_sasi_indexes = enableSASIIndexes;
->>>>>>> e6a61be8
     }
 
     public static long getUserDefinedFunctionFailTimeout()
