/*
 * Licensed to the Apache Software Foundation (ASF) under one
 * or more contributor license agreements.  See the NOTICE file
 * distributed with this work for additional information
 * regarding copyright ownership.  The ASF licenses this file
 * to you under the Apache License, Version 2.0 (the
 * "License"); you may not use this file except in compliance
 * with the License.  You may obtain a copy of the License at
 *
 *     http://www.apache.org/licenses/LICENSE-2.0
 *
 * Unless required by applicable law or agreed to in writing, software
 * distributed under the License is distributed on an "AS IS" BASIS,
 * WITHOUT WARRANTIES OR CONDITIONS OF ANY KIND, either express or implied.
 * See the License for the specific language governing permissions and
 * limitations under the License.
 */
package org.apache.cassandra.config;

import java.io.File;
import java.io.IOException;
import java.lang.reflect.Constructor;
import java.net.*;
import java.nio.file.FileStore;
import java.nio.file.Files;
import java.nio.file.NoSuchFileException;
import java.nio.file.Path;
import java.nio.file.Paths;
import java.util.*;

import com.google.common.annotations.VisibleForTesting;
import com.google.common.collect.ImmutableSet;
import com.google.common.primitives.Ints;
import com.google.common.primitives.Longs;

import org.slf4j.Logger;
import org.slf4j.LoggerFactory;

import org.apache.cassandra.auth.AuthConfig;
import org.apache.cassandra.auth.IAuthenticator;
import org.apache.cassandra.auth.IAuthorizer;
import org.apache.cassandra.auth.IInternodeAuthenticator;
import org.apache.cassandra.auth.IRoleManager;
import org.apache.cassandra.config.Config.CommitLogSync;
import org.apache.cassandra.config.Config.RequestSchedulerId;
import org.apache.cassandra.dht.IPartitioner;
import org.apache.cassandra.exceptions.ConfigurationException;
import org.apache.cassandra.io.FSWriteError;
import org.apache.cassandra.io.util.DiskOptimizationStrategy;
import org.apache.cassandra.io.util.FileUtils;
import org.apache.cassandra.io.util.SpinningDiskOptimizationStrategy;
import org.apache.cassandra.io.util.SsdDiskOptimizationStrategy;
import org.apache.cassandra.locator.DynamicEndpointSnitch;
import org.apache.cassandra.locator.EndpointSnitchInfo;
import org.apache.cassandra.locator.IEndpointSnitch;
import org.apache.cassandra.locator.SeedProvider;
import org.apache.cassandra.net.BackPressureStrategy;
import org.apache.cassandra.net.RateBasedBackPressure;
import org.apache.cassandra.scheduler.IRequestScheduler;
import org.apache.cassandra.scheduler.NoScheduler;
import org.apache.cassandra.security.EncryptionContext;
import org.apache.cassandra.service.CacheService.CacheType;
import org.apache.cassandra.thrift.ThriftServer.ThriftServerType;
import org.apache.cassandra.utils.FBUtilities;

import org.apache.commons.lang3.StringUtils;

public class DatabaseDescriptor
{
    private static final Logger logger = LoggerFactory.getLogger(DatabaseDescriptor.class);

    /**
     * Tokens are serialized in a Gossip VersionedValue String.  VV are restricted to 64KB
     * when we send them over the wire, which works out to about 1700 tokens.
     */
    private static final int MAX_NUM_TOKENS = 1536;

    private static Config conf;

    private static IEndpointSnitch snitch;
    private static InetAddress listenAddress; // leave null so we can fall through to getLocalHost
    private static InetAddress broadcastAddress;
    private static InetAddress rpcAddress;
    private static InetAddress broadcastRpcAddress;
    private static SeedProvider seedProvider;
    private static IInternodeAuthenticator internodeAuthenticator;

    /* Hashing strategy Random or OPHF */
    private static IPartitioner partitioner;
    private static String paritionerName;

    private static Config.DiskAccessMode indexAccessMode;

    private static IAuthenticator authenticator;
    private static IAuthorizer authorizer;
    // Don't initialize the role manager until applying config. The options supported by CassandraRoleManager
    // depend on the configured IAuthenticator, so defer creating it until that's been set.
    private static IRoleManager roleManager;

    private static IRequestScheduler requestScheduler;
    private static RequestSchedulerId requestSchedulerId;
    private static RequestSchedulerOptions requestSchedulerOptions;

    private static long preparedStatementsCacheSizeInMB;
    private static long thriftPreparedStatementsCacheSizeInMB;

    private static long keyCacheSizeInMB;
    private static long counterCacheSizeInMB;
    private static long indexSummaryCapacityInMB;

    private static String localDC;
    private static Comparator<InetAddress> localComparator;
    private static EncryptionContext encryptionContext;
    private static boolean hasLoggedConfig;

    private static BackPressureStrategy backPressureStrategy;
    private static DiskOptimizationStrategy diskOptimizationStrategy;

    private static boolean clientInitialized;
    private static boolean toolInitialized;
    private static boolean daemonInitialized;

    private static final int searchConcurrencyFactor = Integer.parseInt(System.getProperty(Config.PROPERTY_PREFIX + "search_concurrency_factor", "1"));

    private static final boolean disableSTCSInL0 = Boolean.getBoolean(Config.PROPERTY_PREFIX + "disable_stcs_in_l0");
    private static final boolean unsafeSystem = Boolean.getBoolean(Config.PROPERTY_PREFIX + "unsafesystem");

    public static void daemonInitialization() throws ConfigurationException
    {
        if (toolInitialized)
            throw new AssertionError("toolInitialization() already called");
        if (clientInitialized)
            throw new AssertionError("clientInitialization() already called");

        // Some unit tests require this :(
        if (daemonInitialized)
            return;
        daemonInitialized = true;

        setConfig(loadConfig());
        applyAll();
        AuthConfig.applyAuth();
    }

    /**
     * Equivalent to {@link #toolInitialization(boolean) toolInitialization(true)}.
     */
    public static void toolInitialization()
    {
        toolInitialization(true);
    }

    /**
     * Initializes this class as a tool, which means that the configuration is loaded
     * using {@link #loadConfig()} and all non-daemon configuration parts will be setup.
     *
     * @param failIfDaemonOrClient if {@code true} and a call to {@link #daemonInitialization()} or
     *                             {@link #clientInitialization()} has been performed before, an
     *                             {@link AssertionError} will be thrown.
     */
    public static void toolInitialization(boolean failIfDaemonOrClient)
    {
        if (!failIfDaemonOrClient && (daemonInitialized || clientInitialized))
        {
            return;
        }
        else
        {
            if (daemonInitialized)
                throw new AssertionError("daemonInitialization() already called");
            if (clientInitialized)
                throw new AssertionError("clientInitialization() already called");
        }

        if (toolInitialized)
            return;
        toolInitialized = true;

        setConfig(loadConfig());

        applySimpleConfig();

        applyPartitioner();

        applySnitch();

        applyEncryptionContext();
    }

    /**
     * Equivalent to {@link #clientInitialization(boolean) clientInitialization(true)}.
     */
    public static void clientInitialization()
    {
        clientInitialization(true);
    }

    /**
     * Initializes this class as a client, which means that just an empty configuration will
     * be used.
     *
     * @param failIfDaemonOrTool if {@code true} and a call to {@link #daemonInitialization()} or
     *                           {@link #toolInitialization()} has been performed before, an
     *                           {@link AssertionError} will be thrown.
     */
    public static void clientInitialization(boolean failIfDaemonOrTool)
    {
        if (!failIfDaemonOrTool && (daemonInitialized || toolInitialized))
        {
            return;
        }
        else
        {
            if (daemonInitialized)
                throw new AssertionError("daemonInitialization() already called");
            if (toolInitialized)
                throw new AssertionError("toolInitialization() already called");
        }

        if (clientInitialized)
            return;
        clientInitialized = true;

        Config.setClientMode(true);
        conf = new Config();
        diskOptimizationStrategy = new SpinningDiskOptimizationStrategy();
    }

    public static boolean isClientInitialized()
    {
        return clientInitialized;
    }

    public static boolean isToolInitialized()
    {
        return toolInitialized;
    }

    public static boolean isClientOrToolInitialized()
    {
        return clientInitialized || toolInitialized;
    }

    public static boolean isDaemonInitialized()
    {
        return daemonInitialized;
    }

    public static Config getRawConfig()
    {
        return conf;
    }

    @VisibleForTesting
    public static Config loadConfig() throws ConfigurationException
    {
        String loaderClass = System.getProperty(Config.PROPERTY_PREFIX + "config.loader");
        ConfigurationLoader loader = loaderClass == null
                                   ? new YamlConfigurationLoader()
                                   : FBUtilities.<ConfigurationLoader>construct(loaderClass, "configuration loading");
        Config config = loader.loadConfig();

        if (!hasLoggedConfig)
        {
            hasLoggedConfig = true;
            Config.log(config);
        }

        return config;
    }

    private static InetAddress getNetworkInterfaceAddress(String intf, String configName, boolean preferIPv6) throws ConfigurationException
    {
        try
        {
            NetworkInterface ni = NetworkInterface.getByName(intf);
            if (ni == null)
                throw new ConfigurationException("Configured " + configName + " \"" + intf + "\" could not be found", false);
            Enumeration<InetAddress> addrs = ni.getInetAddresses();
            if (!addrs.hasMoreElements())
                throw new ConfigurationException("Configured " + configName + " \"" + intf + "\" was found, but had no addresses", false);

            /*
             * Try to return the first address of the preferred type, otherwise return the first address
             */
            InetAddress retval = null;
            while (addrs.hasMoreElements())
            {
                InetAddress temp = addrs.nextElement();
                if (preferIPv6 && temp instanceof Inet6Address) return temp;
                if (!preferIPv6 && temp instanceof Inet4Address) return temp;
                if (retval == null) retval = temp;
            }
            return retval;
        }
        catch (SocketException e)
        {
            throw new ConfigurationException("Configured " + configName + " \"" + intf + "\" caused an exception", e);
        }
    }

    private static void setConfig(Config config)
    {
        conf = config;
    }

    private static void applyAll() throws ConfigurationException
    {
        applySimpleConfig();

        applyPartitioner();

        applyAddressConfig();

        applyThriftHSHA();

        applySnitch();

        applyRequestScheduler();

        applyInitialTokens();

        applySeedProvider();

        applyEncryptionContext();
    }

    private static void applySimpleConfig()
    {

        if (conf.commitlog_sync == null)
        {
            throw new ConfigurationException("Missing required directive CommitLogSync", false);
        }

        if (conf.commitlog_sync == Config.CommitLogSync.batch)
        {
            if (Double.isNaN(conf.commitlog_sync_batch_window_in_ms) || conf.commitlog_sync_batch_window_in_ms <= 0d)
            {
                throw new ConfigurationException("Missing value for commitlog_sync_batch_window_in_ms: positive double value expected.", false);
            }
            else if (conf.commitlog_sync_period_in_ms != 0)
            {
                throw new ConfigurationException("Batch sync specified, but commitlog_sync_period_in_ms found. Only specify commitlog_sync_batch_window_in_ms when using batch sync", false);
            }
            logger.debug("Syncing log with a batch window of {}", conf.commitlog_sync_batch_window_in_ms);
        }
        else
        {
            if (conf.commitlog_sync_period_in_ms <= 0)
            {
                throw new ConfigurationException("Missing value for commitlog_sync_period_in_ms: positive integer expected", false);
            }
            else if (!Double.isNaN(conf.commitlog_sync_batch_window_in_ms))
            {
                throw new ConfigurationException("commitlog_sync_period_in_ms specified, but commitlog_sync_batch_window_in_ms found.  Only specify commitlog_sync_period_in_ms when using periodic sync.", false);
            }
            logger.debug("Syncing log with a period of {}", conf.commitlog_sync_period_in_ms);
        }

        /* evaluate the DiskAccessMode Config directive, which also affects indexAccessMode selection */
        if (conf.disk_access_mode == Config.DiskAccessMode.auto)
        {
            conf.disk_access_mode = hasLargeAddressSpace() ? Config.DiskAccessMode.mmap : Config.DiskAccessMode.standard;
            indexAccessMode = conf.disk_access_mode;
            logger.info("DiskAccessMode 'auto' determined to be {}, indexAccessMode is {}", conf.disk_access_mode, indexAccessMode);
        }
        else if (conf.disk_access_mode == Config.DiskAccessMode.mmap_index_only)
        {
            conf.disk_access_mode = Config.DiskAccessMode.standard;
            indexAccessMode = Config.DiskAccessMode.mmap;
            logger.info("DiskAccessMode is {}, indexAccessMode is {}", conf.disk_access_mode, indexAccessMode);
        }
        else
        {
            indexAccessMode = conf.disk_access_mode;
            logger.info("DiskAccessMode is {}, indexAccessMode is {}", conf.disk_access_mode, indexAccessMode);
        }

        if (conf.gc_warn_threshold_in_ms < 0)
        {
            throw new ConfigurationException("gc_warn_threshold_in_ms must be a positive integer");
        }

        /* phi convict threshold for FailureDetector */
        if (conf.phi_convict_threshold < 5 || conf.phi_convict_threshold > 16)
        {
            throw new ConfigurationException("phi_convict_threshold must be between 5 and 16, but was " + conf.phi_convict_threshold, false);
        }

        /* Thread per pool */
        if (conf.concurrent_reads < 2)
        {
            throw new ConfigurationException("concurrent_reads must be at least 2, but was " + conf.concurrent_reads, false);
        }

        if (conf.concurrent_writes < 2 && System.getProperty("cassandra.test.fail_mv_locks_count", "").isEmpty())
        {
            throw new ConfigurationException("concurrent_writes must be at least 2, but was " + conf.concurrent_writes, false);
        }

        if (conf.concurrent_counter_writes < 2)
            throw new ConfigurationException("concurrent_counter_writes must be at least 2, but was " + conf.concurrent_counter_writes, false);

        if (conf.concurrent_replicates != null)
            logger.warn("concurrent_replicates has been deprecated and should be removed from cassandra.yaml");

        if (conf.file_cache_size_in_mb == null)
            conf.file_cache_size_in_mb = Math.min(512, (int) (Runtime.getRuntime().maxMemory() / (4 * 1048576)));

        if (conf.memtable_offheap_space_in_mb == null)
            conf.memtable_offheap_space_in_mb = (int) (Runtime.getRuntime().maxMemory() / (4 * 1048576));
        if (conf.memtable_offheap_space_in_mb < 0)
            throw new ConfigurationException("memtable_offheap_space_in_mb must be positive, but was " + conf.memtable_offheap_space_in_mb, false);
        // for the moment, we default to twice as much on-heap space as off-heap, as heap overhead is very large
        if (conf.memtable_heap_space_in_mb == null)
            conf.memtable_heap_space_in_mb = (int) (Runtime.getRuntime().maxMemory() / (4 * 1048576));
        if (conf.memtable_heap_space_in_mb <= 0)
            throw new ConfigurationException("memtable_heap_space_in_mb must be positive, but was " + conf.memtable_heap_space_in_mb, false);
        logger.info("Global memtable on-heap threshold is enabled at {}MB", conf.memtable_heap_space_in_mb);
        if (conf.memtable_offheap_space_in_mb == 0)
            logger.info("Global memtable off-heap threshold is disabled, HeapAllocator will be used instead");
        else
            logger.info("Global memtable off-heap threshold is enabled at {}MB", conf.memtable_offheap_space_in_mb);

        if (conf.thrift_framed_transport_size_in_mb <= 0)
            throw new ConfigurationException("thrift_framed_transport_size_in_mb must be positive, but was " + conf.thrift_framed_transport_size_in_mb, false);

        if (conf.native_transport_max_frame_size_in_mb <= 0)
            throw new ConfigurationException("native_transport_max_frame_size_in_mb must be positive, but was " + conf.native_transport_max_frame_size_in_mb, false);

        // if data dirs, commitlog dir, or saved caches dir are set in cassandra.yaml, use that.  Otherwise,
        // use -Dcassandra.storagedir (set in cassandra-env.sh) as the parent dir for data/, commitlog/, and saved_caches/
        if (conf.commitlog_directory == null)
        {
            conf.commitlog_directory = storagedirFor("commitlog");
        }

        if (conf.hints_directory == null)
        {
            conf.hints_directory = storagedirFor("hints");
        }

        if (conf.cdc_raw_directory == null)
        {
            conf.cdc_raw_directory = storagedirFor("cdc_raw");
        }

        if (conf.commitlog_total_space_in_mb == null)
        {
            int preferredSize = 8192;
            int minSize = 0;
            try
            {
                // use 1/4 of available space.  See discussion on #10013 and #10199
                minSize = Ints.checkedCast((guessFileStore(conf.commitlog_directory).getTotalSpace() / 1048576) / 4);
            }
            catch (IOException e)
            {
                logger.debug("Error checking disk space", e);
                throw new ConfigurationException(String.format("Unable to check disk space available to %s. Perhaps the Cassandra user does not have the necessary permissions",
                                                               conf.commitlog_directory), e);
            }
            if (minSize < preferredSize)
            {
                logger.warn("Small commitlog volume detected at {}; setting commitlog_total_space_in_mb to {}.  You can override this in cassandra.yaml",
                            conf.commitlog_directory, minSize);
                conf.commitlog_total_space_in_mb = minSize;
            }
            else
            {
                conf.commitlog_total_space_in_mb = preferredSize;
            }
        }

        if (conf.cdc_total_space_in_mb == 0)
        {
            int preferredSize = 4096;
            int minSize = 0;
            try
            {
                // use 1/8th of available space.  See discussion on #10013 and #10199 on the CL, taking half that for CDC
                minSize = Ints.checkedCast((guessFileStore(conf.cdc_raw_directory).getTotalSpace() / 1048576) / 8);
            }
            catch (IOException e)
            {
                logger.debug("Error checking disk space", e);
                throw new ConfigurationException(String.format("Unable to check disk space available to %s. Perhaps the Cassandra user does not have the necessary permissions",
                                                               conf.cdc_raw_directory), e);
            }
            if (minSize < preferredSize)
            {
                logger.warn("Small cdc volume detected at {}; setting cdc_total_space_in_mb to {}.  You can override this in cassandra.yaml",
                            conf.cdc_raw_directory, minSize);
                conf.cdc_total_space_in_mb = minSize;
            }
            else
            {
                conf.cdc_total_space_in_mb = preferredSize;
            }
        }

        if (conf.cdc_enabled)
        {
            logger.info("cdc_enabled is true. Starting casssandra node with Change-Data-Capture enabled.");
        }

        if (conf.saved_caches_directory == null)
        {
            conf.saved_caches_directory = storagedirFor("saved_caches");
        }
        if (conf.data_file_directories == null || conf.data_file_directories.length == 0)
        {
            conf.data_file_directories = new String[]{ storagedir("data_file_directories") + File.separator + "data" };
        }

        long dataFreeBytes = 0;
        /* data file and commit log directories. they get created later, when they're needed. */
        for (String datadir : conf.data_file_directories)
        {
            if (datadir.equals(conf.commitlog_directory))
                throw new ConfigurationException("commitlog_directory must not be the same as any data_file_directories", false);
            if (datadir.equals(conf.hints_directory))
                throw new ConfigurationException("hints_directory must not be the same as any data_file_directories", false);
            if (datadir.equals(conf.saved_caches_directory))
                throw new ConfigurationException("saved_caches_directory must not be the same as any data_file_directories", false);

            try
            {
                dataFreeBytes += guessFileStore(datadir).getUnallocatedSpace();
            }
            catch (IOException e)
            {
                logger.debug("Error checking disk space", e);
                throw new ConfigurationException(String.format("Unable to check disk space available to %s. Perhaps the Cassandra user does not have the necessary permissions",
                                                               datadir), e);
            }
        }
        if (dataFreeBytes < 64L * 1024 * 1048576) // 64 GB
            logger.warn("Only {} free across all data volumes. Consider adding more capacity to your cluster or removing obsolete snapshots",
                        FBUtilities.prettyPrintMemory(dataFreeBytes));


        if (conf.commitlog_directory.equals(conf.saved_caches_directory))
            throw new ConfigurationException("saved_caches_directory must not be the same as the commitlog_directory", false);
        if (conf.commitlog_directory.equals(conf.hints_directory))
            throw new ConfigurationException("hints_directory must not be the same as the commitlog_directory", false);
        if (conf.hints_directory.equals(conf.saved_caches_directory))
            throw new ConfigurationException("saved_caches_directory must not be the same as the hints_directory", false);

        if (conf.memtable_flush_writers == 0)
        {
            conf.memtable_flush_writers = conf.data_file_directories.length == 1 ? 2 : 1;
        }

        if (conf.memtable_flush_writers < 1)
            throw new ConfigurationException("memtable_flush_writers must be at least 1, but was " + conf.memtable_flush_writers, false);

        if (conf.memtable_cleanup_threshold == null)
        {
            conf.memtable_cleanup_threshold = (float) (1.0 / (1 + conf.memtable_flush_writers));
        }
        else
        {
            logger.warn("memtable_cleanup_threshold has been deprecated and should be removed from cassandra.yaml");
        }

        if (conf.memtable_cleanup_threshold < 0.01f)
            throw new ConfigurationException("memtable_cleanup_threshold must be >= 0.01, but was " + conf.memtable_cleanup_threshold, false);
        if (conf.memtable_cleanup_threshold > 0.99f)
            throw new ConfigurationException("memtable_cleanup_threshold must be <= 0.99, but was " + conf.memtable_cleanup_threshold, false);
        if (conf.memtable_cleanup_threshold < 0.1f)
            logger.warn("memtable_cleanup_threshold is set very low [{}], which may cause performance degradation", conf.memtable_cleanup_threshold);

        if (conf.concurrent_compactors == null)
            conf.concurrent_compactors = Math.min(8, Math.max(2, Math.min(FBUtilities.getAvailableProcessors(), conf.data_file_directories.length)));

        if (conf.concurrent_compactors <= 0)
            throw new ConfigurationException("concurrent_compactors should be strictly greater than 0, but was " + conf.concurrent_compactors, false);

        if (conf.num_tokens > MAX_NUM_TOKENS)
            throw new ConfigurationException(String.format("A maximum number of %d tokens per node is supported", MAX_NUM_TOKENS), false);

        try
        {
            // if prepared_statements_cache_size_mb option was set to "auto" then size of the cache should be "max(1/256 of Heap (in MB), 10MB)"
            preparedStatementsCacheSizeInMB = (conf.prepared_statements_cache_size_mb == null)
                                              ? Math.max(10, (int) (Runtime.getRuntime().maxMemory() / 1024 / 1024 / 256))
                                              : conf.prepared_statements_cache_size_mb;

            if (preparedStatementsCacheSizeInMB <= 0)
                throw new NumberFormatException(); // to escape duplicating error message
        }
        catch (NumberFormatException e)
        {
            throw new ConfigurationException("prepared_statements_cache_size_mb option was set incorrectly to '"
                                             + conf.prepared_statements_cache_size_mb + "', supported values are <integer> >= 0.", false);
        }

        try
        {
            // if thrift_prepared_statements_cache_size_mb option was set to "auto" then size of the cache should be "max(1/256 of Heap (in MB), 10MB)"
            thriftPreparedStatementsCacheSizeInMB = (conf.thrift_prepared_statements_cache_size_mb == null)
                                                    ? Math.max(10, (int) (Runtime.getRuntime().maxMemory() / 1024 / 1024 / 256))
                                                    : conf.thrift_prepared_statements_cache_size_mb;

            if (thriftPreparedStatementsCacheSizeInMB <= 0)
                throw new NumberFormatException(); // to escape duplicating error message
        }
        catch (NumberFormatException e)
        {
            throw new ConfigurationException("thrift_prepared_statements_cache_size_mb option was set incorrectly to '"
                                             + conf.thrift_prepared_statements_cache_size_mb + "', supported values are <integer> >= 0.", false);
        }

        try
        {
            // if key_cache_size_in_mb option was set to "auto" then size of the cache should be "min(5% of Heap (in MB), 100MB)
            keyCacheSizeInMB = (conf.key_cache_size_in_mb == null)
                               ? Math.min(Math.max(1, (int) (Runtime.getRuntime().totalMemory() * 0.05 / 1024 / 1024)), 100)
                               : conf.key_cache_size_in_mb;

            if (keyCacheSizeInMB < 0)
                throw new NumberFormatException(); // to escape duplicating error message
        }
        catch (NumberFormatException e)
        {
            throw new ConfigurationException("key_cache_size_in_mb option was set incorrectly to '"
                                             + conf.key_cache_size_in_mb + "', supported values are <integer> >= 0.", false);
        }

        try
        {
            // if counter_cache_size_in_mb option was set to "auto" then size of the cache should be "min(2.5% of Heap (in MB), 50MB)
            counterCacheSizeInMB = (conf.counter_cache_size_in_mb == null)
                                   ? Math.min(Math.max(1, (int) (Runtime.getRuntime().totalMemory() * 0.025 / 1024 / 1024)), 50)
                                   : conf.counter_cache_size_in_mb;

            if (counterCacheSizeInMB < 0)
                throw new NumberFormatException(); // to escape duplicating error message
        }
        catch (NumberFormatException e)
        {
            throw new ConfigurationException("counter_cache_size_in_mb option was set incorrectly to '"
                                             + conf.counter_cache_size_in_mb + "', supported values are <integer> >= 0.", false);
        }

        // if set to empty/"auto" then use 5% of Heap size
        indexSummaryCapacityInMB = (conf.index_summary_capacity_in_mb == null)
                                   ? Math.max(1, (int) (Runtime.getRuntime().totalMemory() * 0.05 / 1024 / 1024))
                                   : conf.index_summary_capacity_in_mb;

        if (indexSummaryCapacityInMB < 0)
            throw new ConfigurationException("index_summary_capacity_in_mb option was set incorrectly to '"
                                             + conf.index_summary_capacity_in_mb + "', it should be a non-negative integer.", false);

        if (conf.index_interval != null)
            logger.warn("index_interval has been deprecated and should be removed from cassandra.yaml");

        if(conf.encryption_options != null)
        {
            logger.warn("Please rename encryption_options as server_encryption_options in the yaml");
            //operate under the assumption that server_encryption_options is not set in yaml rather than both
            conf.server_encryption_options = conf.encryption_options;
        }

        if (conf.user_defined_function_fail_timeout < 0)
            throw new ConfigurationException("user_defined_function_fail_timeout must not be negative", false);
        if (conf.user_defined_function_warn_timeout < 0)
            throw new ConfigurationException("user_defined_function_warn_timeout must not be negative", false);

        if (conf.user_defined_function_fail_timeout < conf.user_defined_function_warn_timeout)
            throw new ConfigurationException("user_defined_function_warn_timeout must less than user_defined_function_fail_timeout", false);

        if (conf.max_mutation_size_in_kb == null)
            conf.max_mutation_size_in_kb = conf.commitlog_segment_size_in_mb * 1024 / 2;
        else if (conf.commitlog_segment_size_in_mb * 1024 < 2 * conf.max_mutation_size_in_kb)
            throw new ConfigurationException("commitlog_segment_size_in_mb must be at least twice the size of max_mutation_size_in_kb / 1024", false);

        // native transport encryption options
        if (conf.native_transport_port_ssl != null
            && conf.native_transport_port_ssl != conf.native_transport_port
            && !conf.client_encryption_options.enabled)
        {
            throw new ConfigurationException("Encryption must be enabled in client_encryption_options for native_transport_port_ssl", false);
        }

        if (conf.max_value_size_in_mb <= 0)
            throw new ConfigurationException("max_value_size_in_mb must be positive", false);

        switch (conf.disk_optimization_strategy)
        {
            case ssd:
                diskOptimizationStrategy = new SsdDiskOptimizationStrategy(conf.disk_optimization_page_cross_chance);
                break;
            case spinning:
                diskOptimizationStrategy = new SpinningDiskOptimizationStrategy();
                break;
        }

        try
        {
            ParameterizedClass strategy = conf.back_pressure_strategy != null ? conf.back_pressure_strategy : RateBasedBackPressure.withDefaultParams();
            Class<?> clazz = Class.forName(strategy.class_name);
            if (!BackPressureStrategy.class.isAssignableFrom(clazz))
                throw new ConfigurationException(strategy + " is not an instance of " + BackPressureStrategy.class.getCanonicalName(), false);

            Constructor<?> ctor = clazz.getConstructor(Map.class);
            BackPressureStrategy instance = (BackPressureStrategy) ctor.newInstance(strategy.parameters);
            logger.info("Back-pressure is {} with strategy {}.", backPressureEnabled() ? "enabled" : "disabled", conf.back_pressure_strategy);
            backPressureStrategy = instance;
        }
        catch (ConfigurationException ex)
        {
            throw ex;
        }
        catch (Exception ex)
        {
            throw new ConfigurationException("Error configuring back-pressure strategy: " + conf.back_pressure_strategy, ex);
        }
    }

    private static String storagedirFor(String type)
    {
        return storagedir(type + "_directory") + File.separator + type;
    }

    private static String storagedir(String errMsgType)
    {
        String storagedir = System.getProperty(Config.PROPERTY_PREFIX + "storagedir", null);
        if (storagedir == null)
            throw new ConfigurationException(errMsgType + " is missing and -Dcassandra.storagedir is not set", false);
        return storagedir;
    }

    public static void applyAddressConfig() throws ConfigurationException
    {
        applyAddressConfig(conf);
    }

    public static void applyAddressConfig(Config config) throws ConfigurationException
    {
        listenAddress = null;
        rpcAddress = null;
        broadcastAddress = null;
        broadcastRpcAddress = null;

        /* Local IP, hostname or interface to bind services to */
        if (config.listen_address != null && config.listen_interface != null)
        {
            throw new ConfigurationException("Set listen_address OR listen_interface, not both", false);
        }
        else if (config.listen_address != null)
        {
            try
            {
                listenAddress = InetAddress.getByName(config.listen_address);
            }
            catch (UnknownHostException e)
            {
                throw new ConfigurationException("Unknown listen_address '" + config.listen_address + "'", false);
            }

            if (listenAddress.isAnyLocalAddress())
                throw new ConfigurationException("listen_address cannot be a wildcard address (" + config.listen_address + ")!", false);
        }
        else if (config.listen_interface != null)
        {
            listenAddress = getNetworkInterfaceAddress(config.listen_interface, "listen_interface", config.listen_interface_prefer_ipv6);
        }

        /* Gossip Address to broadcast */
        if (config.broadcast_address != null)
        {
            try
            {
                broadcastAddress = InetAddress.getByName(config.broadcast_address);
            }
            catch (UnknownHostException e)
            {
                throw new ConfigurationException("Unknown broadcast_address '" + config.broadcast_address + "'", false);
            }

            if (broadcastAddress.isAnyLocalAddress())
                throw new ConfigurationException("broadcast_address cannot be a wildcard address (" + config.broadcast_address + ")!", false);
        }

        /* Local IP, hostname or interface to bind RPC server to */
        if (config.rpc_address != null && config.rpc_interface != null)
        {
            throw new ConfigurationException("Set rpc_address OR rpc_interface, not both", false);
        }
        else if (config.rpc_address != null)
        {
            try
            {
                rpcAddress = InetAddress.getByName(config.rpc_address);
            }
            catch (UnknownHostException e)
            {
                throw new ConfigurationException("Unknown host in rpc_address " + config.rpc_address, false);
            }
        }
        else if (config.rpc_interface != null)
        {
            rpcAddress = getNetworkInterfaceAddress(config.rpc_interface, "rpc_interface", config.rpc_interface_prefer_ipv6);
        }
        else
        {
            rpcAddress = FBUtilities.getLocalAddress();
        }

        /* RPC address to broadcast */
        if (config.broadcast_rpc_address != null)
        {
            try
            {
                broadcastRpcAddress = InetAddress.getByName(config.broadcast_rpc_address);
            }
            catch (UnknownHostException e)
            {
                throw new ConfigurationException("Unknown broadcast_rpc_address '" + config.broadcast_rpc_address + "'", false);
            }

            if (broadcastRpcAddress.isAnyLocalAddress())
                throw new ConfigurationException("broadcast_rpc_address cannot be a wildcard address (" + config.broadcast_rpc_address + ")!", false);
        }
        else
        {
            if (rpcAddress.isAnyLocalAddress())
                throw new ConfigurationException("If rpc_address is set to a wildcard address (" + config.rpc_address + "), then " +
                                                 "you must set broadcast_rpc_address to a value other than " + config.rpc_address, false);
        }
    }

    public static void applyThriftHSHA()
    {
        // fail early instead of OOMing (see CASSANDRA-8116)
        if (ThriftServerType.HSHA.equals(conf.rpc_server_type) && conf.rpc_max_threads == Integer.MAX_VALUE)
            throw new ConfigurationException("The hsha rpc_server_type is not compatible with an rpc_max_threads " +
                                             "setting of 'unlimited'.  Please see the comments in cassandra.yaml " +
                                             "for rpc_server_type and rpc_max_threads.",
                                             false);
        if (ThriftServerType.HSHA.equals(conf.rpc_server_type) && conf.rpc_max_threads > (FBUtilities.getAvailableProcessors() * 2 + 1024))
            logger.warn("rpc_max_threads setting of {} may be too high for the hsha server and cause unnecessary thread contention, reducing performance", conf.rpc_max_threads);
    }

    public static void applyEncryptionContext()
    {
        // always attempt to load the cipher factory, as we could be in the situation where the user has disabled encryption,
        // but has existing commitlogs and sstables on disk that are still encrypted (and still need to be read)
        encryptionContext = new EncryptionContext(conf.transparent_data_encryption_options);
    }

    public static void applySeedProvider()
    {
        // load the seeds for node contact points
        if (conf.seed_provider == null)
        {
            throw new ConfigurationException("seeds configuration is missing; a minimum of one seed is required.", false);
        }
        try
        {
            Class<?> seedProviderClass = Class.forName(conf.seed_provider.class_name);
            seedProvider = (SeedProvider)seedProviderClass.getConstructor(Map.class).newInstance(conf.seed_provider.parameters);
        }
        // there are about 5 checked exceptions that could be thrown here.
        catch (Exception e)
        {
            throw new ConfigurationException(e.getMessage() + "\nFatal configuration error; unable to start server.  See log for stacktrace.", true);
        }
        if (seedProvider.getSeeds().size() == 0)
            throw new ConfigurationException("The seed provider lists no seeds.", false);
    }

    public static void applyInitialTokens()
    {
        if (conf.initial_token != null)
        {
            Collection<String> tokens = tokensFromString(conf.initial_token);
            if (tokens.size() != conf.num_tokens)
                throw new ConfigurationException("The number of initial tokens (by initial_token) specified is different from num_tokens value", false);

            for (String token : tokens)
                partitioner.getTokenFactory().validate(token);
        }
    }

    // Maybe safe for clients + tools
    public static void applyRequestScheduler()
    {
        /* Request Scheduler setup */
        requestSchedulerOptions = conf.request_scheduler_options;
        if (conf.request_scheduler != null)
        {
            try
            {
                if (requestSchedulerOptions == null)
                {
                    requestSchedulerOptions = new RequestSchedulerOptions();
                }
                Class<?> cls = Class.forName(conf.request_scheduler);
                requestScheduler = (IRequestScheduler) cls.getConstructor(RequestSchedulerOptions.class).newInstance(requestSchedulerOptions);
            }
            catch (ClassNotFoundException e)
            {
                throw new ConfigurationException("Invalid Request Scheduler class " + conf.request_scheduler, false);
            }
            catch (Exception e)
            {
                throw new ConfigurationException("Unable to instantiate request scheduler", e);
            }
        }
        else
        {
            requestScheduler = new NoScheduler();
        }

        if (conf.request_scheduler_id == RequestSchedulerId.keyspace)
        {
            requestSchedulerId = conf.request_scheduler_id;
        }
        else
        {
            // Default to Keyspace
            requestSchedulerId = RequestSchedulerId.keyspace;
        }
    }

    // definitely not safe for tools + clients - implicitly instantiates StorageService
    public static void applySnitch()
    {
        /* end point snitch */
        if (conf.endpoint_snitch == null)
        {
            throw new ConfigurationException("Missing endpoint_snitch directive", false);
        }
        snitch = createEndpointSnitch(conf.dynamic_snitch, conf.endpoint_snitch);
        EndpointSnitchInfo.create();

        localDC = snitch.getDatacenter(FBUtilities.getBroadcastAddress());
        localComparator = new Comparator<InetAddress>()
        {
            public int compare(InetAddress endpoint1, InetAddress endpoint2)
            {
                boolean local1 = localDC.equals(snitch.getDatacenter(endpoint1));
                boolean local2 = localDC.equals(snitch.getDatacenter(endpoint2));
                if (local1 && !local2)
                    return -1;
                if (local2 && !local1)
                    return 1;
                return 0;
            }
        };
    }

    // definitely not safe for tools + clients - implicitly instantiates schema
    public static void applyPartitioner()
    {
        /* Hashing strategy */
        if (conf.partitioner == null)
        {
            throw new ConfigurationException("Missing directive: partitioner", false);
        }
        try
        {
            partitioner = FBUtilities.newPartitioner(System.getProperty(Config.PROPERTY_PREFIX + "partitioner", conf.partitioner));
        }
        catch (Exception e)
        {
            throw new ConfigurationException("Invalid partitioner class " + conf.partitioner, false);
        }

<<<<<<< HEAD
        paritionerName = partitioner.getClass().getCanonicalName();
=======
        if (conf.max_value_size_in_mb == null || conf.max_value_size_in_mb <= 0)
            throw new ConfigurationException("max_value_size_in_mb must be positive", false);

        if (conf.otc_coalescing_enough_coalesced_messages > 128)
            throw new ConfigurationException("otc_coalescing_enough_coalesced_messages must be smaller than 128", false);

        if (conf.otc_coalescing_enough_coalesced_messages <= 0)
            throw new ConfigurationException("otc_coalescing_enough_coalesced_messages must be positive", false);
>>>>>>> 3d01e906
    }

    private static FileStore guessFileStore(String dir) throws IOException
    {
        Path path = Paths.get(dir);
        while (true)
        {
            try
            {
                return Files.getFileStore(path);
            }
            catch (IOException e)
            {
                if (e instanceof NoSuchFileException)
                    path = path.getParent();
                else
                    throw e;
            }
        }
    }

    public static IEndpointSnitch createEndpointSnitch(boolean dynamic, String snitchClassName) throws ConfigurationException
    {
        if (!snitchClassName.contains("."))
            snitchClassName = "org.apache.cassandra.locator." + snitchClassName;
        IEndpointSnitch snitch = FBUtilities.construct(snitchClassName, "snitch");
        return dynamic ? new DynamicEndpointSnitch(snitch) : snitch;
    }

    public static IAuthenticator getAuthenticator()
    {
        return authenticator;
    }

    public static void setAuthenticator(IAuthenticator authenticator)
    {
        DatabaseDescriptor.authenticator = authenticator;
    }

    public static IAuthorizer getAuthorizer()
    {
        return authorizer;
    }

    public static void setAuthorizer(IAuthorizer authorizer)
    {
        DatabaseDescriptor.authorizer = authorizer;
    }

    public static IRoleManager getRoleManager()
    {
        return roleManager;
    }

    public static void setRoleManager(IRoleManager roleManager)
    {
        DatabaseDescriptor.roleManager = roleManager;
    }

    public static int getPermissionsValidity()
    {
        return conf.permissions_validity_in_ms;
    }

    public static void setPermissionsValidity(int timeout)
    {
        conf.permissions_validity_in_ms = timeout;
    }

    public static int getPermissionsUpdateInterval()
    {
        return conf.permissions_update_interval_in_ms == -1
             ? conf.permissions_validity_in_ms
             : conf.permissions_update_interval_in_ms;
    }

    public static void setPermissionsUpdateInterval(int updateInterval)
    {
        conf.permissions_update_interval_in_ms = updateInterval;
    }

    public static int getPermissionsCacheMaxEntries()
    {
        return conf.permissions_cache_max_entries;
    }

    public static int setPermissionsCacheMaxEntries(int maxEntries)
    {
        return conf.permissions_cache_max_entries = maxEntries;
    }

    public static int getRolesValidity()
    {
        return conf.roles_validity_in_ms;
    }

    public static void setRolesValidity(int validity)
    {
        conf.roles_validity_in_ms = validity;
    }

    public static int getRolesUpdateInterval()
    {
        return conf.roles_update_interval_in_ms == -1
             ? conf.roles_validity_in_ms
             : conf.roles_update_interval_in_ms;
    }

    public static void setRolesUpdateInterval(int interval)
    {
        conf.roles_update_interval_in_ms = interval;
    }

    public static int getRolesCacheMaxEntries()
    {
        return conf.roles_cache_max_entries;
    }

    public static int setRolesCacheMaxEntries(int maxEntries)
    {
        return conf.roles_cache_max_entries = maxEntries;
    }

    public static int getCredentialsValidity()
    {
        return conf.credentials_validity_in_ms;
    }

    public static void setCredentialsValidity(int timeout)
    {
        conf.credentials_validity_in_ms = timeout;
    }

    public static int getCredentialsUpdateInterval()
    {
        return conf.credentials_update_interval_in_ms == -1
               ? conf.credentials_validity_in_ms
               : conf.credentials_update_interval_in_ms;
    }

    public static void setCredentialsUpdateInterval(int updateInterval)
    {
        conf.credentials_update_interval_in_ms = updateInterval;
    }

    public static int getCredentialsCacheMaxEntries()
    {
        return conf.credentials_cache_max_entries;
    }

    public static int setCredentialsCacheMaxEntries(int maxEntries)
    {
        return conf.credentials_cache_max_entries = maxEntries;
    }

    public static int getThriftFramedTransportSize()
    {
        return conf.thrift_framed_transport_size_in_mb * 1024 * 1024;
    }

    public static int getMaxValueSize()
    {
        return conf.max_value_size_in_mb * 1024 * 1024;
    }

    public static void setMaxValueSize(int maxValueSizeInBytes)
    {
        conf.max_value_size_in_mb = maxValueSizeInBytes / 1024 / 1024;
    }

    /**
     * Creates all storage-related directories.
     */
    public static void createAllDirectories()
    {
        try
        {
            if (conf.data_file_directories.length == 0)
                throw new ConfigurationException("At least one DataFileDirectory must be specified", false);

            for (String dataFileDirectory : conf.data_file_directories)
                FileUtils.createDirectory(dataFileDirectory);

            if (conf.commitlog_directory == null)
                throw new ConfigurationException("commitlog_directory must be specified", false);
            FileUtils.createDirectory(conf.commitlog_directory);

            if (conf.hints_directory == null)
                throw new ConfigurationException("hints_directory must be specified", false);
            FileUtils.createDirectory(conf.hints_directory);

            if (conf.saved_caches_directory == null)
                throw new ConfigurationException("saved_caches_directory must be specified", false);
            FileUtils.createDirectory(conf.saved_caches_directory);

            if (conf.cdc_enabled)
            {
                if (conf.cdc_raw_directory == null)
                    throw new ConfigurationException("cdc_raw_directory must be specified", false);
                FileUtils.createDirectory(conf.cdc_raw_directory);
            }
        }
        catch (ConfigurationException e)
        {
            throw new IllegalArgumentException("Bad configuration; unable to start server: "+e.getMessage());
        }
        catch (FSWriteError e)
        {
            throw new IllegalStateException(e.getCause().getMessage() + "; unable to start server");
        }
    }

    public static IPartitioner getPartitioner()
    {
        return partitioner;
    }

    public static String getPartitionerName()
    {
        return paritionerName;
    }

    /* For tests ONLY, don't use otherwise or all hell will break loose. Tests should restore value at the end. */
    public static IPartitioner setPartitionerUnsafe(IPartitioner newPartitioner)
    {
        IPartitioner old = partitioner;
        partitioner = newPartitioner;
        return old;
    }

    public static IEndpointSnitch getEndpointSnitch()
    {
        return snitch;
    }
    public static void setEndpointSnitch(IEndpointSnitch eps)
    {
        snitch = eps;
    }

    public static IRequestScheduler getRequestScheduler()
    {
        return requestScheduler;
    }

    public static RequestSchedulerOptions getRequestSchedulerOptions()
    {
        return requestSchedulerOptions;
    }

    public static RequestSchedulerId getRequestSchedulerId()
    {
        return requestSchedulerId;
    }

    public static int getColumnIndexSize()
    {
        return conf.column_index_size_in_kb * 1024;
    }

    @VisibleForTesting
    public static void setColumnIndexSize(int val)
    {
        conf.column_index_size_in_kb = val;
    }

    public static int getColumnIndexCacheSize()
    {
        return conf.column_index_cache_size_in_kb * 1024;
    }

    @VisibleForTesting
    public static void setColumnIndexCacheSize(int val)
    {
        conf.column_index_cache_size_in_kb = val;
    }

    public static int getBatchSizeWarnThreshold()
    {
        return conf.batch_size_warn_threshold_in_kb * 1024;
    }

    public static long getBatchSizeFailThreshold()
    {
        return conf.batch_size_fail_threshold_in_kb * 1024L;
    }

    public static int getBatchSizeFailThresholdInKB()
    {
        return conf.batch_size_fail_threshold_in_kb;
    }

    public static int getUnloggedBatchAcrossPartitionsWarnThreshold()
    {
        return conf.unlogged_batch_across_partitions_warn_threshold;
    }

    public static void setBatchSizeWarnThresholdInKB(int threshold)
    {
        conf.batch_size_warn_threshold_in_kb = threshold;
    }

    public static void setBatchSizeFailThresholdInKB(int threshold)
    {
        conf.batch_size_fail_threshold_in_kb = threshold;
    }

    public static Collection<String> getInitialTokens()
    {
        return tokensFromString(System.getProperty(Config.PROPERTY_PREFIX + "initial_token", conf.initial_token));
    }

    public static String getAllocateTokensForKeyspace()
    {
        return System.getProperty(Config.PROPERTY_PREFIX + "allocate_tokens_for_keyspace", conf.allocate_tokens_for_keyspace);
    }

    public static Collection<String> tokensFromString(String tokenString)
    {
        List<String> tokens = new ArrayList<String>();
        if (tokenString != null)
            for (String token : StringUtils.split(tokenString, ','))
                tokens.add(token.trim());
        return tokens;
    }

    public static int getNumTokens()
    {
        return conf.num_tokens;
    }

    public static InetAddress getReplaceAddress()
    {
        try
        {
            if (System.getProperty(Config.PROPERTY_PREFIX + "replace_address", null) != null)
                return InetAddress.getByName(System.getProperty(Config.PROPERTY_PREFIX + "replace_address", null));
            else if (System.getProperty(Config.PROPERTY_PREFIX + "replace_address_first_boot", null) != null)
                return InetAddress.getByName(System.getProperty(Config.PROPERTY_PREFIX + "replace_address_first_boot", null));
            return null;
        }
        catch (UnknownHostException e)
        {
            throw new RuntimeException("Replacement host name could not be resolved or scope_id was specified for a global IPv6 address", e);
        }
    }

    public static Collection<String> getReplaceTokens()
    {
        return tokensFromString(System.getProperty(Config.PROPERTY_PREFIX + "replace_token", null));
    }

    public static UUID getReplaceNode()
    {
        try
        {
            return UUID.fromString(System.getProperty(Config.PROPERTY_PREFIX + "replace_node", null));
        } catch (NullPointerException e)
        {
            return null;
        }
    }

    public static String getClusterName()
    {
        return conf.cluster_name;
    }

    public static int getStoragePort()
    {
        return Integer.parseInt(System.getProperty(Config.PROPERTY_PREFIX + "storage_port", Integer.toString(conf.storage_port)));
    }

    public static int getSSLStoragePort()
    {
        return Integer.parseInt(System.getProperty(Config.PROPERTY_PREFIX + "ssl_storage_port", Integer.toString(conf.ssl_storage_port)));
    }

    public static int getRpcPort()
    {
        return Integer.parseInt(System.getProperty(Config.PROPERTY_PREFIX + "rpc_port", Integer.toString(conf.rpc_port)));
    }

    public static int getRpcListenBacklog()
    {
        return conf.rpc_listen_backlog;
    }

    public static long getRpcTimeout()
    {
        return conf.request_timeout_in_ms;
    }

    public static void setRpcTimeout(long timeOutInMillis)
    {
        conf.request_timeout_in_ms = timeOutInMillis;
    }

    public static long getReadRpcTimeout()
    {
        return conf.read_request_timeout_in_ms;
    }

    public static void setReadRpcTimeout(long timeOutInMillis)
    {
        conf.read_request_timeout_in_ms = timeOutInMillis;
    }

    public static long getRangeRpcTimeout()
    {
        return conf.range_request_timeout_in_ms;
    }

    public static void setRangeRpcTimeout(long timeOutInMillis)
    {
        conf.range_request_timeout_in_ms = timeOutInMillis;
    }

    public static long getWriteRpcTimeout()
    {
        return conf.write_request_timeout_in_ms;
    }

    public static void setWriteRpcTimeout(long timeOutInMillis)
    {
        conf.write_request_timeout_in_ms = timeOutInMillis;
    }

    public static long getCounterWriteRpcTimeout()
    {
        return conf.counter_write_request_timeout_in_ms;
    }

    public static void setCounterWriteRpcTimeout(long timeOutInMillis)
    {
        conf.counter_write_request_timeout_in_ms = timeOutInMillis;
    }

    public static long getCasContentionTimeout()
    {
        return conf.cas_contention_timeout_in_ms;
    }

    public static void setCasContentionTimeout(long timeOutInMillis)
    {
        conf.cas_contention_timeout_in_ms = timeOutInMillis;
    }

    public static long getTruncateRpcTimeout()
    {
        return conf.truncate_request_timeout_in_ms;
    }

    public static void setTruncateRpcTimeout(long timeOutInMillis)
    {
        conf.truncate_request_timeout_in_ms = timeOutInMillis;
    }

    public static boolean hasCrossNodeTimeout()
    {
        return conf.cross_node_timeout;
    }

    public static long getSlowQueryTimeout()
    {
        return conf.slow_query_log_timeout_in_ms;
    }

    /**
     * @return the minimum configured {read, write, range, truncate, misc} timeout
     */
    public static long getMinRpcTimeout()
    {
        return Longs.min(getRpcTimeout(),
                         getReadRpcTimeout(),
                         getRangeRpcTimeout(),
                         getWriteRpcTimeout(),
                         getCounterWriteRpcTimeout(),
                         getTruncateRpcTimeout());
    }

    public static double getPhiConvictThreshold()
    {
        return conf.phi_convict_threshold;
    }

    public static void setPhiConvictThreshold(double phiConvictThreshold)
    {
        conf.phi_convict_threshold = phiConvictThreshold;
    }

    public static int getConcurrentReaders()
    {
        return conf.concurrent_reads;
    }

    public static int getConcurrentWriters()
    {
        return conf.concurrent_writes;
    }

    public static int getConcurrentCounterWriters()
    {
        return conf.concurrent_counter_writes;
    }

    public static int getConcurrentViewWriters()
    {
        return conf.concurrent_materialized_view_writes;
    }

    public static int getFlushWriters()
    {
            return conf.memtable_flush_writers;
    }

    public static int getConcurrentCompactors()
    {
        return conf.concurrent_compactors;
    }

    public static void setConcurrentCompactors(int value)
    {
        conf.concurrent_compactors = value;
    }

    public static int getCompactionThroughputMbPerSec()
    {
        return conf.compaction_throughput_mb_per_sec;
    }

    public static void setCompactionThroughputMbPerSec(int value)
    {
        conf.compaction_throughput_mb_per_sec = value;
    }

    public static int getCompactionLargePartitionWarningThreshold() { return conf.compaction_large_partition_warning_threshold_mb * 1024 * 1024; }

    public static long getMinFreeSpacePerDriveInBytes()
    {
        return conf.min_free_space_per_drive_in_mb * 1024L * 1024L;
    }

    public static boolean getDisableSTCSInL0()
    {
        return disableSTCSInL0;
    }

    public static int getStreamThroughputOutboundMegabitsPerSec()
    {
        return conf.stream_throughput_outbound_megabits_per_sec;
    }

    public static void setStreamThroughputOutboundMegabitsPerSec(int value)
    {
        conf.stream_throughput_outbound_megabits_per_sec = value;
    }

    public static int getInterDCStreamThroughputOutboundMegabitsPerSec()
    {
        return conf.inter_dc_stream_throughput_outbound_megabits_per_sec;
    }

    public static void setInterDCStreamThroughputOutboundMegabitsPerSec(int value)
    {
        conf.inter_dc_stream_throughput_outbound_megabits_per_sec = value;
    }

    public static String[] getAllDataFileLocations()
    {
        return conf.data_file_directories;
    }

    public static String getCommitLogLocation()
    {
        return conf.commitlog_directory;
    }

    @VisibleForTesting
    public static void setCommitLogLocation(String value)
    {
        conf.commitlog_directory = value;
    }

    public static ParameterizedClass getCommitLogCompression()
    {
        return conf.commitlog_compression;
    }

    public static void setCommitLogCompression(ParameterizedClass compressor)
    {
        conf.commitlog_compression = compressor;
    }

   /**
    * Maximum number of buffers in the compression pool. The default value is 3, it should not be set lower than that
    * (one segment in compression, one written to, one in reserve); delays in compression may cause the log to use
    * more, depending on how soon the sync policy stops all writing threads.
    */
    public static int getCommitLogMaxCompressionBuffersInPool()
    {
        return conf.commitlog_max_compression_buffers_in_pool;
    }

    public static void setCommitLogMaxCompressionBuffersPerPool(int buffers)
    {
        conf.commitlog_max_compression_buffers_in_pool = buffers;
    }

    public static int getMaxMutationSize()
    {
        return conf.max_mutation_size_in_kb * 1024;
    }

    public static int getTombstoneWarnThreshold()
    {
        return conf.tombstone_warn_threshold;
    }

    public static void setTombstoneWarnThreshold(int threshold)
    {
        conf.tombstone_warn_threshold = threshold;
    }

    public static int getTombstoneFailureThreshold()
    {
        return conf.tombstone_failure_threshold;
    }

    public static void setTombstoneFailureThreshold(int threshold)
    {
        conf.tombstone_failure_threshold = threshold;
    }

    /**
     * size of commitlog segments to allocate
     */
    public static int getCommitLogSegmentSize()
    {
        return conf.commitlog_segment_size_in_mb * 1024 * 1024;
    }

    public static void setCommitLogSegmentSize(int sizeMegabytes)
    {
        conf.commitlog_segment_size_in_mb = sizeMegabytes;
    }

    public static String getSavedCachesLocation()
    {
        return conf.saved_caches_directory;
    }

    public static Set<InetAddress> getSeeds()
    {
        return ImmutableSet.<InetAddress>builder().addAll(seedProvider.getSeeds()).build();
    }

    public static InetAddress getListenAddress()
    {
        return listenAddress;
    }

    public static InetAddress getBroadcastAddress()
    {
        return broadcastAddress;
    }

    public static boolean shouldListenOnBroadcastAddress()
    {
        return conf.listen_on_broadcast_address;
    }

    public static IInternodeAuthenticator getInternodeAuthenticator()
    {
        return internodeAuthenticator;
    }

    public static void setInternodeAuthenticator(IInternodeAuthenticator internodeAuthenticator)
    {
        DatabaseDescriptor.internodeAuthenticator = internodeAuthenticator;
    }

    public static void setBroadcastAddress(InetAddress broadcastAdd)
    {
        broadcastAddress = broadcastAdd;
    }

    public static boolean startRpc()
    {
        return conf.start_rpc;
    }

    public static InetAddress getRpcAddress()
    {
        return rpcAddress;
    }

    public static void setBroadcastRpcAddress(InetAddress broadcastRPCAddr)
    {
        broadcastRpcAddress = broadcastRPCAddr;
    }

    /**
     * May be null, please use {@link FBUtilities#getBroadcastRpcAddress()} instead.
     */
    public static InetAddress getBroadcastRpcAddress()
    {
        return broadcastRpcAddress;
    }

    public static String getRpcServerType()
    {
        return conf.rpc_server_type;
    }

    public static boolean getRpcKeepAlive()
    {
        return conf.rpc_keepalive;
    }

    public static Integer getRpcMinThreads()
    {
        return conf.rpc_min_threads;
    }

    public static Integer getRpcMaxThreads()
    {
        return conf.rpc_max_threads;
    }

    public static Integer getRpcSendBufferSize()
    {
        return conf.rpc_send_buff_size_in_bytes;
    }

    public static Integer getRpcRecvBufferSize()
    {
        return conf.rpc_recv_buff_size_in_bytes;
    }

    public static int getInternodeSendBufferSize()
    {
        return conf.internode_send_buff_size_in_bytes;
    }

    public static int getInternodeRecvBufferSize()
    {
        return conf.internode_recv_buff_size_in_bytes;
    }

    public static boolean startNativeTransport()
    {
        return conf.start_native_transport;
    }

    public static int getNativeTransportPort()
    {
        return Integer.parseInt(System.getProperty(Config.PROPERTY_PREFIX + "native_transport_port", Integer.toString(conf.native_transport_port)));
    }

    @VisibleForTesting
    public static void setNativeTransportPort(int port)
    {
        conf.native_transport_port = port;
    }

    public static int getNativeTransportPortSSL()
    {
        return conf.native_transport_port_ssl == null ? getNativeTransportPort() : conf.native_transport_port_ssl;
    }

    @VisibleForTesting
    public static void setNativeTransportPortSSL(Integer port)
    {
        conf.native_transport_port_ssl = port;
    }

    public static int getNativeTransportMaxThreads()
    {
        return conf.native_transport_max_threads;
    }

    public static int getNativeTransportMaxFrameSize()
    {
        return conf.native_transport_max_frame_size_in_mb * 1024 * 1024;
    }

    public static long getNativeTransportMaxConcurrentConnections()
    {
        return conf.native_transport_max_concurrent_connections;
    }

    public static void setNativeTransportMaxConcurrentConnections(long nativeTransportMaxConcurrentConnections)
    {
        conf.native_transport_max_concurrent_connections = nativeTransportMaxConcurrentConnections;
    }

    public static long getNativeTransportMaxConcurrentConnectionsPerIp()
    {
        return conf.native_transport_max_concurrent_connections_per_ip;
    }

    public static void setNativeTransportMaxConcurrentConnectionsPerIp(long native_transport_max_concurrent_connections_per_ip)
    {
        conf.native_transport_max_concurrent_connections_per_ip = native_transport_max_concurrent_connections_per_ip;
    }

    public static double getCommitLogSyncBatchWindow()
    {
        return conf.commitlog_sync_batch_window_in_ms;
    }

    public static void setCommitLogSyncBatchWindow(double windowMillis)
    {
        conf.commitlog_sync_batch_window_in_ms = windowMillis;
    }

    public static int getCommitLogSyncPeriod()
    {
        return conf.commitlog_sync_period_in_ms;
    }

    public static void setCommitLogSyncPeriod(int periodMillis)
    {
        conf.commitlog_sync_period_in_ms = periodMillis;
    }

    public static Config.CommitLogSync getCommitLogSync()
    {
        return conf.commitlog_sync;
    }

    public static void setCommitLogSync(CommitLogSync sync)
    {
        conf.commitlog_sync = sync;
    }

    public static Config.DiskAccessMode getDiskAccessMode()
    {
        return conf.disk_access_mode;
    }

    // Do not use outside unit tests.
    @VisibleForTesting
    public static void setDiskAccessMode(Config.DiskAccessMode mode)
    {
        conf.disk_access_mode = mode;
    }

    public static Config.DiskAccessMode getIndexAccessMode()
    {
        return indexAccessMode;
    }

    // Do not use outside unit tests.
    @VisibleForTesting
    public static void setIndexAccessMode(Config.DiskAccessMode mode)
    {
        indexAccessMode = mode;
    }

    public static void setDiskFailurePolicy(Config.DiskFailurePolicy policy)
    {
        conf.disk_failure_policy = policy;
    }

    public static Config.DiskFailurePolicy getDiskFailurePolicy()
    {
        return conf.disk_failure_policy;
    }

    public static void setCommitFailurePolicy(Config.CommitFailurePolicy policy)
    {
        conf.commit_failure_policy = policy;
    }

    public static Config.CommitFailurePolicy getCommitFailurePolicy()
    {
        return conf.commit_failure_policy;
    }

    public static boolean isSnapshotBeforeCompaction()
    {
        return conf.snapshot_before_compaction;
    }

    public static boolean isAutoSnapshot()
    {
        return conf.auto_snapshot;
    }

    @VisibleForTesting
    public static void setAutoSnapshot(boolean autoSnapshot)
    {
        conf.auto_snapshot = autoSnapshot;
    }
    @VisibleForTesting
    public static boolean getAutoSnapshot()
    {
        return conf.auto_snapshot;
    }

    public static boolean isAutoBootstrap()
    {
        return Boolean.parseBoolean(System.getProperty(Config.PROPERTY_PREFIX + "auto_bootstrap", Boolean.toString(conf.auto_bootstrap)));
    }

    public static void setHintedHandoffEnabled(boolean hintedHandoffEnabled)
    {
        conf.hinted_handoff_enabled = hintedHandoffEnabled;
    }

    public static boolean hintedHandoffEnabled()
    {
        return conf.hinted_handoff_enabled;
    }

    public static Set<String> hintedHandoffDisabledDCs()
    {
        return conf.hinted_handoff_disabled_datacenters;
    }

    public static void enableHintsForDC(String dc)
    {
        conf.hinted_handoff_disabled_datacenters.remove(dc);
    }

    public static void disableHintsForDC(String dc)
    {
        conf.hinted_handoff_disabled_datacenters.add(dc);
    }

    public static void setMaxHintWindow(int ms)
    {
        conf.max_hint_window_in_ms = ms;
    }

    public static int getMaxHintWindow()
    {
        return conf.max_hint_window_in_ms;
    }

    public static File getHintsDirectory()
    {
        return new File(conf.hints_directory);
    }

    public static File getSerializedCachePath(CacheType cacheType, String version, String extension)
    {
        String name = cacheType.toString()
                + (version == null ? "" : "-" + version + "." + extension);
        return new File(conf.saved_caches_directory, name);
    }

    public static int getDynamicUpdateInterval()
    {
        return conf.dynamic_snitch_update_interval_in_ms;
    }
    public static void setDynamicUpdateInterval(int dynamicUpdateInterval)
    {
        conf.dynamic_snitch_update_interval_in_ms = dynamicUpdateInterval;
    }

    public static int getDynamicResetInterval()
    {
        return conf.dynamic_snitch_reset_interval_in_ms;
    }
    public static void setDynamicResetInterval(int dynamicResetInterval)
    {
        conf.dynamic_snitch_reset_interval_in_ms = dynamicResetInterval;
    }

    public static double getDynamicBadnessThreshold()
    {
        return conf.dynamic_snitch_badness_threshold;
    }

    public static void setDynamicBadnessThreshold(double dynamicBadnessThreshold)
    {
        conf.dynamic_snitch_badness_threshold = dynamicBadnessThreshold;
    }

    public static EncryptionOptions.ServerEncryptionOptions getServerEncryptionOptions()
    {
        return conf.server_encryption_options;
    }

    public static EncryptionOptions.ClientEncryptionOptions getClientEncryptionOptions()
    {
        return conf.client_encryption_options;
    }

    public static int getHintedHandoffThrottleInKB()
    {
        return conf.hinted_handoff_throttle_in_kb;
    }

    public static int getBatchlogReplayThrottleInKB()
    {
        return conf.batchlog_replay_throttle_in_kb;
    }

    public static void setHintedHandoffThrottleInKB(int throttleInKB)
    {
        conf.hinted_handoff_throttle_in_kb = throttleInKB;
    }

    public static int getMaxHintsDeliveryThreads()
    {
        return conf.max_hints_delivery_threads;
    }

    public static int getHintsFlushPeriodInMS()
    {
        return conf.hints_flush_period_in_ms;
    }

    public static long getMaxHintsFileSize()
    {
        return conf.max_hints_file_size_in_mb * 1024L * 1024L;
    }

    public static ParameterizedClass getHintsCompression()
    {
        return conf.hints_compression;
    }

    public static void setHintsCompression(ParameterizedClass parameterizedClass)
    {
        conf.hints_compression = parameterizedClass;
    }

    public static boolean isIncrementalBackupsEnabled()
    {
        return conf.incremental_backups;
    }

    public static void setIncrementalBackupsEnabled(boolean value)
    {
        conf.incremental_backups = value;
    }

    public static int getFileCacheSizeInMB()
    {
        if (conf.file_cache_size_in_mb == null)
        {
            // In client mode the value is not set.
            assert DatabaseDescriptor.isClientInitialized();
            return 0;
        }

        return conf.file_cache_size_in_mb;
    }

    public static boolean getBufferPoolUseHeapIfExhausted()
    {
        return conf.buffer_pool_use_heap_if_exhausted;
    }

    public static DiskOptimizationStrategy getDiskOptimizationStrategy()
    {
        return diskOptimizationStrategy;
    }

    public static double getDiskOptimizationEstimatePercentile()
    {
        return conf.disk_optimization_estimate_percentile;
    }

    public static long getTotalCommitlogSpaceInMB()
    {
        return conf.commitlog_total_space_in_mb;
    }

    public static int getSSTablePreempiveOpenIntervalInMB()
    {
        return FBUtilities.isWindows ? -1 : conf.sstable_preemptive_open_interval_in_mb;
    }
    public static void setSSTablePreempiveOpenIntervalInMB(int mb)
    {
        conf.sstable_preemptive_open_interval_in_mb = mb;
    }

    public static boolean getTrickleFsync()
    {
        return conf.trickle_fsync;
    }

    public static int getTrickleFsyncIntervalInKb()
    {
        return conf.trickle_fsync_interval_in_kb;
    }

    public static long getKeyCacheSizeInMB()
    {
        return keyCacheSizeInMB;
    }

    public static long getIndexSummaryCapacityInMB()
    {
        return indexSummaryCapacityInMB;
    }

    public static int getKeyCacheSavePeriod()
    {
        return conf.key_cache_save_period;
    }

    public static void setKeyCacheSavePeriod(int keyCacheSavePeriod)
    {
        conf.key_cache_save_period = keyCacheSavePeriod;
    }

    public static int getKeyCacheKeysToSave()
    {
        return conf.key_cache_keys_to_save;
    }

    public static void setKeyCacheKeysToSave(int keyCacheKeysToSave)
    {
        conf.key_cache_keys_to_save = keyCacheKeysToSave;
    }

    public static String getRowCacheClassName()
    {
        return conf.row_cache_class_name;
    }

    public static long getRowCacheSizeInMB()
    {
        return conf.row_cache_size_in_mb;
    }

    @VisibleForTesting
    public static void setRowCacheSizeInMB(long val)
    {
        conf.row_cache_size_in_mb = val;
    }

    public static int getRowCacheSavePeriod()
    {
        return conf.row_cache_save_period;
    }

    public static void setRowCacheSavePeriod(int rowCacheSavePeriod)
    {
        conf.row_cache_save_period = rowCacheSavePeriod;
    }

    public static int getRowCacheKeysToSave()
    {
        return conf.row_cache_keys_to_save;
    }

    public static long getCounterCacheSizeInMB()
    {
        return counterCacheSizeInMB;
    }

    public static void setRowCacheKeysToSave(int rowCacheKeysToSave)
    {
        conf.row_cache_keys_to_save = rowCacheKeysToSave;
    }

    public static int getCounterCacheSavePeriod()
    {
        return conf.counter_cache_save_period;
    }

    public static void setCounterCacheSavePeriod(int counterCacheSavePeriod)
    {
        conf.counter_cache_save_period = counterCacheSavePeriod;
    }

    public static int getCounterCacheKeysToSave()
    {
        return conf.counter_cache_keys_to_save;
    }

    public static void setCounterCacheKeysToSave(int counterCacheKeysToSave)
    {
        conf.counter_cache_keys_to_save = counterCacheKeysToSave;
    }

    public static void setStreamingSocketTimeout(int value)
    {
        conf.streaming_socket_timeout_in_ms = value;
    }

    /**
     * @deprecated use {@link this#getStreamingKeepAlivePeriod()} instead
     * @return streaming_socket_timeout_in_ms property
     */
    @Deprecated
    public static int getStreamingSocketTimeout()
    {
        return conf.streaming_socket_timeout_in_ms;
    }

    public static int getStreamingKeepAlivePeriod()
    {
        return conf.streaming_keep_alive_period_in_secs;
    }

    public static String getLocalDataCenter()
    {
        return localDC;
    }

    public static Comparator<InetAddress> getLocalComparator()
    {
        return localComparator;
    }

    public static Config.InternodeCompression internodeCompression()
    {
        return conf.internode_compression;
    }

    public static boolean getInterDCTcpNoDelay()
    {
        return conf.inter_dc_tcp_nodelay;
    }

    public static long getMemtableHeapSpaceInMb()
    {
        return conf.memtable_heap_space_in_mb;
    }

    public static long getMemtableOffheapSpaceInMb()
    {
        return conf.memtable_offheap_space_in_mb;
    }

    public static Config.MemtableAllocationType getMemtableAllocationType()
    {
        return conf.memtable_allocation_type;
    }

    public static Float getMemtableCleanupThreshold()
    {
        return conf.memtable_cleanup_threshold;
    }

    public static int getIndexSummaryResizeIntervalInMinutes()
    {
        return conf.index_summary_resize_interval_in_minutes;
    }

    public static boolean hasLargeAddressSpace()
    {
        // currently we just check if it's a 64bit arch, but any we only really care if the address space is large
        String datamodel = System.getProperty("sun.arch.data.model");
        if (datamodel != null)
        {
            switch (datamodel)
            {
                case "64": return true;
                case "32": return false;
            }
        }
        String arch = System.getProperty("os.arch");
        return arch.contains("64") || arch.contains("sparcv9");
    }

    public static int getTracetypeRepairTTL()
    {
        return conf.tracetype_repair_ttl;
    }

    public static int getTracetypeQueryTTL()
    {
        return conf.tracetype_query_ttl;
    }

    public static String getOtcCoalescingStrategy()
    {
        return conf.otc_coalescing_strategy;
    }

    public static int getOtcCoalescingWindow()
    {
        return conf.otc_coalescing_window_us;
    }

    public static int getOtcCoalescingEnoughCoalescedMessages()
    {
        return conf.otc_coalescing_enough_coalesced_messages;
    }

    public static void setOtcCoalescingEnoughCoalescedMessages(int otc_coalescing_enough_coalesced_messages)
    {
        conf.otc_coalescing_enough_coalesced_messages = otc_coalescing_enough_coalesced_messages;
    }

    public static int getWindowsTimerInterval()
    {
        return conf.windows_timer_interval;
    }

    public static long getPreparedStatementsCacheSizeMB()
    {
        return preparedStatementsCacheSizeInMB;
    }

    public static long getThriftPreparedStatementsCacheSizeMB()
    {
        return thriftPreparedStatementsCacheSizeInMB;
    }

    public static boolean enableUserDefinedFunctions()
    {
        return conf.enable_user_defined_functions;
    }

    public static boolean enableScriptedUserDefinedFunctions()
    {
        return conf.enable_scripted_user_defined_functions;
    }

    public static void enableScriptedUserDefinedFunctions(boolean enableScriptedUserDefinedFunctions)
    {
        conf.enable_scripted_user_defined_functions = enableScriptedUserDefinedFunctions;
    }

    public static boolean enableUserDefinedFunctionsThreads()
    {
        return conf.enable_user_defined_functions_threads;
    }

    public static long getUserDefinedFunctionWarnTimeout()
    {
        return conf.user_defined_function_warn_timeout;
    }

    public static void setUserDefinedFunctionWarnTimeout(long userDefinedFunctionWarnTimeout)
    {
        conf.user_defined_function_warn_timeout = userDefinedFunctionWarnTimeout;
    }

    public static long getUserDefinedFunctionFailTimeout()
    {
        return conf.user_defined_function_fail_timeout;
    }

    public static void setUserDefinedFunctionFailTimeout(long userDefinedFunctionFailTimeout)
    {
        conf.user_defined_function_fail_timeout = userDefinedFunctionFailTimeout;
    }

    public static Config.UserFunctionTimeoutPolicy getUserFunctionTimeoutPolicy()
    {
        return conf.user_function_timeout_policy;
    }

    public static void setUserFunctionTimeoutPolicy(Config.UserFunctionTimeoutPolicy userFunctionTimeoutPolicy)
    {
        conf.user_function_timeout_policy = userFunctionTimeoutPolicy;
    }

    public static long getGCLogThreshold()
    {
        return conf.gc_log_threshold_in_ms;
    }

    public static EncryptionContext getEncryptionContext()
    {
        return encryptionContext;
    }

    public static long getGCWarnThreshold()
    {
        return conf.gc_warn_threshold_in_ms;
    }

    public static boolean isCDCEnabled()
    {
        return conf.cdc_enabled;
    }

    public static String getCDCLogLocation()
    {
        return conf.cdc_raw_directory;
    }

    public static int getCDCSpaceInMB()
    {
        return conf.cdc_total_space_in_mb;
    }

    @VisibleForTesting
    public static void setCDCSpaceInMB(int input)
    {
        conf.cdc_total_space_in_mb = input;
    }

    public static int getCDCDiskCheckInterval()
    {
        return conf.cdc_free_space_check_interval_ms;
    }

    @VisibleForTesting
    public static void setEncryptionContext(EncryptionContext ec)
    {
        encryptionContext = ec;
    }

    public static int searchConcurrencyFactor()
    {
        return searchConcurrencyFactor;
    }

    public static boolean isUnsafeSystem()
    {
        return unsafeSystem;
    }

    public static void setBackPressureEnabled(boolean backPressureEnabled)
    {
        conf.back_pressure_enabled = backPressureEnabled;
    }

    public static boolean backPressureEnabled()
    {
        return conf.back_pressure_enabled;
    }

    @VisibleForTesting
    public static void setBackPressureStrategy(BackPressureStrategy strategy)
    {
        backPressureStrategy = strategy;
    }

    public static BackPressureStrategy getBackPressureStrategy()
    {
        return backPressureStrategy;
    }
}<|MERGE_RESOLUTION|>--- conflicted
+++ resolved
@@ -718,6 +718,12 @@
         {
             throw new ConfigurationException("Error configuring back-pressure strategy: " + conf.back_pressure_strategy, ex);
         }
+
+        if (conf.otc_coalescing_enough_coalesced_messages > 128)
+            throw new ConfigurationException("otc_coalescing_enough_coalesced_messages must be smaller than 128", false);
+
+        if (conf.otc_coalescing_enough_coalesced_messages <= 0)
+            throw new ConfigurationException("otc_coalescing_enough_coalesced_messages must be positive", false);
     }
 
     private static String storagedirFor(String type)
@@ -971,18 +977,7 @@
             throw new ConfigurationException("Invalid partitioner class " + conf.partitioner, false);
         }
 
-<<<<<<< HEAD
         paritionerName = partitioner.getClass().getCanonicalName();
-=======
-        if (conf.max_value_size_in_mb == null || conf.max_value_size_in_mb <= 0)
-            throw new ConfigurationException("max_value_size_in_mb must be positive", false);
-
-        if (conf.otc_coalescing_enough_coalesced_messages > 128)
-            throw new ConfigurationException("otc_coalescing_enough_coalesced_messages must be smaller than 128", false);
-
-        if (conf.otc_coalescing_enough_coalesced_messages <= 0)
-            throw new ConfigurationException("otc_coalescing_enough_coalesced_messages must be positive", false);
->>>>>>> 3d01e906
     }
 
     private static FileStore guessFileStore(String dir) throws IOException
