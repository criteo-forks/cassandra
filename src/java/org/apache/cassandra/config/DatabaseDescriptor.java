/*
 * Licensed to the Apache Software Foundation (ASF) under one
 * or more contributor license agreements.  See the NOTICE file
 * distributed with this work for additional information
 * regarding copyright ownership.  The ASF licenses this file
 * to you under the Apache License, Version 2.0 (the
 * "License"); you may not use this file except in compliance
 * with the License.  You may obtain a copy of the License at
 *
 *     http://www.apache.org/licenses/LICENSE-2.0
 *
 * Unless required by applicable law or agreed to in writing, software
 * distributed under the License is distributed on an "AS IS" BASIS,
 * WITHOUT WARRANTIES OR CONDITIONS OF ANY KIND, either express or implied.
 * See the License for the specific language governing permissions and
 * limitations under the License.
 */
package org.apache.cassandra.config;

import java.io.File;
import java.io.FileFilter;
import java.net.InetAddress;
import java.net.UnknownHostException;
import java.util.*;

import com.google.common.annotations.VisibleForTesting;
import com.google.common.collect.ImmutableSet;
import com.google.common.primitives.Longs;
import org.slf4j.Logger;
import org.slf4j.LoggerFactory;

import org.apache.cassandra.auth.*;
import org.apache.cassandra.config.Config.RequestSchedulerId;
import org.apache.cassandra.config.EncryptionOptions.ClientEncryptionOptions;
import org.apache.cassandra.config.EncryptionOptions.ServerEncryptionOptions;
import org.apache.cassandra.db.ColumnFamilyStore;
import org.apache.cassandra.db.DefsTables;
import org.apache.cassandra.db.SystemKeyspace;
import org.apache.cassandra.dht.IPartitioner;
import org.apache.cassandra.exceptions.ConfigurationException;
import org.apache.cassandra.io.FSWriteError;
import org.apache.cassandra.io.util.FileUtils;
import org.apache.cassandra.io.util.IAllocator;
import org.apache.cassandra.locator.DynamicEndpointSnitch;
import org.apache.cassandra.locator.EndpointSnitchInfo;
import org.apache.cassandra.locator.IEndpointSnitch;
import org.apache.cassandra.locator.SeedProvider;
import org.apache.cassandra.net.MessagingService;
import org.apache.cassandra.scheduler.IRequestScheduler;
import org.apache.cassandra.scheduler.NoScheduler;
import org.apache.cassandra.service.CacheService;
<<<<<<< HEAD
=======
import org.apache.cassandra.service.MigrationManager;
import org.apache.cassandra.utils.Allocator;
>>>>>>> a4dd7aa3
import org.apache.cassandra.utils.FBUtilities;

public class DatabaseDescriptor
{
    private static final Logger logger = LoggerFactory.getLogger(DatabaseDescriptor.class);

    private static IEndpointSnitch snitch;
    private static InetAddress listenAddress; // leave null so we can fall through to getLocalHost
    private static InetAddress broadcastAddress;
    private static InetAddress rpcAddress;
    private static SeedProvider seedProvider;
    private static IInternodeAuthenticator internodeAuthenticator;

    /* Hashing strategy Random or OPHF */
    private static IPartitioner<?> partitioner;
    private static String paritionerName;

    private static Config.DiskAccessMode indexAccessMode;

    private static Config conf;

    private static IAuthenticator authenticator = new AllowAllAuthenticator();
    private static IAuthorizer authorizer = new AllowAllAuthorizer();

    private static IRequestScheduler requestScheduler;
    private static RequestSchedulerId requestSchedulerId;
    private static RequestSchedulerOptions requestSchedulerOptions;

    private static long keyCacheSizeInMB;
    private static IAllocator memoryAllocator;

    private static String localDC;
    private static Comparator<InetAddress> localComparator;

<<<<<<< HEAD
    static
=======
    private static Class<? extends Allocator> memtableAllocator;

    /**
     * Inspect the classpath to find storage configuration file
     */
    static URL getStorageConfigURL() throws ConfigurationException
>>>>>>> a4dd7aa3
    {
        // In client mode, we use a default configuration. Note that the fields of this class will be
        // left unconfigured however (the partitioner or localDC will be null for instance) so this
        // should be used with care.
        try
        {
            if (Config.isClientMode())
            {
                conf = new Config();
                // at least we have to set memoryAllocator to open SSTable in client mode
                memoryAllocator = FBUtilities.newOffHeapAllocator(conf.memory_allocator);
            }
            else
            {
                applyConfig(loadConfig());
            }
        }
        catch (ConfigurationException e)
        {
            logger.error("Fatal configuration error", e);
            System.err.println(e.getMessage() + "\nFatal configuration error; unable to start. See log for stacktrace.");
            System.exit(1);
        }
        catch (Exception e)
        {
            logger.error("Fatal error during configuration loading", e);
            System.err.println(e.getMessage() + "\nFatal error during configuration loading; unable to start. See log for stacktrace.");
            System.exit(1);
        }
    }

    @VisibleForTesting
    static Config loadConfig() throws ConfigurationException
    {
        String loaderClass = System.getProperty("cassandra.config.loader");
        ConfigurationLoader loader = loaderClass == null
                                   ? new YamlConfigurationLoader()
                                   : FBUtilities.<ConfigurationLoader>construct(loaderClass, "configuration loading");
        return loader.loadConfig();
    }

    private static void applyConfig(Config config) throws ConfigurationException
    {
        conf = config;

        logger.info("Data files directories: " + Arrays.toString(conf.data_file_directories));
        logger.info("Commit log directory: " + conf.commitlog_directory);

        if (conf.commitlog_sync == null)
        {
            throw new ConfigurationException("Missing required directive CommitLogSync");
        }

        if (conf.commitlog_sync == Config.CommitLogSync.batch)
        {
            if (conf.commitlog_sync_batch_window_in_ms == null)
            {
                throw new ConfigurationException("Missing value for commitlog_sync_batch_window_in_ms: Double expected.");
            }
            else if (conf.commitlog_sync_period_in_ms != null)
            {
                throw new ConfigurationException("Batch sync specified, but commitlog_sync_period_in_ms found. Only specify commitlog_sync_batch_window_in_ms when using batch sync");
            }
            logger.debug("Syncing log with a batch window of " + conf.commitlog_sync_batch_window_in_ms);
        }
        else
        {
            if (conf.commitlog_sync_period_in_ms == null)
            {
                throw new ConfigurationException("Missing value for commitlog_sync_period_in_ms: Integer expected");
            }
            else if (conf.commitlog_sync_batch_window_in_ms != null)
            {
                throw new ConfigurationException("commitlog_sync_period_in_ms specified, but commitlog_sync_batch_window_in_ms found.  Only specify commitlog_sync_period_in_ms when using periodic sync.");
            }
            logger.debug("Syncing log with a period of " + conf.commitlog_sync_period_in_ms);
        }

        if (conf.commitlog_total_space_in_mb == null)
            conf.commitlog_total_space_in_mb = System.getProperty("os.arch").contains("64") ? 1024 : 32;

        /* evaluate the DiskAccessMode Config directive, which also affects indexAccessMode selection */
        if (conf.disk_access_mode == Config.DiskAccessMode.auto)
        {
            conf.disk_access_mode = System.getProperty("os.arch").contains("64") ? Config.DiskAccessMode.mmap : Config.DiskAccessMode.standard;
            indexAccessMode = conf.disk_access_mode;
            logger.info("DiskAccessMode 'auto' determined to be " + conf.disk_access_mode + ", indexAccessMode is " + indexAccessMode );
        }
        else if (conf.disk_access_mode == Config.DiskAccessMode.mmap_index_only)
        {
            conf.disk_access_mode = Config.DiskAccessMode.standard;
            indexAccessMode = Config.DiskAccessMode.mmap;
            logger.info("DiskAccessMode is " + conf.disk_access_mode + ", indexAccessMode is " + indexAccessMode );
        }
        else
        {
            indexAccessMode = conf.disk_access_mode;
            logger.info("DiskAccessMode is " + conf.disk_access_mode + ", indexAccessMode is " + indexAccessMode );
        }

        logger.info("disk_failure_policy is " + conf.disk_failure_policy);

        /* Authentication and authorization backend, implementing IAuthenticator and IAuthorizer */
        if (conf.authenticator != null)
            authenticator = FBUtilities.newAuthenticator(conf.authenticator);

        if (conf.authorizer != null)
            authorizer = FBUtilities.newAuthorizer(conf.authorizer);

        if (authenticator instanceof AllowAllAuthenticator && !(authorizer instanceof AllowAllAuthorizer))
            throw new ConfigurationException("AllowAllAuthenticator can't be used with " +  conf.authorizer);

        if (conf.internode_authenticator != null)
            internodeAuthenticator = FBUtilities.construct(conf.internode_authenticator, "internode_authenticator");
        else
            internodeAuthenticator = new AllowAllInternodeAuthenticator();

        authenticator.validateConfiguration();
        authorizer.validateConfiguration();
        internodeAuthenticator.validateConfiguration();

        /* Hashing strategy */
        if (conf.partitioner == null)
        {
            throw new ConfigurationException("Missing directive: partitioner");
        }
        try
        {
            partitioner = FBUtilities.newPartitioner(System.getProperty("cassandra.partitioner", conf.partitioner));
        }
        catch (Exception e)
        {
            throw new ConfigurationException("Invalid partitioner class " + conf.partitioner);
        }
        paritionerName = partitioner.getClass().getCanonicalName();

        /* phi convict threshold for FailureDetector */
        if (conf.phi_convict_threshold < 5 || conf.phi_convict_threshold > 16)
        {
            throw new ConfigurationException("phi_convict_threshold must be between 5 and 16");
        }

        /* Thread per pool */
        if (conf.concurrent_reads != null && conf.concurrent_reads < 2)
        {
            throw new ConfigurationException("concurrent_reads must be at least 2");
        }

        if (conf.concurrent_writes != null && conf.concurrent_writes < 2)
        {
            throw new ConfigurationException("concurrent_writes must be at least 2");
        }

        if (conf.concurrent_replicates != null && conf.concurrent_replicates < 2)
        {
            throw new ConfigurationException("concurrent_replicates must be at least 2");
        }

        if (conf.memtable_total_space_in_mb == null)
            conf.memtable_total_space_in_mb = (int) (Runtime.getRuntime().maxMemory() / (3 * 1048576));
        if (conf.memtable_total_space_in_mb <= 0)
            throw new ConfigurationException("memtable_total_space_in_mb must be positive");
        logger.info("Global memtable threshold is enabled at {}MB", conf.memtable_total_space_in_mb);

        /* Memtable flush writer threads */
        if (conf.memtable_flush_writers != null && conf.memtable_flush_writers < 1)
        {
            throw new ConfigurationException("memtable_flush_writers must be at least 1");
        }
        else if (conf.memtable_flush_writers == null)
        {
            conf.memtable_flush_writers = conf.data_file_directories.length;
        }

        /* Local IP or hostname to bind services to */
        if (conf.listen_address != null)
        {
            try
            {
                listenAddress = InetAddress.getByName(conf.listen_address);
            }
            catch (UnknownHostException e)
            {
                throw new ConfigurationException("Unknown listen_address '" + conf.listen_address + "'");
            }
        }

        /* Gossip Address to broadcast */
        if (conf.broadcast_address != null)
        {
            if (conf.broadcast_address.equals("0.0.0.0"))
            {
                throw new ConfigurationException("broadcast_address cannot be 0.0.0.0!");
            }

            try
            {
                broadcastAddress = InetAddress.getByName(conf.broadcast_address);
            }
            catch (UnknownHostException e)
            {
                throw new ConfigurationException("Unknown broadcast_address '" + conf.broadcast_address + "'");
            }
        }

        /* Local IP or hostname to bind RPC server to */
        if (conf.rpc_address != null)
        {
            try
            {
                rpcAddress = InetAddress.getByName(conf.rpc_address);
            }
            catch (UnknownHostException e)
            {
                throw new ConfigurationException("Unknown host in rpc_address " + conf.rpc_address);
            }
        }
        else
        {
            rpcAddress = FBUtilities.getLocalAddress();
        }

        if (conf.thrift_framed_transport_size_in_mb <= 0)
            throw new ConfigurationException("thrift_framed_transport_size_in_mb must be positive");

        /* end point snitch */
        if (conf.endpoint_snitch == null)
        {
            throw new ConfigurationException("Missing endpoint_snitch directive");
        }
        snitch = createEndpointSnitch(conf.endpoint_snitch);
        EndpointSnitchInfo.create();

        localDC = snitch.getDatacenter(FBUtilities.getBroadcastAddress());
        localComparator = new Comparator<InetAddress>()
        {
            public int compare(InetAddress endpoint1, InetAddress endpoint2)
            {
                boolean local1 = localDC.equals(snitch.getDatacenter(endpoint1));
                boolean local2 = localDC.equals(snitch.getDatacenter(endpoint2));
                if (local1 && !local2)
                    return -1;
                if (local2 && !local1)
                    return 1;
                return 0;
            }
        };

        /* Request Scheduler setup */
        requestSchedulerOptions = conf.request_scheduler_options;
        if (conf.request_scheduler != null)
        {
            try
            {
                if (requestSchedulerOptions == null)
                {
                    requestSchedulerOptions = new RequestSchedulerOptions();
                }
                Class<?> cls = Class.forName(conf.request_scheduler);
                requestScheduler = (IRequestScheduler) cls.getConstructor(RequestSchedulerOptions.class).newInstance(requestSchedulerOptions);
            }
            catch (ClassNotFoundException e)
            {
                throw new ConfigurationException("Invalid Request Scheduler class " + conf.request_scheduler);
            }
            catch (Exception e)
            {
                throw new ConfigurationException("Unable to instantiate request scheduler", e);
            }
        }
        else
        {
            requestScheduler = new NoScheduler();
        }

        if (conf.request_scheduler_id == RequestSchedulerId.keyspace)
        {
            requestSchedulerId = conf.request_scheduler_id;
        }
        else
        {
            // Default to Keyspace
            requestSchedulerId = RequestSchedulerId.keyspace;
        }

        if (logger.isDebugEnabled() && conf.auto_bootstrap != null)
        {
            logger.debug("setting auto_bootstrap to " + conf.auto_bootstrap);
        }

        logger.info((conf.multithreaded_compaction ? "" : "Not ") + "using multi-threaded compaction");

        if (conf.in_memory_compaction_limit_in_mb != null && conf.in_memory_compaction_limit_in_mb <= 0)
        {
            throw new ConfigurationException("in_memory_compaction_limit_in_mb must be a positive integer");
        }

        if (conf.concurrent_compactors == null)
            conf.concurrent_compactors = FBUtilities.getAvailableProcessors();

        if (conf.concurrent_compactors <= 0)
            throw new ConfigurationException("concurrent_compactors should be strictly greater than 0");

        /* data file and commit log directories. they get created later, when they're needed. */
        if (conf.commitlog_directory != null && conf.data_file_directories != null && conf.saved_caches_directory != null)
        {
            for (String datadir : conf.data_file_directories)
            {
                if (datadir.equals(conf.commitlog_directory))
                    throw new ConfigurationException("commitlog_directory must not be the same as any data_file_directories");
                if (datadir.equals(conf.saved_caches_directory))
                    throw new ConfigurationException("saved_caches_directory must not be the same as any data_file_directories");
            }

            if (conf.commitlog_directory.equals(conf.saved_caches_directory))
                throw new ConfigurationException("saved_caches_directory must not be the same as the commitlog_directory");
        }
        else
        {
            if (conf.commitlog_directory == null)
                throw new ConfigurationException("commitlog_directory missing");
            if (conf.data_file_directories == null)
                throw new ConfigurationException("data_file_directories missing; at least one data directory must be specified");
            if (conf.saved_caches_directory == null)
                throw new ConfigurationException("saved_caches_directory missing");
        }

        if (conf.initial_token != null)
            for (String token : tokensFromString(conf.initial_token))
                partitioner.getTokenFactory().validate(token);

        try
        {
            // if key_cache_size_in_mb option was set to "auto" then size of the cache should be "min(5% of Heap (in MB), 100MB)
            keyCacheSizeInMB = (conf.key_cache_size_in_mb == null)
                ? Math.min(Math.max(1, (int) (Runtime.getRuntime().totalMemory() * 0.05 / 1024 / 1024)), 100)
                : conf.key_cache_size_in_mb;

            if (keyCacheSizeInMB < 0)
                throw new NumberFormatException(); // to escape duplicating error message
        }
        catch (NumberFormatException e)
        {
            throw new ConfigurationException("key_cache_size_in_mb option was set incorrectly to '"
                    + conf.key_cache_size_in_mb + "', supported values are <integer> >= 0.");
        }

        memoryAllocator = FBUtilities.newOffHeapAllocator(conf.memory_allocator);

<<<<<<< HEAD
        if(conf.encryption_options != null)
        {
            logger.warn("Please rename encryption_options as server_encryption_options in the yaml");
            //operate under the assumption that server_encryption_options is not set in yaml rather than both
            conf.server_encryption_options = conf.encryption_options;
        }
=======
            String allocatorClass = conf.memtable_allocator;
            if (!allocatorClass.contains("."))
                allocatorClass = "org.apache.cassandra.utils." + allocatorClass;
            memtableAllocator = FBUtilities.classForName(allocatorClass, "allocator");

            // Hardcoded system tables
            List<KSMetaData> systemKeyspaces = Arrays.asList(KSMetaData.systemKeyspace(), KSMetaData.traceKeyspace());
            assert systemKeyspaces.size() == Schema.systemKeyspaceNames.size();
            for (KSMetaData ksmd : systemKeyspaces)
            {
                // install the definition
                for (CFMetaData cfm : ksmd.cfMetaData().values())
                    Schema.instance.load(cfm);
                Schema.instance.setTableDefinition(ksmd);
            }
>>>>>>> a4dd7aa3

        // Hardcoded system keyspaces
        List<KSMetaData> systemKeyspaces = Arrays.asList(KSMetaData.systemKeyspace(), KSMetaData.traceKeyspace());
        assert systemKeyspaces.size() == Schema.systemKeyspaceNames.size();
        for (KSMetaData ksmd : systemKeyspaces)
        {
            // install the definition
            for (CFMetaData cfm : ksmd.cfMetaData().values())
                Schema.instance.load(cfm);
            Schema.instance.setKeyspaceDefinition(ksmd);
        }

        /* Load the seeds for node contact points */
        if (conf.seed_provider == null)
        {
            throw new ConfigurationException("seeds configuration is missing; a minimum of one seed is required.");
        }
        try
        {
            Class<?> seedProviderClass = Class.forName(conf.seed_provider.class_name);
            seedProvider = (SeedProvider)seedProviderClass.getConstructor(Map.class).newInstance(conf.seed_provider.parameters);
        }
        // there are about 5 checked exceptions that could be thrown here.
        catch (Exception e)
        {
            logger.error("Fatal configuration error", e);
            System.err.println(e.getMessage() + "\nFatal configuration error; unable to start server.  See log for stacktrace.");
            System.exit(1);
        }
        if (seedProvider.getSeeds().size() == 0)
            throw new ConfigurationException("The seed provider lists no seeds.");
    }

    private static IEndpointSnitch createEndpointSnitch(String snitchClassName) throws ConfigurationException
    {
        if (!snitchClassName.contains("."))
            snitchClassName = "org.apache.cassandra.locator." + snitchClassName;
        IEndpointSnitch snitch = FBUtilities.construct(snitchClassName, "snitch");
        return conf.dynamic_snitch ? new DynamicEndpointSnitch(snitch) : snitch;
    }

    /** load keyspace (keyspace) definitions, but do not initialize the keyspace instances. */
    public static void loadSchemas()
    {
        ColumnFamilyStore schemaCFS = SystemKeyspace.schemaCFS(SystemKeyspace.SCHEMA_KEYSPACES_CF);

        // if keyspace with definitions is empty try loading the old way
        if (schemaCFS.estimateKeys() == 0)
        {
            logger.info("Couldn't detect any schema definitions in local storage.");
            // peek around the data directories to see if anything is there.
            if (hasExistingNoSystemTables())
                logger.info("Found keyspace data in data directories. Consider using cqlsh to define your schema.");
            else
                logger.info("To create keyspaces and column families, see 'help create' in cqlsh.");
        }
        else
        {
            Schema.instance.load(DefsTables.loadFromKeyspace());
        }

        Schema.instance.updateVersion();
    }

    private static boolean hasExistingNoSystemTables()
    {
        for (String dataDir : getAllDataFileLocations())
        {
            File dataPath = new File(dataDir);
            if (dataPath.exists() && dataPath.isDirectory())
            {
                // see if there are other directories present.
                int dirCount = dataPath.listFiles(new FileFilter()
                {
                    public boolean accept(File pathname)
                    {
                        return (pathname.isDirectory() && !Schema.systemKeyspaceNames.contains(pathname.getName()));
                    }
                }).length;

                if (dirCount > 0)
                    return true;
            }
        }

        return false;
    }

    public static IAuthenticator getAuthenticator()
    {
        return authenticator;
    }

    public static IAuthorizer getAuthorizer()
    {
        return authorizer;
    }

    public static int getPermissionsValidity()
    {
        return conf.permissions_validity_in_ms;
    }

    public static int getThriftFramedTransportSize()
    {
        return conf.thrift_framed_transport_size_in_mb * 1024 * 1024;
    }

    /**
     * Creates all storage-related directories.
     */
    public static void createAllDirectories()
    {
        try
        {
            if (conf.data_file_directories.length == 0)
                throw new ConfigurationException("At least one DataFileDirectory must be specified");

            for (String dataFileDirectory : conf.data_file_directories)
            {
                FileUtils.createDirectory(dataFileDirectory);
            }

            if (conf.commitlog_directory == null)
                throw new ConfigurationException("commitlog_directory must be specified");

            FileUtils.createDirectory(conf.commitlog_directory);

            if (conf.saved_caches_directory == null)
                throw new ConfigurationException("saved_caches_directory must be specified");

            FileUtils.createDirectory(conf.saved_caches_directory);
        }
        catch (ConfigurationException e)
        {
            logger.error("Fatal error: " + e.getMessage());
            System.err.println("Bad configuration; unable to start server");
            System.exit(1);
        }
        catch (FSWriteError e)
        {
            logger.error("Fatal error: " + e.getMessage());
            System.err.println(e.getCause().getMessage() + "; unable to start server");
            System.exit(1);
        }
    }

    public static IPartitioner<?> getPartitioner()
    {
        return partitioner;
    }

    public static String getPartitionerName()
    {
        return paritionerName;
    }

    /* For tests ONLY, don't use otherwise or all hell will break loose */
    public static void setPartitioner(IPartitioner<?> newPartitioner)
    {
        partitioner = newPartitioner;
    }

    public static IEndpointSnitch getEndpointSnitch()
    {
        return snitch;
    }
    public static void setEndpointSnitch(IEndpointSnitch eps)
    {
        snitch = eps;
    }

    public static IRequestScheduler getRequestScheduler()
    {
        return requestScheduler;
    }

    public static RequestSchedulerOptions getRequestSchedulerOptions()
    {
        return requestSchedulerOptions;
    }

    public static RequestSchedulerId getRequestSchedulerId()
    {
        return requestSchedulerId;
    }

    public static int getColumnIndexSize()
    {
        return conf.column_index_size_in_kb * 1024;
    }

    public static Collection<String> getInitialTokens()
    {
        return tokensFromString(System.getProperty("cassandra.initial_token", conf.initial_token));
    }

    public static Collection<String> tokensFromString(String tokenString)
    {
        List<String> tokens = new ArrayList<String>();
        if (tokenString != null)
            for (String token : tokenString.split(","))
                tokens.add(token.replaceAll("^\\s+", "").replaceAll("\\s+$", ""));
        return tokens;
    }

    public static Integer getNumTokens()
    {
        return conf.num_tokens;
    }

    public static Collection<String> getReplaceTokens()
    {
        return tokensFromString(System.getProperty("cassandra.replace_token", null));
    }

    public static UUID getReplaceNode()
    {
        try
        {
            return UUID.fromString(System.getProperty("cassandra.replace_node", null));
        } catch (NullPointerException e)
        {
            return null;
        }
    }

    public static boolean isReplacing()
    {
        return 0 != getReplaceTokens().size() || getReplaceNode() != null;
    }

    public static String getClusterName()
    {
        return conf.cluster_name;
    }

    public static int getMaxStreamingRetries()
    {
        return conf.max_streaming_retries;
    }

    public static int getStoragePort()
    {
        return Integer.parseInt(System.getProperty("cassandra.storage_port", conf.storage_port.toString()));
    }

    public static int getSSLStoragePort()
    {
        return Integer.parseInt(System.getProperty("cassandra.ssl_storage_port", conf.ssl_storage_port.toString()));
    }

    public static int getRpcPort()
    {
        return Integer.parseInt(System.getProperty("cassandra.rpc_port", conf.rpc_port.toString()));
    }

    public static long getRpcTimeout()
    {
        return conf.request_timeout_in_ms;
    }

    public static void setRpcTimeout(Long timeOutInMillis)
    {
        conf.request_timeout_in_ms = timeOutInMillis;
    }

    public static long getReadRpcTimeout()
    {
        return conf.read_request_timeout_in_ms;
    }

    public static void setReadRpcTimeout(Long timeOutInMillis)
    {
        conf.read_request_timeout_in_ms = timeOutInMillis;
    }

    public static long getRangeRpcTimeout()
    {
        return conf.range_request_timeout_in_ms;
    }

    public static void setRangeRpcTimeout(Long timeOutInMillis)
    {
        conf.range_request_timeout_in_ms = timeOutInMillis;
    }

    public static long getWriteRpcTimeout()
    {
        return conf.write_request_timeout_in_ms;
    }

    public static void setWriteRpcTimeout(Long timeOutInMillis)
    {
        conf.write_request_timeout_in_ms = timeOutInMillis;
    }

    public static long getCasContentionTimeout()
    {
        return conf.cas_contention_timeout_in_ms;
    }

    public static void setCasContentionTimeout(Long timeOutInMillis)
    {
        conf.cas_contention_timeout_in_ms = timeOutInMillis;
    }

    public static long getTruncateRpcTimeout()
    {
        return conf.truncate_request_timeout_in_ms;
    }

    public static void setTruncateRpcTimeout(Long timeOutInMillis)
    {
        conf.truncate_request_timeout_in_ms = timeOutInMillis;
    }

    public static boolean hasCrossNodeTimeout()
    {
        return conf.cross_node_timeout;
    }

    // not part of the Verb enum so we can change timeouts easily via JMX
    public static long getTimeout(MessagingService.Verb verb)
    {
        switch (verb)
        {
            case READ:
                return getReadRpcTimeout();
            case RANGE_SLICE:
                return getRangeRpcTimeout();
            case TRUNCATE:
                return getTruncateRpcTimeout();
            case READ_REPAIR:
            case MUTATION:
                return getWriteRpcTimeout();
            default:
                return getRpcTimeout();
        }
    }

    /**
     * @return the minimum configured {read, write, range, truncate, misc} timeout
     */
    public static long getMinRpcTimeout()
    {
        return Longs.min(getRpcTimeout(), getReadRpcTimeout(), getRangeRpcTimeout(), getWriteRpcTimeout(), getTruncateRpcTimeout());
    }

    public static double getPhiConvictThreshold()
    {
        return conf.phi_convict_threshold;
    }

    public static void setPhiConvictThreshold(double phiConvictThreshold)
    {
        conf.phi_convict_threshold = phiConvictThreshold;
    }

    public static int getConcurrentReaders()
    {
        return conf.concurrent_reads;
    }

    public static int getConcurrentWriters()
    {
        return conf.concurrent_writes;
    }

    public static int getConcurrentReplicators()
    {
        return conf.concurrent_replicates;
    }

    public static int getFlushWriters()
    {
            return conf.memtable_flush_writers;
    }

    public static int getInMemoryCompactionLimit()
    {
        return conf.in_memory_compaction_limit_in_mb * 1024 * 1024;
    }

    public static void setInMemoryCompactionLimit(int sizeInMB)
    {
        conf.in_memory_compaction_limit_in_mb = sizeInMB;
    }

    public static int getConcurrentCompactors()
    {
        return conf.concurrent_compactors;
    }

    public static boolean isMultithreadedCompaction()
    {
        return conf.multithreaded_compaction;
    }

    public static int getCompactionThroughputMbPerSec()
    {
        return conf.compaction_throughput_mb_per_sec;
    }

    public static void setCompactionThroughputMbPerSec(int value)
    {
        conf.compaction_throughput_mb_per_sec = value;
    }

    public static int getStreamThroughputOutboundMegabitsPerSec()
    {
        return conf.stream_throughput_outbound_megabits_per_sec;
    }

    public static void setStreamThroughputOutboundMegabitsPerSec(int value)
    {
        conf.stream_throughput_outbound_megabits_per_sec = value;
    }

    public static String[] getAllDataFileLocations()
    {
        return conf.data_file_directories;
    }

    public static String getCommitLogLocation()
    {
        return conf.commitlog_directory;
    }

    /**
     * size of commitlog segments to allocate
     */
    public static int getCommitLogSegmentSize()
    {
        return conf.commitlog_segment_size_in_mb * 1024 * 1024;
    }

    public static String getSavedCachesLocation()
    {
        return conf.saved_caches_directory;
    }

    public static Set<InetAddress> getSeeds()
    {
        return ImmutableSet.<InetAddress>builder().addAll(seedProvider.getSeeds()).build();
    }

    public static InetAddress getListenAddress()
    {
        return listenAddress;
    }

    public static InetAddress getBroadcastAddress()
    {
        return broadcastAddress;
    }

    public static IInternodeAuthenticator getInternodeAuthenticator()
    {
        return internodeAuthenticator;
    }

    public static void setBroadcastAddress(InetAddress broadcastAdd)
    {
        broadcastAddress = broadcastAdd;
    }

    public static boolean startRpc()
    {
        return conf.start_rpc;
    }

    public static InetAddress getRpcAddress()
    {
        return rpcAddress;
    }

    public static String getRpcServerType()
    {
        return conf.rpc_server_type;
    }

    public static boolean getRpcKeepAlive()
    {
        return conf.rpc_keepalive;
    }

    public static Integer getRpcMinThreads()
    {
        return conf.rpc_min_threads;
    }

    public static Integer getRpcMaxThreads()
    {
        return conf.rpc_max_threads;
    }

    public static Integer getRpcSendBufferSize()
    {
        return conf.rpc_send_buff_size_in_bytes;
    }

    public static Integer getRpcRecvBufferSize()
    {
        return conf.rpc_recv_buff_size_in_bytes;
    }

    public static Integer getInternodeSendBufferSize()
    {
        return conf.internode_send_buff_size_in_bytes;
    }

    public static Integer getInternodeRecvBufferSize()
    {
        return conf.internode_recv_buff_size_in_bytes;
    }

    public static boolean startNativeTransport()
    {
        return conf.start_native_transport;
    }

    public static InetAddress getNativeTransportAddress()
    {
        return getRpcAddress();
    }

    public static int getNativeTransportPort()
    {
        return Integer.parseInt(System.getProperty("cassandra.native_transport_port", conf.native_transport_port.toString()));
    }

    public static Integer getNativeTransportMaxThreads()
    {
        return conf.native_transport_max_threads;
    }

    public static double getCommitLogSyncBatchWindow()
    {
        return conf.commitlog_sync_batch_window_in_ms;
    }

    public static int getCommitLogSyncPeriod() {
        return conf.commitlog_sync_period_in_ms;
    }

    public static Config.CommitLogSync getCommitLogSync()
    {
        return conf.commitlog_sync;
    }

    public static Config.DiskAccessMode getDiskAccessMode()
    {
        return conf.disk_access_mode;
    }

    public static Config.DiskAccessMode getIndexAccessMode()
    {
        return indexAccessMode;
    }

    public static void setDiskFailurePolicy(Config.DiskFailurePolicy policy)
    {
        conf.disk_failure_policy = policy;
    }

    public static Config.DiskFailurePolicy getDiskFailurePolicy()
    {
        return conf.disk_failure_policy;
    }

    public static boolean isSnapshotBeforeCompaction()
    {
        return conf.snapshot_before_compaction;
    }

    public static boolean isAutoSnapshot() {
        return conf.auto_snapshot;
    }

    public static boolean isAutoBootstrap()
    {
        return conf.auto_bootstrap;
    }

    public static void setHintedHandoffEnabled(boolean hintedHandoffEnabled)
    {
        conf.hinted_handoff_enabled = hintedHandoffEnabled;
    }

    public static boolean hintedHandoffEnabled()
    {
        return conf.hinted_handoff_enabled;
    }

    public static void setMaxHintWindow(int ms)
    {
        conf.max_hint_window_in_ms = ms;
    }

    public static int getMaxHintWindow()
    {
        return conf.max_hint_window_in_ms;
    }

    @Deprecated
    public static Integer getIndexInterval()
    {
        return conf.index_interval;
    }

    public static File getSerializedCachePath(String ksName, String cfName, CacheService.CacheType cacheType, String version)
    {
        return new File(conf.saved_caches_directory + File.separator + ksName + "-" + cfName + "-" + cacheType + (version == null ? "" : "-" + version + ".db"));
    }

    public static int getDynamicUpdateInterval()
    {
        return conf.dynamic_snitch_update_interval_in_ms;
    }
    public static void setDynamicUpdateInterval(Integer dynamicUpdateInterval)
    {
        conf.dynamic_snitch_update_interval_in_ms = dynamicUpdateInterval;
    }

    public static int getDynamicResetInterval()
    {
        return conf.dynamic_snitch_reset_interval_in_ms;
    }
    public static void setDynamicResetInterval(Integer dynamicResetInterval)
    {
        conf.dynamic_snitch_reset_interval_in_ms = dynamicResetInterval;
    }

    public static double getDynamicBadnessThreshold()
    {
        return conf.dynamic_snitch_badness_threshold;
    }

    public static void setDynamicBadnessThreshold(Double dynamicBadnessThreshold)
    {
        conf.dynamic_snitch_badness_threshold = dynamicBadnessThreshold;
    }

    public static ServerEncryptionOptions getServerEncryptionOptions()
    {
        return conf.server_encryption_options;
    }

    public static ClientEncryptionOptions getClientEncryptionOptions()
    {
        return conf.client_encryption_options;
    }

    public static int getHintedHandoffThrottleInKB()
    {
        return conf.hinted_handoff_throttle_in_kb;
    }

    public static int getMaxHintsThread()
    {
        return conf.max_hints_delivery_threads;
    }

    public static boolean getPreheatKeyCache()
    {
        return conf.compaction_preheat_key_cache;
    }

    public static boolean isIncrementalBackupsEnabled()
    {
        return conf.incremental_backups;
    }

    public static void setIncrementalBackupsEnabled(boolean value)
    {
        conf.incremental_backups = value;
    }

    public static int getFlushQueueSize()
    {
        return conf.memtable_flush_queue_size;
    }

    public static int getTotalMemtableSpaceInMB()
    {
        // should only be called if estimatesRealMemtableSize() is true
        assert conf.memtable_total_space_in_mb > 0;
        return conf.memtable_total_space_in_mb;
    }

    public static long getTotalCommitlogSpaceInMB()
    {
        return conf.commitlog_total_space_in_mb;
    }

    public static boolean getTrickleFsync()
    {
        return conf.trickle_fsync;
    }

    public static int getTrickleFsyncIntervalInKb()
    {
        return conf.trickle_fsync_interval_in_kb;
    }

    public static long getKeyCacheSizeInMB()
    {
        return keyCacheSizeInMB;
    }

    public static int getKeyCacheSavePeriod()
    {
        return conf.key_cache_save_period;
    }

    public static void setKeyCacheSavePeriod(int keyCacheSavePeriod)
    {
        conf.key_cache_save_period = keyCacheSavePeriod;
    }

    public static int getKeyCacheKeysToSave()
    {
        return conf.key_cache_keys_to_save;
    }

    public static long getRowCacheSizeInMB()
    {
        return conf.row_cache_size_in_mb;
    }

    public static int getRowCacheSavePeriod()
    {
        return conf.row_cache_save_period;
    }

    public static void setRowCacheSavePeriod(int rowCacheSavePeriod)
    {
        conf.row_cache_save_period = rowCacheSavePeriod;
    }

    public static int getRowCacheKeysToSave()
    {
        return conf.row_cache_keys_to_save;
    }

    public static IAllocator getoffHeapMemoryAllocator()
    {
        return memoryAllocator;
    }

    public static int getStreamingSocketTimeout()
    {
        return conf.streaming_socket_timeout_in_ms;
    }

    public static String getLocalDataCenter()
    {
        return localDC;
    }

    public static Comparator<InetAddress> getLocalComparator()
    {
        return localComparator;
    }

    public static Config.InternodeCompression internodeCompression()
    {
        return conf.internode_compression;
    }

    public static boolean getInterDCTcpNoDelay()
    {
        return conf.inter_dc_tcp_nodelay;
    }

<<<<<<< HEAD
    public static boolean shouldPreheatPageCache()
    {
        return conf.preheat_kernel_page_cache;
=======
    public static Allocator getMemtableAllocator()
    {
        try
        {
            return memtableAllocator.newInstance();
        }
        catch (InstantiationException e)
        {
            throw new RuntimeException(e);
        }
        catch (IllegalAccessException e)
        {
            throw new RuntimeException(e);
        }
>>>>>>> a4dd7aa3
    }
}<|MERGE_RESOLUTION|>--- conflicted
+++ resolved
@@ -49,11 +49,7 @@
 import org.apache.cassandra.scheduler.IRequestScheduler;
 import org.apache.cassandra.scheduler.NoScheduler;
 import org.apache.cassandra.service.CacheService;
-<<<<<<< HEAD
-=======
-import org.apache.cassandra.service.MigrationManager;
 import org.apache.cassandra.utils.Allocator;
->>>>>>> a4dd7aa3
 import org.apache.cassandra.utils.FBUtilities;
 
 public class DatabaseDescriptor
@@ -88,16 +84,9 @@
     private static String localDC;
     private static Comparator<InetAddress> localComparator;
 
-<<<<<<< HEAD
+    private static Class<? extends Allocator> memtableAllocator;
+
     static
-=======
-    private static Class<? extends Allocator> memtableAllocator;
-
-    /**
-     * Inspect the classpath to find storage configuration file
-     */
-    static URL getStorageConfigURL() throws ConfigurationException
->>>>>>> a4dd7aa3
     {
         // In client mode, we use a default configuration. Note that the fields of this class will be
         // left unconfigured however (the partitioner or localDC will be null for instance) so this
@@ -447,30 +436,17 @@
 
         memoryAllocator = FBUtilities.newOffHeapAllocator(conf.memory_allocator);
 
-<<<<<<< HEAD
         if(conf.encryption_options != null)
         {
             logger.warn("Please rename encryption_options as server_encryption_options in the yaml");
             //operate under the assumption that server_encryption_options is not set in yaml rather than both
             conf.server_encryption_options = conf.encryption_options;
         }
-=======
-            String allocatorClass = conf.memtable_allocator;
-            if (!allocatorClass.contains("."))
-                allocatorClass = "org.apache.cassandra.utils." + allocatorClass;
-            memtableAllocator = FBUtilities.classForName(allocatorClass, "allocator");
-
-            // Hardcoded system tables
-            List<KSMetaData> systemKeyspaces = Arrays.asList(KSMetaData.systemKeyspace(), KSMetaData.traceKeyspace());
-            assert systemKeyspaces.size() == Schema.systemKeyspaceNames.size();
-            for (KSMetaData ksmd : systemKeyspaces)
-            {
-                // install the definition
-                for (CFMetaData cfm : ksmd.cfMetaData().values())
-                    Schema.instance.load(cfm);
-                Schema.instance.setTableDefinition(ksmd);
-            }
->>>>>>> a4dd7aa3
+
+        String allocatorClass = conf.memtable_allocator;
+        if (!allocatorClass.contains("."))
+            allocatorClass = "org.apache.cassandra.utils." + allocatorClass;
+        memtableAllocator = FBUtilities.classForName(allocatorClass, "allocator");
 
         // Hardcoded system keyspaces
         List<KSMetaData> systemKeyspaces = Arrays.asList(KSMetaData.systemKeyspace(), KSMetaData.traceKeyspace());
@@ -1247,25 +1223,20 @@
         return conf.inter_dc_tcp_nodelay;
     }
 
-<<<<<<< HEAD
     public static boolean shouldPreheatPageCache()
     {
         return conf.preheat_kernel_page_cache;
-=======
+    }
+
     public static Allocator getMemtableAllocator()
     {
         try
         {
             return memtableAllocator.newInstance();
         }
-        catch (InstantiationException e)
+        catch (InstantiationException | IllegalAccessException e)
         {
             throw new RuntimeException(e);
         }
-        catch (IllegalAccessException e)
-        {
-            throw new RuntimeException(e);
-        }
->>>>>>> a4dd7aa3
     }
 }