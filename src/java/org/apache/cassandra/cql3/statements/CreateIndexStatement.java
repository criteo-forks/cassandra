/*
 * Licensed to the Apache Software Foundation (ASF) under one
 * or more contributor license agreements.  See the NOTICE file
 * distributed with this work for additional information
 * regarding copyright ownership.  The ASF licenses this file
 * to you under the Apache License, Version 2.0 (the
 * "License"); you may not use this file except in compliance
 * with the License.  You may obtain a copy of the License at
 *
 *     http://www.apache.org/licenses/LICENSE-2.0
 *
 * Unless required by applicable law or agreed to in writing, software
 * distributed under the License is distributed on an "AS IS" BASIS,
 * WITHOUT WARRANTIES OR CONDITIONS OF ANY KIND, either express or implied.
 * See the License for the specific language governing permissions and
 * limitations under the License.
 */
package org.apache.cassandra.cql3.statements;

import java.util.*;

import com.google.common.base.Optional;
import com.google.common.base.Strings;
import com.google.common.collect.Iterables;
import org.slf4j.Logger;
import org.slf4j.LoggerFactory;

import org.apache.cassandra.auth.Permission;
import org.apache.cassandra.config.CFMetaData;
import org.apache.cassandra.config.ColumnDefinition;
import org.apache.cassandra.config.Schema;
import org.apache.cassandra.cql3.CFName;
import org.apache.cassandra.cql3.ColumnIdentifier;
import org.apache.cassandra.cql3.IndexName;
import org.apache.cassandra.db.marshal.MapType;
import org.apache.cassandra.exceptions.InvalidRequestException;
import org.apache.cassandra.exceptions.RequestValidationException;
import org.apache.cassandra.exceptions.UnauthorizedException;
import org.apache.cassandra.schema.IndexMetadata;
import org.apache.cassandra.schema.Indexes;
import org.apache.cassandra.service.ClientState;
import org.apache.cassandra.service.MigrationManager;
import org.apache.cassandra.thrift.ThriftValidation;
import org.apache.cassandra.transport.Event;

/** A <code>CREATE INDEX</code> statement parsed from a CQL query. */
public class CreateIndexStatement extends SchemaAlteringStatement
{
    private static final Logger logger = LoggerFactory.getLogger(CreateIndexStatement.class);

    private final String indexName;
    private final List<IndexTarget.Raw> rawTargets;
    private final IndexPropDefs properties;
    private final boolean ifNotExists;

    public CreateIndexStatement(CFName name,
                                IndexName indexName,
                                List<IndexTarget.Raw> targets,
                                IndexPropDefs properties,
                                boolean ifNotExists)
    {
        super(name);
        this.indexName = indexName.getIdx();
        this.rawTargets = targets;
        this.properties = properties;
        this.ifNotExists = ifNotExists;
    }

    public void checkAccess(ClientState state) throws UnauthorizedException, InvalidRequestException
    {
        state.hasColumnFamilyAccess(keyspace(), columnFamily(), Permission.ALTER);
    }

    public void validate(ClientState state) throws RequestValidationException
    {
        CFMetaData cfm = ThriftValidation.validateColumnFamily(keyspace(), columnFamily());

        if (cfm.isCounter())
            throw new InvalidRequestException("Secondary indexes are not supported on counter tables");

        if (cfm.isView())
            throw new InvalidRequestException("Secondary indexes are not supported on materialized views");

        if (cfm.isCompactTable() && !cfm.isStaticCompactTable())
            throw new InvalidRequestException("Secondary indexes are not supported on COMPACT STORAGE tables that have clustering columns");

        List<IndexTarget> targets = new ArrayList<>(rawTargets.size());
        for (IndexTarget.Raw rawTarget : rawTargets)
            targets.add(rawTarget.prepare(cfm));

        if (targets.isEmpty() && !properties.isCustom)
            throw new InvalidRequestException("Only CUSTOM indexes can be created without specifying a target column");

        if (targets.size() > 1)
            validateTargetsForMultiColumnIndex(targets);

        for (IndexTarget target : targets)
        {
            ColumnDefinition cd = cfm.getColumnDefinition(target.column);

            if (cd == null)
                throw new InvalidRequestException("No column definition found for column " + target.column);

            // TODO: we could lift that limitation
            if (cfm.isCompactTable() && cd.isPrimaryKeyColumn())
                throw new InvalidRequestException("Secondary indexes are not supported on PRIMARY KEY columns in COMPACT STORAGE tables");

            // It would be possible to support 2ndary index on static columns (but not without modifications of at least ExtendedFilter and
            // CompositesIndex) and maybe we should, but that means a query like:
            //     SELECT * FROM foo WHERE static_column = 'bar'
            // would pull the full partition every time the static column of partition is 'bar', which sounds like offering a
            // fair potential for foot-shooting, so I prefer leaving that to a follow up ticket once we have identified cases where
            // such indexing is actually useful.
            if (!cfm.isCompactTable() && cd.isStatic())
                throw new InvalidRequestException("Secondary indexes are not allowed on static columns");

            if (cd.kind == ColumnDefinition.Kind.PARTITION_KEY && cd.isOnAllComponents())
                throw new InvalidRequestException(String.format("Cannot create secondary index on partition key column %s", target.column));

            boolean isMap = cd.type instanceof MapType;
            boolean isFrozenCollection = cd.type.isCollection() && !cd.type.isMultiCell();
            if (isFrozenCollection)
            {
                validateForFrozenCollection(target);
            }
            else
            {
                validateNotFullIndex(target);
                validateIsSimpleIndexIfTargetColumnNotCollection(cd, target);
                validateTargetColumnIsMapIfIndexInvolvesKeys(isMap, target);
            }
        }

        if (!Strings.isNullOrEmpty(indexName))
        {
            if (Schema.instance.getKSMetaData(keyspace()).existingIndexNames(null).contains(indexName))
            {
                if (ifNotExists)
                    return;
                else
                    throw new InvalidRequestException(String.format("Index %s already exists", indexName));
            }
        }

        properties.validate();
    }

    private void validateForFrozenCollection(IndexTarget target) throws InvalidRequestException
    {
        if (target.type != IndexTarget.Type.FULL)
            throw new InvalidRequestException(String.format("Cannot create %s() index on frozen column %s. " +
                                                            "Frozen collections only support full() indexes",
                                                            target.type, target.column));
    }

    private void validateNotFullIndex(IndexTarget target) throws InvalidRequestException
    {
        if (target.type == IndexTarget.Type.FULL)
            throw new InvalidRequestException("full() indexes can only be created on frozen collections");
    }

    private void validateIsSimpleIndexIfTargetColumnNotCollection(ColumnDefinition cd, IndexTarget target) throws InvalidRequestException
    {
        if (!cd.type.isCollection() && target.type != IndexTarget.Type.SIMPLE)
            throw new InvalidRequestException(String.format("Cannot create %s() index on %s. " +
                                                            "Non-collection columns support only simple indexes",
                                                            target.type.toString(), target.column));
    }

    private void validateTargetColumnIsMapIfIndexInvolvesKeys(boolean isMap, IndexTarget target) throws InvalidRequestException
    {
        if (target.type == IndexTarget.Type.KEYS || target.type == IndexTarget.Type.KEYS_AND_VALUES)
        {
            if (!isMap)
                throw new InvalidRequestException(String.format("Cannot create index on %s of column %s with non-map type",
                                                                target.type, target.column));
        }
    }

    private void validateTargetsForMultiColumnIndex(List<IndexTarget> targets)
    {
        if (!properties.isCustom)
            throw new InvalidRequestException("Only CUSTOM indexes support multiple columns");

        Set<ColumnIdentifier> columns = new HashSet<>();
        for (IndexTarget target : targets)
            if (!columns.add(target.column))
                throw new InvalidRequestException("Duplicate column " + target.column + " in index target list");
    }

    public boolean announceMigration(boolean isLocalOnly) throws RequestValidationException
    {
        CFMetaData cfm = Schema.instance.getCFMetaData(keyspace(), columnFamily()).copy();
<<<<<<< HEAD
        List<IndexTarget> targets = new ArrayList<>(rawTargets.size());
        for (IndexTarget.Raw rawTarget : rawTargets)
            targets.add(rawTarget.prepare(cfm));
=======
        IndexTarget target = rawTarget.prepare(cfm);
        logger.trace("Updating column {} definition for index {}", target.column, indexName);
        ColumnDefinition cd = cfm.getColumnDefinition(target.column);
>>>>>>> 4a849efe

        String acceptedName = indexName;
        if (Strings.isNullOrEmpty(acceptedName))
        {
            acceptedName = Indexes.getAvailableIndexName(keyspace(),
                                                         columnFamily(),
                                                         targets.size() == 1 ? targets.get(0).column.toString() : null);
        }

        if (Schema.instance.getKSMetaData(keyspace()).existingIndexNames(null).contains(acceptedName))
        {
            if (ifNotExists)
                return false;
            else
                throw new InvalidRequestException(String.format("Index %s already exists", acceptedName));
        }

        IndexMetadata.Kind kind;
        Map<String, String> indexOptions;
        if (properties.isCustom)
        {
            kind = IndexMetadata.Kind.CUSTOM;
            indexOptions = properties.getOptions();
        }
        else
        {
            indexOptions = Collections.emptyMap();
            kind = cfm.isCompound() ? IndexMetadata.Kind.COMPOSITES : IndexMetadata.Kind.KEYS;
        }

        IndexMetadata index = IndexMetadata.fromIndexTargets(cfm, targets, acceptedName, kind, indexOptions);

        // check to disallow creation of an index which duplicates an existing one in all but name
        Optional<IndexMetadata> existingIndex = Iterables.tryFind(cfm.getIndexes(), existing -> existing.equalsWithoutName(index));
        if (existingIndex.isPresent())
            throw new InvalidRequestException(String.format("Index %s is a duplicate of existing index %s",
                                                            index.name,
                                                            existingIndex.get().name));

        logger.debug("Updating index definition for {}", indexName);
        cfm.indexes(cfm.getIndexes().with(index));

        MigrationManager.announceColumnFamilyUpdate(cfm, false, isLocalOnly);
        return true;
    }

    public Event.SchemaChange changeEvent()
    {
        // Creating an index is akin to updating the CF
        return new Event.SchemaChange(Event.SchemaChange.Change.UPDATED, Event.SchemaChange.Target.TABLE, keyspace(), columnFamily());
    }
}<|MERGE_RESOLUTION|>--- conflicted
+++ resolved
@@ -191,15 +191,9 @@
     public boolean announceMigration(boolean isLocalOnly) throws RequestValidationException
     {
         CFMetaData cfm = Schema.instance.getCFMetaData(keyspace(), columnFamily()).copy();
-<<<<<<< HEAD
         List<IndexTarget> targets = new ArrayList<>(rawTargets.size());
         for (IndexTarget.Raw rawTarget : rawTargets)
             targets.add(rawTarget.prepare(cfm));
-=======
-        IndexTarget target = rawTarget.prepare(cfm);
-        logger.trace("Updating column {} definition for index {}", target.column, indexName);
-        ColumnDefinition cd = cfm.getColumnDefinition(target.column);
->>>>>>> 4a849efe
 
         String acceptedName = indexName;
         if (Strings.isNullOrEmpty(acceptedName))
@@ -239,7 +233,7 @@
                                                             index.name,
                                                             existingIndex.get().name));
 
-        logger.debug("Updating index definition for {}", indexName);
+        logger.trace("Updating index definition for {}", indexName);
         cfm.indexes(cfm.getIndexes().with(index));
 
         MigrationManager.announceColumnFamilyUpdate(cfm, false, isLocalOnly);
