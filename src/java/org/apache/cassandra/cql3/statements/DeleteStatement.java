--- conflicted
+++ resolved
@@ -51,16 +51,10 @@
     public void addUpdateForKey(PartitionUpdate update, Clustering clustering, UpdateParameters params)
     throws InvalidRequestException
     {
-<<<<<<< HEAD
         List<Operation> regularDeletions = getRegularOperations();
         List<Operation> staticDeletions = getStaticOperations();
 
         if (regularDeletions.isEmpty() && staticDeletions.isEmpty())
-=======
-        List<Operation> deletions = getOperations();
-
-        if (deletions.isEmpty())
->>>>>>> 52a827b4
         {
             // We're not deleting any specific columns so it's either a full partition deletion ....
             if (clustering.size() == 0)
@@ -90,7 +84,6 @@
                 checkFalse(clustering.size() == 0 && cfm.clusteringColumns().size() != 0,
                            "Range deletions are not supported for specific columns");
 
-<<<<<<< HEAD
                 params.newRow(clustering);
 
                 for (Operation op : regularDeletions)
@@ -118,43 +111,6 @@
                   "Range deletions are not supported for specific columns");
 
         update.add(params.makeRangeTombstone(slice));
-=======
-    protected void validateWhereClauseForConditions() throws InvalidRequestException
-    {
-        boolean onlyHasConditionsOnStaticColumns = hasStaticConditions() && !hasRegularConditions();
-
-        // In general, we can't delete specific columns if not all clustering columns have been specified.
-        // However, if we delete only static colums, it's fine since we won't really use the prefix anyway.
-        Iterator<ColumnDefinition> iterator = appliesOnlyToStaticColumns()
-                                              ? cfm.partitionKeyColumns().iterator()
-                                              : Iterators.concat(cfm.partitionKeyColumns().iterator(), cfm.clusteringColumns().iterator());
-        while (iterator.hasNext())
-        {
-            ColumnDefinition def = iterator.next();
-            Restriction restriction = processedKeys.get(def.name);
-            if (restriction == null || !(restriction.isEQ() || restriction.isIN()))
-            {
-                if (onlyHasConditionsOnStaticColumns)
-                {
-                    for (Operation oper : getOperations())
-                    {
-                        if (!oper.column.isStatic())
-                        {
-                            throw new InvalidRequestException(String.format("Primary key column '%s' must be specified in order to delete column '%s'",
-                                                                            def.name,
-                                                                            oper.column.name));
-                        }
-                    }
-                }
-
-                throw new InvalidRequestException(
-                        String.format("DELETE statements must restrict all %s KEY columns with equality relations in order " +
-                                      "to use IF conditions%s, but column '%s' is not restricted",
-                                      onlyHasConditionsOnStaticColumns ? "PARTITION" : "PRIMARY",
-                                      onlyHasConditionsOnStaticColumns ? " on static columns" : "", def.name));
-            }
-        }
->>>>>>> 52a827b4
     }
 
     public static class Parsed extends ModificationStatement.Parsed
@@ -209,10 +165,17 @@
                                                        conditions,
                                                        attrs);
 
-            if (stmt.hasConditions())
-                checkTrue(restrictions.hasAllPKColumnsRestrictedByEqualities(),
-                          "DELETE statements must restrict all PRIMARY KEY columns with equality relations" +
-                          " in order to use IF conditions");
+            if (stmt.hasConditions() && !restrictions.hasAllPKColumnsRestrictedByEqualities())
+            {
+                checkFalse(operations.appliesToRegularColumns(),
+                           "DELETE statements must restrict all PRIMARY KEY columns with equality relations in order to delete non static columns");
+
+                // All primary keys must be specified, unless this has static column restrictions
+                checkFalse(conditions.appliesToRegularColumns(),
+                           "DELETE statements must restrict all PRIMARY KEY columns with equality relations" +
+                           " in order to use IF condition on non static columns");
+            }
+
             return stmt;
         }
     }
