--- conflicted
+++ resolved
@@ -2475,7 +2475,7 @@
                                 boolean fullRepair,
                                 String... columnFamilies)
     {
-        if (!FBUtilities.isUnix() && parallelismDegree != RepairParallelism.PARALLEL)
+        if (FBUtilities.isWindows() && parallelismDegree != RepairParallelism.PARALLEL)
         {
             logger.warn("Snapshot-based repair is not yet supported on Windows.  Reverting to parallel repair.");
             parallelismDegree = RepairParallelism.PARALLEL;
@@ -2484,7 +2484,6 @@
         RepairOption options = new RepairOption(parallelismDegree, primaryRange, !fullRepair, false, 1, Collections.<Range<Token>>emptyList());
         if (dataCenters != null)
         {
-<<<<<<< HEAD
             options.getDataCenters().addAll(dataCenters);
         }
         if (hosts != null)
@@ -2494,9 +2493,6 @@
         if (columnFamilies != null)
         {
             for (String columnFamily : columnFamilies)
-=======
-            if (FBUtilities.isWindows() && parallelismDegree != RepairParallelism.PARALLEL)
->>>>>>> 6d8862b0
             {
                 options.getColumnFamilies().add(columnFamily);
             }
@@ -2540,15 +2536,6 @@
                                      boolean fullRepair,
                                      String... columnFamilies)
     {
-<<<<<<< HEAD
-        if (!FBUtilities.isUnix() && parallelismDegree != RepairParallelism.PARALLEL)
-=======
-        if (ranges.isEmpty() || Keyspace.open(keyspace).getReplicationStrategy().getReplicationFactor() < 2)
-            return 0;
-
-        int cmd = nextRepairCommand.incrementAndGet();
-        if (FBUtilities.isWindows() && parallelismDegree != RepairParallelism.PARALLEL)
->>>>>>> 6d8862b0
         {
             logger.warn("Snapshot-based repair is not yet supported on Windows.  Reverting to parallel repair.");
             parallelismDegree = RepairParallelism.PARALLEL;
