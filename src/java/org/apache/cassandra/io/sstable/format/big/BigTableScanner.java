--- conflicted
+++ resolved
@@ -61,11 +61,7 @@
     private final ColumnFilter columns;
     private final DataRange dataRange;
     private final RowIndexEntry.IndexSerializer rowIndexEntrySerializer;
-<<<<<<< HEAD
-=======
-    private final boolean isForThrift;
     private final SSTableReadsListener listener;
->>>>>>> 5c9db9af
     private long startScan = -1;
     private long bytesScanned = 0;
 
@@ -74,29 +70,15 @@
     // Full scan of the sstables
     public static ISSTableScanner getScanner(SSTableReader sstable)
     {
-<<<<<<< HEAD
-        return new BigTableScanner(sstable, ColumnFilter.all(sstable.metadata()), null, Iterators.singletonIterator(fullRange(sstable)));
-    }
-
-    public static ISSTableScanner getScanner(SSTableReader sstable, ColumnFilter columns, DataRange dataRange)
-    {
-        return new BigTableScanner(sstable, columns, dataRange, makeBounds(sstable, dataRange).iterator());
-=======
-        return new BigTableScanner(sstable,
-                                   ColumnFilter.all(sstable.metadata),
-                                   limiter,
-                                   Iterators.singletonIterator(fullRange(sstable)));
+        return getScanner(sstable, Iterators.singletonIterator(fullRange(sstable)));
     }
 
     public static ISSTableScanner getScanner(SSTableReader sstable,
                                              ColumnFilter columns,
                                              DataRange dataRange,
-                                             RateLimiter limiter,
-                                             boolean isForThrift,
                                              SSTableReadsListener listener)
     {
-        return new BigTableScanner(sstable, columns, dataRange, limiter, isForThrift, makeBounds(sstable, dataRange).iterator(), listener);
->>>>>>> 5c9db9af
+        return new BigTableScanner(sstable, columns, dataRange, makeBounds(sstable, dataRange).iterator(), listener);
     }
 
     public static ISSTableScanner getScanner(SSTableReader sstable, Collection<Range<Token>> tokenRanges)
@@ -106,43 +88,19 @@
         if (positions.isEmpty())
             return new EmptySSTableScanner(sstable);
 
-<<<<<<< HEAD
-        return new BigTableScanner(sstable, ColumnFilter.all(sstable.metadata()), null, makeBounds(sstable, tokenRanges).iterator());
-=======
-        return new BigTableScanner(sstable,
-                                   ColumnFilter.all(sstable.metadata),
-                                   limiter,
-                                   makeBounds(sstable, tokenRanges).iterator());
->>>>>>> 5c9db9af
+        return getScanner(sstable, makeBounds(sstable, tokenRanges).iterator());
     }
 
     public static ISSTableScanner getScanner(SSTableReader sstable, Iterator<AbstractBounds<PartitionPosition>> rangeIterator)
     {
-<<<<<<< HEAD
-        return new BigTableScanner(sstable, ColumnFilter.all(sstable.metadata()), null, rangeIterator);
-    }
-
-    private BigTableScanner(SSTableReader sstable, ColumnFilter columns, DataRange dataRange, Iterator<AbstractBounds<PartitionPosition>> rangeIterator)
-=======
-        return new BigTableScanner(sstable, ColumnFilter.all(sstable.metadata), null, rangeIterator);
-    }
-
-    private BigTableScanner(SSTableReader sstable,
-                            ColumnFilter columns,
-                            RateLimiter limiter,
-                            Iterator<AbstractBounds<PartitionPosition>> rangeIterator)
-    {
-        this(sstable, columns, null, limiter, false, rangeIterator, SSTableReadsListener.NOOP_LISTENER);
+        return new BigTableScanner(sstable, ColumnFilter.all(sstable.metadata()), null, rangeIterator, SSTableReadsListener.NOOP_LISTENER);
     }
 
     private BigTableScanner(SSTableReader sstable,
                             ColumnFilter columns,
                             DataRange dataRange,
-                            RateLimiter limiter,
-                            boolean isForThrift,
                             Iterator<AbstractBounds<PartitionPosition>> rangeIterator,
                             SSTableReadsListener listener)
->>>>>>> 5c9db9af
     {
         assert sstable != null;
 
@@ -316,7 +274,7 @@
 
     private Iterator<UnfilteredRowIterator> createIterator()
     {
-        listener.onScanningStarted(sstable);
+        this.listener.onScanningStarted(sstable);
         return new KeyScanningIterator();
     }
 
