--- conflicted
+++ resolved
@@ -132,14 +132,7 @@
             // write corresponding checksum
             compressed.rewind();
             crcMetadata.appendDirect(compressed, true);
-<<<<<<< HEAD
-            lastFlushOffset += compressedLength + 4;
-=======
             lastFlushOffset = uncompressedSize;
-
-            // adjust our bufferOffset to account for the new uncompressed data we've now written out
-            resetBuffer();
->>>>>>> 3a713827
         }
         catch (IOException e)
         {
@@ -251,7 +244,7 @@
     {
         try
         {
-            channel.truncate(toFileSize);
+            fchannel.truncate(toFileSize);
             lastFlushOffset = toBufferOffset;
         }
         catch (IOException e)
