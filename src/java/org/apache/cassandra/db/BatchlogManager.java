--- conflicted
+++ resolved
@@ -146,15 +146,9 @@
 
         try
         {
-<<<<<<< HEAD
             buf.writeInt(mutations.size());
             for (Mutation mutation : mutations)
-                Mutation.serializer.serialize(mutation, buf, VERSION);
-=======
-            out.writeInt(mutations.size());
-            for (RowMutation rm : mutations)
-                RowMutation.serializer.serialize(rm, out, MessagingService.VERSION_12);
->>>>>>> d049017a
+                Mutation.serializer.serialize(mutation, buf, MessagingService.VERSION_12);
         }
         catch (IOException e)
         {
@@ -256,22 +250,14 @@
         DataInputStream in = new DataInputStream(ByteBufferUtil.inputStream(data));
         int size = in.readInt();
         for (int i = 0; i < size; i++)
-<<<<<<< HEAD
-            replaySerializedMutation(Mutation.serializer.deserialize(in, VERSION), writtenAt, rateLimiter);
-=======
-            replaySerializedMutation(RowMutation.serializer.deserialize(in, version), writtenAt, version, rateLimiter);
->>>>>>> d049017a
+            replaySerializedMutation(Mutation.serializer.deserialize(in, version), writtenAt, version, rateLimiter);
     }
 
     /*
      * We try to deliver the mutations to the replicas ourselves if they are alive and only resort to writing hints
      * when a replica is down or a write request times out.
      */
-<<<<<<< HEAD
-    private void replaySerializedMutation(Mutation mutation, long writtenAt, RateLimiter rateLimiter)
-=======
-    private void replaySerializedMutation(RowMutation mutation, long writtenAt, int version, RateLimiter rateLimiter)
->>>>>>> d049017a
+    private void replaySerializedMutation(Mutation mutation, long writtenAt, int version, RateLimiter rateLimiter)
     {
         int ttl = calculateHintTTL(mutation, writtenAt);
         if (ttl <= 0)
@@ -280,11 +266,7 @@
         Set<InetAddress> liveEndpoints = new HashSet<>();
         String ks = mutation.getKeyspaceName();
         Token<?> tk = StorageService.getPartitioner().getToken(mutation.key());
-<<<<<<< HEAD
-        int mutationSize = (int) Mutation.serializer.serializedSize(mutation, VERSION);
-=======
-        int mutationSize = (int) RowMutation.serializer.serializedSize(mutation, version);
->>>>>>> d049017a
+        int mutationSize = (int) Mutation.serializer.serializedSize(mutation, version);
 
         for (InetAddress endpoint : Iterables.concat(StorageService.instance.getNaturalEndpoints(ks, tk),
                                                      StorageService.instance.getTokenMetadata().pendingEndpointsFor(tk, ks)))
