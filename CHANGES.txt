<<<<<<< HEAD
3.11.2
 * Round buffer size to powers of 2 for the chunk cache (CASSANDRA-13897)
 * Update jackson JSON jars (CASSANDRA-13949)
 * Avoid locks when checking LCS fanout and if we should defrag (CASSANDRA-13930)
Merged from 3.0:
=======
3.0.16
 * Add flag to disable materialized views, and warnings on creation (CASSANDRA-13959)
>>>>>>> b8697441
 * Don't let user drop or generally break tables in system_distributed (CASSANDRA-13813)
 * Provide a JMX call to sync schema with local storage (CASSANDRA-13954)
 * Mishandling of cells for removed/dropped columns when reading legacy files (CASSANDRA-13939)
 * Deserialise sstable metadata in nodetool verify (CASSANDRA-13922)

<<<<<<< HEAD

3.11.1
 * Fix the computation of cdc_total_space_in_mb for exabyte filesystems (CASSANDRA-13808)
 * AbstractTokenTreeBuilder#serializedSize returns wrong value when there is a single leaf and overflow collisions (CASSANDRA-13869)
 * Add a compaction option to TWCS to ignore sstables overlapping checks (CASSANDRA-13418)
 * BTree.Builder memory leak (CASSANDRA-13754)
 * Revert CASSANDRA-10368 of supporting non-pk column filtering due to correctness (CASSANDRA-13798)
 * Add a skip read validation flag to cassandra-stress (CASSANDRA-13772)
 * Fix cassandra-stress hang issues when an error during cluster connection happens (CASSANDRA-12938)
 * Better bootstrap failure message when blocked by (potential) range movement (CASSANDRA-13744)
 * "ignore" option is ignored in sstableloader (CASSANDRA-13721)
 * Deadlock in AbstractCommitLogSegmentManager (CASSANDRA-13652)
 * Duplicate the buffer before passing it to analyser in SASI operation (CASSANDRA-13512)
 * Properly evict pstmts from prepared statements cache (CASSANDRA-13641)
Merged from 3.0:
=======
3.0.15
>>>>>>> b8697441
 * Improve TRUNCATE performance (CASSANDRA-13909)
 * Implement short read protection on partition boundaries (CASSANDRA-13595)
 * Fix ISE thrown by UPI.Serializer.hasNext() for some SELECT queries (CASSANDRA-13911)
 * Filter header only commit logs before recovery (CASSANDRA-13918)
 * AssertionError prepending to a list (CASSANDRA-13149)
 * Fix support for SuperColumn tables (CASSANDRA-12373)
 * Handle limit correctly on tables with strict liveness (CASSANDRA-13883)
 * Fix missing original update in TriggerExecutor (CASSANDRA-13894)
 * Remove non-rpc-ready nodes from counter leader candidates (CASSANDRA-13043)
 * Improve short read protection performance (CASSANDRA-13794)
 * Fix sstable reader to support range-tombstone-marker for multi-slices (CASSANDRA-13787)
 * Fix short read protection for tables with no clustering columns (CASSANDRA-13880)
 * Make isBuilt volatile in PartitionUpdate (CASSANDRA-13619)
 * Prevent integer overflow of timestamps in CellTest and RowsTest (CASSANDRA-13866)
 * Fix counter application order in short read protection (CASSANDRA-12872)
 * Don't block RepairJob execution on validation futures (CASSANDRA-13797)
 * Wait for all management tasks to complete before shutting down CLSM (CASSANDRA-13123)
 * INSERT statement fails when Tuple type is used as clustering column with default DESC order (CASSANDRA-13717)
 * Fix pending view mutations handling and cleanup batchlog when there are local and remote paired mutations (CASSANDRA-13069)
 * Improve config validation and documentation on overflow and NPE (CASSANDRA-13622)
 * Range deletes in a CAS batch are ignored (CASSANDRA-13655)
 * Avoid assertion error when IndexSummary > 2G (CASSANDRA-12014)
 * Change repair midpoint logging for tiny ranges (CASSANDRA-13603)
 * Better handle corrupt final commitlog segment (CASSANDRA-11995)
 * StreamingHistogram is not thread safe (CASSANDRA-13756)
 * Fix MV timestamp issues (CASSANDRA-11500)
 * Better tolerate improperly formatted bcrypt hashes (CASSANDRA-13626)
 * Fix race condition in read command serialization (CASSANDRA-13363)
 * Fix AssertionError in short read protection (CASSANDRA-13747)
 * Don't skip corrupted sstables on startup (CASSANDRA-13620)
 * Fix the merging of cells with different user type versions (CASSANDRA-13776)
 * Copy session properties on cqlsh.py do_login (CASSANDRA-13640)
 * Potential AssertionError during ReadRepair of range tombstone and partition deletions (CASSANDRA-13719)
 * Don't let stress write warmup data if n=0 (CASSANDRA-13773)
 * Gossip thread slows down when using batch commit log (CASSANDRA-12966)
 * Randomize batchlog endpoint selection with only 1 or 2 racks (CASSANDRA-12884)
 * Fix digest calculation for counter cells (CASSANDRA-13750)
 * Fix ColumnDefinition.cellValueType() for non-frozen collection and change SSTabledump to use type.toJSONString() (CASSANDRA-13573)
 * Skip materialized view addition if the base table doesn't exist (CASSANDRA-13737)
 * Drop table should remove corresponding entries in dropped_columns table (CASSANDRA-13730)
 * Log warn message until legacy auth tables have been migrated (CASSANDRA-13371)
 * Fix incorrect [2.1 <- 3.0] serialization of counter cells created in 2.0 (CASSANDRA-13691)
 * Fix invalid writetime for null cells (CASSANDRA-13711)
 * Fix ALTER TABLE statement to atomically propagate changes to the table and its MVs (CASSANDRA-12952)
 * Fixed ambiguous output of nodetool tablestats command (CASSANDRA-13722)
 * Fix Digest mismatch Exception if hints file has UnknownColumnFamily (CASSANDRA-13696)
 * Purge tombstones created by expired cells (CASSANDRA-13643)
 * Make concat work with iterators that have different subsets of columns (CASSANDRA-13482)
 * Set test.runners based on cores and memory size (CASSANDRA-13078)
 * Allow different NUMACTL_ARGS to be passed in (CASSANDRA-13557)
 * Allow native function calls in CQLSSTableWriter (CASSANDRA-12606)
 * Fix secondary index queries on COMPACT tables (CASSANDRA-13627)
 * Nodetool listsnapshots output is missing a newline, if there are no snapshots (CASSANDRA-13568)
 * sstabledump reports incorrect usage for argument order (CASSANDRA-13532)
Merged from 2.2:
 * Safely handle empty buffers when outputting to JSON (CASSANDRA-13868)
 * Copy session properties on cqlsh.py do_login (CASSANDRA-13847)
 * Fix load over calculated issue in IndexSummaryRedistribution (CASSANDRA-13738)
 * Fix compaction and flush exception not captured (CASSANDRA-13833)
 * Uncaught exceptions in Netty pipeline (CASSANDRA-13649)
 * Prevent integer overflow on exabyte filesystems (CASSANDRA-13067)
 * Fix queries with LIMIT and filtering on clustering columns (CASSANDRA-11223)
 * Fix potential NPE when resume bootstrap fails (CASSANDRA-13272)
 * Fix toJSONString for the UDT, tuple and collection types (CASSANDRA-13592)
 * Fix nested Tuples/UDTs validation (CASSANDRA-13646)
Merged from 2.1:
 * Clone HeartBeatState when building gossip messages. Make its generation/version volatile (CASSANDRA-13700)


3.11.0
 * Allow native function calls in CQLSSTableWriter (CASSANDRA-12606)
 * Replace string comparison with regex/number checks in MessagingService test (CASSANDRA-13216)
 * Fix formatting of duration columns in CQLSH (CASSANDRA-13549)
 * Fix the problem with duplicated rows when using paging with SASI (CASSANDRA-13302)
 * Allow CONTAINS statements filtering on the partition key and it’s parts (CASSANDRA-13275)
 * Fall back to even ranges calculation in clusters with vnodes when tokens are distributed unevenly (CASSANDRA-13229)
 * Fix duration type validation to prevent overflow (CASSANDRA-13218)
 * Forbid unsupported creation of SASI indexes over partition key columns (CASSANDRA-13228)
 * Reject multiple values for a key in CQL grammar. (CASSANDRA-13369)
 * UDA fails without input rows (CASSANDRA-13399)
 * Fix compaction-stress by using daemonInitialization (CASSANDRA-13188)
 * V5 protocol flags decoding broken (CASSANDRA-13443)
 * Use write lock not read lock for removing sstables from compaction strategies. (CASSANDRA-13422)
 * Use corePoolSize equal to maxPoolSize in JMXEnabledThreadPoolExecutors (CASSANDRA-13329)
 * Avoid rebuilding SASI indexes containing no values (CASSANDRA-12962)
 * Add charset to Analyser input stream (CASSANDRA-13151)
 * Fix testLimitSSTables flake caused by concurrent flush (CASSANDRA-12820)
 * cdc column addition strikes again (CASSANDRA-13382)
 * Fix static column indexes (CASSANDRA-13277)
 * DataOutputBuffer.asNewBuffer broken (CASSANDRA-13298)
 * unittest CipherFactoryTest failed on MacOS (CASSANDRA-13370)
 * Forbid SELECT restrictions and CREATE INDEX over non-frozen UDT columns (CASSANDRA-13247)
 * Default logging we ship will incorrectly print "?:?" for "%F:%L" pattern (CASSANDRA-13317)
 * Possible AssertionError in UnfilteredRowIteratorWithLowerBound (CASSANDRA-13366)
 * Support unaligned memory access for AArch64 (CASSANDRA-13326)
 * Improve SASI range iterator efficiency on intersection with an empty range (CASSANDRA-12915).
 * Fix equality comparisons of columns using the duration type (CASSANDRA-13174)
 * Obfuscate password in stress-graphs (CASSANDRA-12233)
 * Move to FastThreadLocalThread and FastThreadLocal (CASSANDRA-13034)
 * nodetool stopdaemon errors out (CASSANDRA-13030)
 * Tables in system_distributed should not use gcgs of 0 (CASSANDRA-12954)
 * Fix primary index calculation for SASI (CASSANDRA-12910)
 * More fixes to the TokenAllocator (CASSANDRA-12990)
 * NoReplicationTokenAllocator should work with zero replication factor (CASSANDRA-12983)
 * Address message coalescing regression (CASSANDRA-12676)
 * Delete illegal character from StandardTokenizerImpl.jflex (CASSANDRA-13417)
 * Fix cqlsh automatic protocol downgrade regression (CASSANDRA-13307)
 * Tracing payload not passed from QueryMessage to tracing session (CASSANDRA-12835)
Merged from 3.0:
 * Ensure int overflow doesn't occur when calculating large partition warning size (CASSANDRA-13172)
 * Ensure consistent view of partition columns between coordinator and replica in ColumnFilter (CASSANDRA-13004)
 * Failed unregistering mbean during drop keyspace (CASSANDRA-13346)
 * nodetool scrub/cleanup/upgradesstables exit code is wrong (CASSANDRA-13542)
 * Fix the reported number of sstable data files accessed per read (CASSANDRA-13120)
 * Fix schema digest mismatch during rolling upgrades from versions before 3.0.12 (CASSANDRA-13559)
 * Upgrade JNA version to 4.4.0 (CASSANDRA-13072)
 * Interned ColumnIdentifiers should use minimal ByteBuffers (CASSANDRA-13533)
 * ReverseIndexedReader may drop rows during 2.1 to 3.0 upgrade (CASSANDRA-13525)
 * Fix repair process violating start/end token limits for small ranges (CASSANDRA-13052)
 * Add storage port options to sstableloader (CASSANDRA-13518)
 * Properly handle quoted index names in cqlsh DESCRIBE output (CASSANDRA-12847)
 * Avoid reading static row twice from old format sstables (CASSANDRA-13236)
 * Fix NPE in StorageService.excise() (CASSANDRA-13163)
 * Expire OutboundTcpConnection messages by a single Thread (CASSANDRA-13265)
 * Fail repair if insufficient responses received (CASSANDRA-13397)
 * Fix SSTableLoader fail when the loaded table contains dropped columns (CASSANDRA-13276)
 * Avoid name clashes in CassandraIndexTest (CASSANDRA-13427)
 * Handling partially written hint files (CASSANDRA-12728)
 * Interrupt replaying hints on decommission (CASSANDRA-13308)
 * Handling partially written hint files (CASSANDRA-12728)
 * Fix NPE issue in StorageService (CASSANDRA-13060)
 * Make reading of range tombstones more reliable (CASSANDRA-12811)
 * Fix startup problems due to schema tables not completely flushed (CASSANDRA-12213)
 * Fix view builder bug that can filter out data on restart (CASSANDRA-13405)
 * Fix 2i page size calculation when there are no regular columns (CASSANDRA-13400)
 * Fix the conversion of 2.X expired rows without regular column data (CASSANDRA-13395)
 * Fix hint delivery when using ext+internal IPs with prefer_local enabled (CASSANDRA-13020)
 * Fix possible NPE on upgrade to 3.0/3.X in case of IO errors (CASSANDRA-13389)
 * Legacy deserializer can create empty range tombstones (CASSANDRA-13341)
 * Legacy caching options can prevent 3.0 upgrade (CASSANDRA-13384)
 * Use the Kernel32 library to retrieve the PID on Windows and fix startup checks (CASSANDRA-13333)
 * Fix code to not exchange schema across major versions (CASSANDRA-13274)
 * Dropping column results in "corrupt" SSTable (CASSANDRA-13337)
 * Bugs handling range tombstones in the sstable iterators (CASSANDRA-13340)
 * Fix CONTAINS filtering for null collections (CASSANDRA-13246)
 * Applying: Use a unique metric reservoir per test run when using Cassandra-wide metrics residing in MBeans (CASSANDRA-13216)
 * Propagate row deletions in 2i tables on upgrade (CASSANDRA-13320)
 * Slice.isEmpty() returns false for some empty slices (CASSANDRA-13305)
 * Add formatted row output to assertEmpty in CQL Tester (CASSANDRA-13238)
 * Prevent data loss on upgrade 2.1 - 3.0 by adding component separator to LogRecord absolute path (CASSANDRA-13294)
 * Improve testing on macOS by eliminating sigar logging (CASSANDRA-13233)
 * Cqlsh copy-from should error out when csv contains invalid data for collections (CASSANDRA-13071)
 * Fix "multiple versions of ant detected..." when running ant test (CASSANDRA-13232)
 * Coalescing strategy sleeps too much (CASSANDRA-13090)
 * Faster StreamingHistogram (CASSANDRA-13038)
 * Legacy deserializer can create unexpected boundary range tombstones (CASSANDRA-13237)
 * Remove unnecessary assertion from AntiCompactionTest (CASSANDRA-13070)
 * Fix cqlsh COPY for dates before 1900 (CASSANDRA-13185)
 * Use keyspace replication settings on system.size_estimates table (CASSANDRA-9639)
 * Add vm.max_map_count StartupCheck (CASSANDRA-13008)
 * Hint related logging should include the IP address of the destination in addition to
   host ID (CASSANDRA-13205)
 * Reloading logback.xml does not work (CASSANDRA-13173)
 * Lightweight transactions temporarily fail after upgrade from 2.1 to 3.0 (CASSANDRA-13109)
 * Duplicate rows after upgrading from 2.1.16 to 3.0.10/3.9 (CASSANDRA-13125)
 * Fix UPDATE queries with empty IN restrictions (CASSANDRA-13152)
 * Fix handling of partition with partition-level deletion plus
   live rows in sstabledump (CASSANDRA-13177)
 * Provide user workaround when system_schema.columns does not contain entries
   for a table that's in system_schema.tables (CASSANDRA-13180)
 * Nodetool upgradesstables/scrub/compact ignores system tables (CASSANDRA-13410)
 * Fix schema version calculation for rolling upgrades (CASSANDRA-13441)
Merged from 2.2:
 * Nodes started with join_ring=False should be able to serve requests when authentication is enabled (CASSANDRA-11381)
 * cqlsh COPY FROM: increment error count only for failures, not for attempts (CASSANDRA-13209)
 * Avoid starting gossiper in RemoveTest (CASSANDRA-13407)
 * Fix weightedSize() for row-cache reported by JMX and NodeTool (CASSANDRA-13393)
 * Fix JVM metric names (CASSANDRA-13103)
 * Honor truststore-password parameter in cassandra-stress (CASSANDRA-12773)
 * Discard in-flight shadow round responses (CASSANDRA-12653)
 * Don't anti-compact repaired data to avoid inconsistencies (CASSANDRA-13153)
 * Wrong logger name in AnticompactionTask (CASSANDRA-13343)
 * Commitlog replay may fail if last mutation is within 4 bytes of end of segment (CASSANDRA-13282)
 * Fix queries updating multiple time the same list (CASSANDRA-13130)
 * Fix GRANT/REVOKE when keyspace isn't specified (CASSANDRA-13053)
 * Fix flaky LongLeveledCompactionStrategyTest (CASSANDRA-12202)
 * Fix failing COPY TO STDOUT (CASSANDRA-12497)
 * Fix ColumnCounter::countAll behaviour for reverse queries (CASSANDRA-13222)
 * Exceptions encountered calling getSeeds() breaks OTC thread (CASSANDRA-13018)
 * Fix negative mean latency metric (CASSANDRA-12876)
 * Use only one file pointer when creating commitlog segments (CASSANDRA-12539)
Merged from 2.1:
 * Fix 2ndary index queries on partition keys for tables with static columns (CASSANDRA-13147)
 * Fix ParseError unhashable type list in cqlsh copy from (CASSANDRA-13364)
 * Remove unused repositories (CASSANDRA-13278)
 * Log stacktrace of uncaught exceptions (CASSANDRA-13108)
 * Use portable stderr for java error in startup (CASSANDRA-13211)
 * Fix Thread Leak in OutboundTcpConnection (CASSANDRA-13204)
 * Coalescing strategy can enter infinite loop (CASSANDRA-13159)


3.10
 * Fix secondary index queries regression (CASSANDRA-13013)
 * Add duration type to the protocol V5 (CASSANDRA-12850)
 * Fix duration type validation (CASSANDRA-13143)
 * Fix flaky GcCompactionTest (CASSANDRA-12664)
 * Fix TestHintedHandoff.hintedhandoff_decom_test (CASSANDRA-13058)
 * Fixed query monitoring for range queries (CASSANDRA-13050)
 * Remove outboundBindAny configuration property (CASSANDRA-12673)
 * Use correct bounds for all-data range when filtering (CASSANDRA-12666)
 * Remove timing window in test case (CASSANDRA-12875)
 * Resolve unit testing without JCE security libraries installed (CASSANDRA-12945)
 * Fix inconsistencies in cassandra-stress load balancing policy (CASSANDRA-12919)
 * Fix validation of non-frozen UDT cells (CASSANDRA-12916)
 * Don't shut down socket input/output on StreamSession (CASSANDRA-12903)
 * Fix Murmur3PartitionerTest (CASSANDRA-12858)
 * Move cqlsh syntax rules into separate module and allow easier customization (CASSANDRA-12897)
 * Fix CommitLogSegmentManagerTest (CASSANDRA-12283)
 * Fix cassandra-stress truncate option (CASSANDRA-12695)
 * Fix crossNode value when receiving messages (CASSANDRA-12791)
 * Don't load MX4J beans twice (CASSANDRA-12869)
 * Extend native protocol request flags, add versions to SUPPORTED, and introduce ProtocolVersion enum (CASSANDRA-12838)
 * Set JOINING mode when running pre-join tasks (CASSANDRA-12836)
 * remove net.mintern.primitive library due to license issue (CASSANDRA-12845)
 * Properly format IPv6 addresses when logging JMX service URL (CASSANDRA-12454)
 * Optimize the vnode allocation for single replica per DC (CASSANDRA-12777)
 * Use non-token restrictions for bounds when token restrictions are overridden (CASSANDRA-12419)
 * Fix CQLSH auto completion for PER PARTITION LIMIT (CASSANDRA-12803)
 * Use different build directories for Eclipse and Ant (CASSANDRA-12466)
 * Avoid potential AttributeError in cqlsh due to no table metadata (CASSANDRA-12815)
 * Fix RandomReplicationAwareTokenAllocatorTest.testExistingCluster (CASSANDRA-12812)
 * Upgrade commons-codec to 1.9 (CASSANDRA-12790)
 * Make the fanout size for LeveledCompactionStrategy to be configurable (CASSANDRA-11550)
 * Add duration data type (CASSANDRA-11873)
 * Fix timeout in ReplicationAwareTokenAllocatorTest (CASSANDRA-12784)
 * Improve sum aggregate functions (CASSANDRA-12417)
 * Make cassandra.yaml docs for batch_size_*_threshold_in_kb reflect changes in CASSANDRA-10876 (CASSANDRA-12761)
 * cqlsh fails to format collections when using aliases (CASSANDRA-11534)
 * Check for hash conflicts in prepared statements (CASSANDRA-12733)
 * Exit query parsing upon first error (CASSANDRA-12598)
 * Fix cassandra-stress to use single seed in UUID generation (CASSANDRA-12729)
 * CQLSSTableWriter does not allow Update statement (CASSANDRA-12450)
 * Config class uses boxed types but DD exposes primitive types (CASSANDRA-12199)
 * Add pre- and post-shutdown hooks to Storage Service (CASSANDRA-12461)
 * Add hint delivery metrics (CASSANDRA-12693)
 * Remove IndexInfo cache from FileIndexInfoRetriever (CASSANDRA-12731)
 * ColumnIndex does not reuse buffer (CASSANDRA-12502)
 * cdc column addition still breaks schema migration tasks (CASSANDRA-12697)
 * Upgrade metrics-reporter dependencies (CASSANDRA-12089)
 * Tune compaction thread count via nodetool (CASSANDRA-12248)
 * Add +=/-= shortcut syntax for update queries (CASSANDRA-12232)
 * Include repair session IDs in repair start message (CASSANDRA-12532)
 * Add a blocking task to Index, run before joining the ring (CASSANDRA-12039)
 * Fix NPE when using CQLSSTableWriter (CASSANDRA-12667)
 * Support optional backpressure strategies at the coordinator (CASSANDRA-9318)
 * Make randompartitioner work with new vnode allocation (CASSANDRA-12647)
 * Fix cassandra-stress graphing (CASSANDRA-12237)
 * Allow filtering on partition key columns for queries without secondary indexes (CASSANDRA-11031)
 * Fix Cassandra Stress reporting thread model and precision (CASSANDRA-12585)
 * Add JMH benchmarks.jar (CASSANDRA-12586)
 * Cleanup uses of AlterTableStatementColumn (CASSANDRA-12567)
 * Add keep-alive to streaming (CASSANDRA-11841)
 * Tracing payload is passed through newSession(..) (CASSANDRA-11706)
 * avoid deleting non existing sstable files and improve related log messages (CASSANDRA-12261)
 * json/yaml output format for nodetool compactionhistory (CASSANDRA-12486)
 * Retry all internode messages once after a connection is
   closed and reopened (CASSANDRA-12192)
 * Add support to rebuild from targeted replica (CASSANDRA-9875)
 * Add sequence distribution type to cassandra stress (CASSANDRA-12490)
 * "SELECT * FROM foo LIMIT ;" does not error out (CASSANDRA-12154)
 * Define executeLocally() at the ReadQuery Level (CASSANDRA-12474)
 * Extend read/write failure messages with a map of replica addresses
   to error codes in the v5 native protocol (CASSANDRA-12311)
 * Fix rebuild of SASI indexes with existing index files (CASSANDRA-12374)
 * Let DatabaseDescriptor not implicitly startup services (CASSANDRA-9054, 12550)
 * Fix clustering indexes in presence of static columns in SASI (CASSANDRA-12378)
 * Fix queries on columns with reversed type on SASI indexes (CASSANDRA-12223)
 * Added slow query log (CASSANDRA-12403)
 * Count full coordinated request against timeout (CASSANDRA-12256)
 * Allow TTL with null value on insert and update (CASSANDRA-12216)
 * Make decommission operation resumable (CASSANDRA-12008)
 * Add support to one-way targeted repair (CASSANDRA-9876)
 * Remove clientutil jar (CASSANDRA-11635)
 * Fix compaction throughput throttle (CASSANDRA-12366, CASSANDRA-12717)
 * Delay releasing Memtable memory on flush until PostFlush has finished running (CASSANDRA-12358)
 * Cassandra stress should dump all setting on startup (CASSANDRA-11914)
 * Make it possible to compact a given token range (CASSANDRA-10643)
 * Allow updating DynamicEndpointSnitch properties via JMX (CASSANDRA-12179)
 * Collect metrics on queries by consistency level (CASSANDRA-7384)
 * Add support for GROUP BY to SELECT statement (CASSANDRA-10707)
 * Deprecate memtable_cleanup_threshold and update default for memtable_flush_writers (CASSANDRA-12228)
 * Upgrade to OHC 0.4.4 (CASSANDRA-12133)
 * Add version command to cassandra-stress (CASSANDRA-12258)
 * Create compaction-stress tool (CASSANDRA-11844)
 * Garbage-collecting compaction operation and schema option (CASSANDRA-7019)
 * Add beta protocol flag for v5 native protocol (CASSANDRA-12142)
 * Support filtering on non-PRIMARY KEY columns in the CREATE
   MATERIALIZED VIEW statement's WHERE clause (CASSANDRA-10368)
 * Unify STDOUT and SYSTEMLOG logback format (CASSANDRA-12004)
 * COPY FROM should raise error for non-existing input files (CASSANDRA-12174)
 * Faster write path (CASSANDRA-12269)
 * Option to leave omitted columns in INSERT JSON unset (CASSANDRA-11424)
 * Support json/yaml output in nodetool tpstats (CASSANDRA-12035)
 * Expose metrics for successful/failed authentication attempts (CASSANDRA-10635)
 * Prepend snapshot name with "truncated" or "dropped" when a snapshot
   is taken before truncating or dropping a table (CASSANDRA-12178)
 * Optimize RestrictionSet (CASSANDRA-12153)
 * cqlsh does not automatically downgrade CQL version (CASSANDRA-12150)
 * Omit (de)serialization of state variable in UDAs (CASSANDRA-9613)
 * Create a system table to expose prepared statements (CASSANDRA-8831)
 * Reuse DataOutputBuffer from ColumnIndex (CASSANDRA-11970)
 * Remove DatabaseDescriptor dependency from SegmentedFile (CASSANDRA-11580)
 * Add supplied username to authentication error messages (CASSANDRA-12076)
 * Remove pre-startup check for open JMX port (CASSANDRA-12074)
 * Remove compaction Severity from DynamicEndpointSnitch (CASSANDRA-11738)
 * Restore resumable hints delivery (CASSANDRA-11960)
 * Properly report LWT contention (CASSANDRA-12626)
Merged from 3.0:
 * Dump threads when unit tests time out (CASSANDRA-13117)
 * Better error when modifying function permissions without explicit keyspace (CASSANDRA-12925)
 * Indexer is not correctly invoked when building indexes over sstables (CASSANDRA-13075)
 * Read repair is not blocking repair to finish in foreground repair (CASSANDRA-13115)
 * Stress daemon help is incorrect(CASSANDRA-12563)
 * Remove ALTER TYPE support (CASSANDRA-12443)
 * Fix assertion for certain legacy range tombstone pattern (CASSANDRA-12203)
 * Replace empty strings with null values if they cannot be converted (CASSANDRA-12794)
 * Fix deserialization of 2.x DeletedCells (CASSANDRA-12620)
 * Add parent repair session id to anticompaction log message (CASSANDRA-12186)
 * Improve contention handling on failure to acquire MV lock for streaming and hints (CASSANDRA-12905)
 * Fix DELETE and UPDATE queries with empty IN restrictions (CASSANDRA-12829)
 * Mark MVs as built after successful bootstrap (CASSANDRA-12984)
 * Estimated TS drop-time histogram updated with Cell.NO_DELETION_TIME (CASSANDRA-13040)
 * Nodetool compactionstats fails with NullPointerException (CASSANDRA-13021)
 * Thread local pools never cleaned up (CASSANDRA-13033)
 * Set RPC_READY to false when draining or if a node is marked as shutdown (CASSANDRA-12781)
 * CQL often queries static columns unnecessarily (CASSANDRA-12768)
 * Make sure sstables only get committed when it's safe to discard commit log records (CASSANDRA-12956)
 * Reject default_time_to_live option when creating or altering MVs (CASSANDRA-12868)
 * Nodetool should use a more sane max heap size (CASSANDRA-12739)
 * LocalToken ensures token values are cloned on heap (CASSANDRA-12651)
 * AnticompactionRequestSerializer serializedSize is incorrect (CASSANDRA-12934)
 * Prevent reloading of logback.xml from UDF sandbox (CASSANDRA-12535)
 * Reenable HeapPool (CASSANDRA-12900)
 * Disallow offheap_buffers memtable allocation (CASSANDRA-11039)
 * Fix CommitLogSegmentManagerTest (CASSANDRA-12283)
 * Pass root cause to CorruptBlockException when uncompression failed (CASSANDRA-12889)
 * Batch with multiple conditional updates for the same partition causes AssertionError (CASSANDRA-12867)
 * Make AbstractReplicationStrategy extendable from outside its package (CASSANDRA-12788)
 * Don't tell users to turn off consistent rangemovements during rebuild. (CASSANDRA-12296)
 * Fix CommitLogTest.testDeleteIfNotDirty (CASSANDRA-12854)
 * Avoid deadlock due to MV lock contention (CASSANDRA-12689)
 * Fix for KeyCacheCqlTest flakiness (CASSANDRA-12801)
 * Include SSTable filename in compacting large row message (CASSANDRA-12384)
 * Fix potential socket leak (CASSANDRA-12329, CASSANDRA-12330)
 * Fix ViewTest.testCompaction (CASSANDRA-12789)
 * Improve avg aggregate functions (CASSANDRA-12417)
 * Preserve quoted reserved keyword column names in MV creation (CASSANDRA-11803)
 * nodetool stopdaemon errors out (CASSANDRA-12646)
 * Split materialized view mutations on build to prevent OOM (CASSANDRA-12268)
 * mx4j does not work in 3.0.8 (CASSANDRA-12274)
 * Abort cqlsh copy-from in case of no answer after prolonged period of time (CASSANDRA-12740)
 * Avoid sstable corrupt exception due to dropped static column (CASSANDRA-12582)
 * Make stress use client mode to avoid checking commit log size on startup (CASSANDRA-12478)
 * Fix exceptions with new vnode allocation (CASSANDRA-12715)
 * Unify drain and shutdown processes (CASSANDRA-12509)
 * Fix NPE in ComponentOfSlice.isEQ() (CASSANDRA-12706)
 * Fix failure in LogTransactionTest (CASSANDRA-12632)
 * Fix potentially incomplete non-frozen UDT values when querying with the
   full primary key specified (CASSANDRA-12605)
 * Make sure repaired tombstones are dropped when only_purge_repaired_tombstones is enabled (CASSANDRA-12703)
 * Skip writing MV mutations to commitlog on mutation.applyUnsafe() (CASSANDRA-11670)
 * Establish consistent distinction between non-existing partition and NULL value for LWTs on static columns (CASSANDRA-12060)
 * Extend ColumnIdentifier.internedInstances key to include the type that generated the byte buffer (CASSANDRA-12516)
 * Handle composite prefixes with final EOC=0 as in 2.x and refactor LegacyLayout.decodeBound (CASSANDRA-12423)
 * select_distinct_with_deletions_test failing on non-vnode environments (CASSANDRA-11126)
 * Stack Overflow returned to queries while upgrading (CASSANDRA-12527)
 * Fix legacy regex for temporary files from 2.2 (CASSANDRA-12565)
 * Add option to state current gc_grace_seconds to tools/bin/sstablemetadata (CASSANDRA-12208)
 * Fix file system race condition that may cause LogAwareFileLister to fail to classify files (CASSANDRA-11889)
 * Fix file handle leaks due to simultaneous compaction/repair and
   listing snapshots, calculating snapshot sizes, or making schema
   changes (CASSANDRA-11594)
 * Fix nodetool repair exits with 0 for some errors (CASSANDRA-12508)
 * Do not shut down BatchlogManager twice during drain (CASSANDRA-12504)
 * Disk failure policy should not be invoked on out of space (CASSANDRA-12385)
 * Calculate last compacted key on startup (CASSANDRA-6216)
 * Add schema to snapshot manifest, add USING TIMESTAMP clause to ALTER TABLE statements (CASSANDRA-7190)
 * If CF has no clustering columns, any row cache is full partition cache (CASSANDRA-12499)
 * Correct log message for statistics of offheap memtable flush (CASSANDRA-12776)
 * Explicitly set locale for string validation (CASSANDRA-12541,CASSANDRA-12542,CASSANDRA-12543,CASSANDRA-12545)
Merged from 2.2:
 * Fix speculative retry bugs (CASSANDRA-13009)
 * Fix handling of nulls and unsets in IN conditions (CASSANDRA-12981)
 * Fix race causing infinite loop if Thrift server is stopped before it starts listening (CASSANDRA-12856)
 * CompactionTasks now correctly drops sstables out of compaction when not enough disk space is available (CASSANDRA-12979)
 * Remove support for non-JavaScript UDFs (CASSANDRA-12883)
 * Fix DynamicEndpointSnitch noop in multi-datacenter situations (CASSANDRA-13074)
 * cqlsh copy-from: encode column names to avoid primary key parsing errors (CASSANDRA-12909)
 * Temporarily fix bug that creates commit log when running offline tools (CASSANDRA-8616)
 * Reduce granuality of OpOrder.Group during index build (CASSANDRA-12796)
 * Test bind parameters and unset parameters in InsertUpdateIfConditionTest (CASSANDRA-12980)
 * Use saved tokens when setting local tokens on StorageService.joinRing (CASSANDRA-12935)
 * cqlsh: fix DESC TYPES errors (CASSANDRA-12914)
 * Fix leak on skipped SSTables in sstableupgrade (CASSANDRA-12899)
 * Avoid blocking gossip during pending range calculation (CASSANDRA-12281)
 * Fix purgeability of tombstones with max timestamp (CASSANDRA-12792)
 * Fail repair if participant dies during sync or anticompaction (CASSANDRA-12901)
 * cqlsh COPY: unprotected pk values before converting them if not using prepared statements (CASSANDRA-12863)
 * Fix Util.spinAssertEquals (CASSANDRA-12283)
 * Fix potential NPE for compactionstats (CASSANDRA-12462)
 * Prepare legacy authenticate statement if credentials table initialised after node startup (CASSANDRA-12813)
 * Change cassandra.wait_for_tracing_events_timeout_secs default to 0 (CASSANDRA-12754)
 * Clean up permissions when a UDA is dropped (CASSANDRA-12720)
 * Limit colUpdateTimeDelta histogram updates to reasonable deltas (CASSANDRA-11117)
 * Fix leak errors and execution rejected exceptions when draining (CASSANDRA-12457)
 * Fix merkle tree depth calculation (CASSANDRA-12580)
 * Make Collections deserialization more robust (CASSANDRA-12618)
 * Better handle invalid system roles table (CASSANDRA-12700)
 * Fix exceptions when enabling gossip on nodes that haven't joined the ring (CASSANDRA-12253)
 * Fix authentication problem when invoking cqlsh copy from a SOURCE command (CASSANDRA-12642)
 * Decrement pending range calculator jobs counter in finally block
 * cqlshlib tests: increase default execute timeout (CASSANDRA-12481)
 * Forward writes to replacement node when replace_address != broadcast_address (CASSANDRA-8523)
 * Fail repair on non-existing table (CASSANDRA-12279)
 * Enable repair -pr and -local together (fix regression of CASSANDRA-7450) (CASSANDRA-12522)
 * Split consistent range movement flag correction (CASSANDRA-12786)
Merged from 2.1:
 * Upgrade netty version to fix memory leak with client encryption (CASSANDRA-13114)
 * cqlsh copy-from: sort user type fields in csv (CASSANDRA-12959)
 * Don't skip sstables based on maxLocalDeletionTime (CASSANDRA-12765)


3.8, 3.9
 * Fix value skipping with counter columns (CASSANDRA-11726)
 * Fix nodetool tablestats miss SSTable count (CASSANDRA-12205)
 * Fixed flacky SSTablesIteratedTest (CASSANDRA-12282)
 * Fixed flacky SSTableRewriterTest: check file counts before calling validateCFS (CASSANDRA-12348)
 * cqlsh: Fix handling of $$-escaped strings (CASSANDRA-12189)
 * Fix SSL JMX requiring truststore containing server cert (CASSANDRA-12109)
 * RTE from new CDC column breaks in flight queries (CASSANDRA-12236)
 * Fix hdr logging for single operation workloads (CASSANDRA-12145)
 * Fix SASI PREFIX search in CONTAINS mode with partial terms (CASSANDRA-12073)
 * Increase size of flushExecutor thread pool (CASSANDRA-12071)
 * Partial revert of CASSANDRA-11971, cannot recycle buffer in SP.sendMessagesToNonlocalDC (CASSANDRA-11950)
 * Upgrade netty to 4.0.39 (CASSANDRA-12032, CASSANDRA-12034)
 * Improve details in compaction log message (CASSANDRA-12080)
 * Allow unset values in CQLSSTableWriter (CASSANDRA-11911)
 * Chunk cache to request compressor-compatible buffers if pool space is exhausted (CASSANDRA-11993)
 * Remove DatabaseDescriptor dependencies from SequentialWriter (CASSANDRA-11579)
 * Move skip_stop_words filter before stemming (CASSANDRA-12078)
 * Support seek() in EncryptedFileSegmentInputStream (CASSANDRA-11957)
 * SSTable tools mishandling LocalPartitioner (CASSANDRA-12002)
 * When SEPWorker assigned work, set thread name to match pool (CASSANDRA-11966)
 * Add cross-DC latency metrics (CASSANDRA-11596)
 * Allow terms in selection clause (CASSANDRA-10783)
 * Add bind variables to trace (CASSANDRA-11719)
 * Switch counter shards' clock to timestamps (CASSANDRA-9811)
 * Introduce HdrHistogram and response/service/wait separation to stress tool (CASSANDRA-11853)
 * entry-weighers in QueryProcessor should respect partitionKeyBindIndexes field (CASSANDRA-11718)
 * Support older ant versions (CASSANDRA-11807)
 * Estimate compressed on disk size when deciding if sstable size limit reached (CASSANDRA-11623)
 * cassandra-stress profiles should support case sensitive schemas (CASSANDRA-11546)
 * Remove DatabaseDescriptor dependency from FileUtils (CASSANDRA-11578)
 * Faster streaming (CASSANDRA-9766)
 * Add prepared query parameter to trace for "Execute CQL3 prepared query" session (CASSANDRA-11425)
 * Add repaired percentage metric (CASSANDRA-11503)
 * Add Change-Data-Capture (CASSANDRA-8844)
Merged from 3.0:
 * Fix paging for 2.x to 3.x upgrades (CASSANDRA-11195)
 * Fix clean interval not sent to commit log for empty memtable flush (CASSANDRA-12436)
 * Fix potential resource leak in RMIServerSocketFactoryImpl (CASSANDRA-12331)
 * Make sure compaction stats are updated when compaction is interrupted (CASSANDRA-12100)
 * Change commitlog and sstables to track dirty and clean intervals (CASSANDRA-11828)
 * NullPointerException during compaction on table with static columns (CASSANDRA-12336)
 * Fixed ConcurrentModificationException when reading metrics in GraphiteReporter (CASSANDRA-11823)
 * Fix upgrade of super columns on thrift (CASSANDRA-12335)
 * Fixed flacky BlacklistingCompactionsTest, switched to fixed size types and increased corruption size (CASSANDRA-12359)
 * Rerun ReplicationAwareTokenAllocatorTest on failure to avoid flakiness (CASSANDRA-12277)
 * Exception when computing read-repair for range tombstones (CASSANDRA-12263)
 * Lost counter writes in compact table and static columns (CASSANDRA-12219)
 * AssertionError with MVs on updating a row that isn't indexed due to a null value (CASSANDRA-12247)
 * Disable RR and speculative retry with EACH_QUORUM reads (CASSANDRA-11980)
 * Add option to override compaction space check (CASSANDRA-12180)
 * Faster startup by only scanning each directory for temporary files once (CASSANDRA-12114)
 * Respond with v1/v2 protocol header when responding to driver that attempts
   to connect with too low of a protocol version (CASSANDRA-11464)
 * NullPointerExpception when reading/compacting table (CASSANDRA-11988)
 * Fix problem with undeleteable rows on upgrade to new sstable format (CASSANDRA-12144)
 * Fix potential bad messaging service message for paged range reads
   within mixed-version 3.x clusters (CASSANDRA-12249)
 * Fix paging logic for deleted partitions with static columns (CASSANDRA-12107)
 * Wait until the message is being send to decide which serializer must be used (CASSANDRA-11393)
 * Fix migration of static thrift column names with non-text comparators (CASSANDRA-12147)
 * Fix upgrading sparse tables that are incorrectly marked as dense (CASSANDRA-11315)
 * Fix reverse queries ignoring range tombstones (CASSANDRA-11733)
 * Avoid potential race when rebuilding CFMetaData (CASSANDRA-12098)
 * Avoid missing sstables when getting the canonical sstables (CASSANDRA-11996)
 * Always select the live sstables when getting sstables in bounds (CASSANDRA-11944)
 * Fix column ordering of results with static columns for Thrift requests in
   a mixed 2.x/3.x cluster, also fix potential non-resolved duplication of
   those static columns in query results (CASSANDRA-12123)
 * Avoid digest mismatch with empty but static rows (CASSANDRA-12090)
 * Fix EOF exception when altering column type (CASSANDRA-11820)
 * Fix potential race in schema during new table creation (CASSANDRA-12083)
 * cqlsh: fix error handling in rare COPY FROM failure scenario (CASSANDRA-12070)
 * Disable autocompaction during drain (CASSANDRA-11878)
 * Add a metrics timer to MemtablePool and use it to track time spent blocked on memory in MemtableAllocator (CASSANDRA-11327)
 * Fix upgrading schema with super columns with non-text subcomparators (CASSANDRA-12023)
 * Add TimeWindowCompactionStrategy (CASSANDRA-9666)
 * Fix JsonTransformer output of partition with deletion info (CASSANDRA-12418)
 * Fix NPE in SSTableLoader when specifying partial directory path (CASSANDRA-12609)
Merged from 2.2:
 * Add local address entry in PropertyFileSnitch (CASSANDRA-11332)
 * cqlsh copy: fix missing counter values (CASSANDRA-12476)
 * Move migration tasks to non-periodic queue, assure flush executor shutdown after non-periodic executor (CASSANDRA-12251)
 * cqlsh copy: fixed possible race in initializing feeding thread (CASSANDRA-11701)
 * Only set broadcast_rpc_address on Ec2MultiRegionSnitch if it's not set (CASSANDRA-11357)
 * Update StorageProxy range metrics for timeouts, failures and unavailables (CASSANDRA-9507)
 * Add Sigar to classes included in clientutil.jar (CASSANDRA-11635)
 * Add decay to histograms and timers used for metrics (CASSANDRA-11752)
 * Fix hanging stream session (CASSANDRA-10992)
 * Fix INSERT JSON, fromJson() support of smallint, tinyint types (CASSANDRA-12371)
 * Restore JVM metric export for metric reporters (CASSANDRA-12312)
 * Release sstables of failed stream sessions only when outgoing transfers are finished (CASSANDRA-11345)
 * Wait for tracing events before returning response and query at same consistency level client side (CASSANDRA-11465)
 * cqlsh copyutil should get host metadata by connected address (CASSANDRA-11979)
 * Fixed cqlshlib.test.remove_test_db (CASSANDRA-12214)
 * Synchronize ThriftServer::stop() (CASSANDRA-12105)
 * Use dedicated thread for JMX notifications (CASSANDRA-12146)
 * Improve streaming synchronization and fault tolerance (CASSANDRA-11414)
 * MemoryUtil.getShort() should return an unsigned short also for architectures not supporting unaligned memory accesses (CASSANDRA-11973)
Merged from 2.1:
 * Fix queries with empty ByteBuffer values in clustering column restrictions (CASSANDRA-12127)
 * Disable passing control to post-flush after flush failure to prevent data loss (CASSANDRA-11828)
 * Allow STCS-in-L0 compactions to reduce scope with LCS (CASSANDRA-12040)
 * cannot use cql since upgrading python to 2.7.11+ (CASSANDRA-11850)
 * Fix filtering on clustering columns when 2i is used (CASSANDRA-11907)


3.0.8
 * Fix potential race in schema during new table creation (CASSANDRA-12083)
 * cqlsh: fix error handling in rare COPY FROM failure scenario (CASSANDRA-12070)
 * Disable autocompaction during drain (CASSANDRA-11878)
 * Add a metrics timer to MemtablePool and use it to track time spent blocked on memory in MemtableAllocator (CASSANDRA-11327)
 * Fix upgrading schema with super columns with non-text subcomparators (CASSANDRA-12023)
 * Add TimeWindowCompactionStrategy (CASSANDRA-9666)
Merged from 2.2:
 * Allow nodetool info to run with readonly JMX access (CASSANDRA-11755)
 * Validate bloom_filter_fp_chance against lowest supported
   value when the table is created (CASSANDRA-11920)
 * Don't send erroneous NEW_NODE notifications on restart (CASSANDRA-11038)
 * StorageService shutdown hook should use a volatile variable (CASSANDRA-11984)
Merged from 2.1:
 * Add system property to set the max number of native transport requests in queue (CASSANDRA-11363)
 * Fix queries with empty ByteBuffer values in clustering column restrictions (CASSANDRA-12127)
 * Disable passing control to post-flush after flush failure to prevent data loss (CASSANDRA-11828)
 * Allow STCS-in-L0 compactions to reduce scope with LCS (CASSANDRA-12040)
 * cannot use cql since upgrading python to 2.7.11+ (CASSANDRA-11850)
 * Fix filtering on clustering columns when 2i is used (CASSANDRA-11907)
 * Avoid stalling paxos when the paxos state expires (CASSANDRA-12043)
 * Remove finished incoming streaming connections from MessagingService (CASSANDRA-11854)
 * Don't try to get sstables for non-repairing column families (CASSANDRA-12077)
 * Avoid marking too many sstables as repaired (CASSANDRA-11696)
 * Prevent select statements with clustering key > 64k (CASSANDRA-11882)
 * Fix clock skew corrupting other nodes with paxos (CASSANDRA-11991)
 * Remove distinction between non-existing static columns and existing but null in LWTs (CASSANDRA-9842)
 * Cache local ranges when calculating repair neighbors (CASSANDRA-11934)
 * Allow LWT operation on static column with only partition keys (CASSANDRA-10532)
 * Create interval tree over canonical sstables to avoid missing sstables during streaming (CASSANDRA-11886)
 * cqlsh COPY FROM: shutdown parent cluster after forking, to avoid corrupting SSL connections (CASSANDRA-11749)


3.7
 * Support multiple folders for user defined compaction tasks (CASSANDRA-11765)
 * Fix race in CompactionStrategyManager's pause/resume (CASSANDRA-11922)
Merged from 3.0:
 * Fix legacy serialization of Thrift-generated non-compound range tombstones
   when communicating with 2.x nodes (CASSANDRA-11930)
 * Fix Directories instantiations where CFS.initialDirectories should be used (CASSANDRA-11849)
 * Avoid referencing DatabaseDescriptor in AbstractType (CASSANDRA-11912)
 * Don't use static dataDirectories field in Directories instances (CASSANDRA-11647)
 * Fix sstables not being protected from removal during index build (CASSANDRA-11905)
 * cqlsh: Suppress stack trace from Read/WriteFailures (CASSANDRA-11032)
 * Remove unneeded code to repair index summaries that have
   been improperly down-sampled (CASSANDRA-11127)
 * Avoid WriteTimeoutExceptions during commit log replay due to materialized
   view lock contention (CASSANDRA-11891)
 * Prevent OOM failures on SSTable corruption, improve tests for corruption detection (CASSANDRA-9530)
 * Use CFS.initialDirectories when clearing snapshots (CASSANDRA-11705)
 * Allow compaction strategies to disable early open (CASSANDRA-11754)
 * Refactor Materialized View code (CASSANDRA-11475)
 * Update Java Driver (CASSANDRA-11615)
Merged from 2.2:
 * Persist local metadata earlier in startup sequence (CASSANDRA-11742)
 * cqlsh: fix tab completion for case-sensitive identifiers (CASSANDRA-11664)
 * Avoid showing estimated key as -1 in tablestats (CASSANDRA-11587)
 * Fix possible race condition in CommitLog.recover (CASSANDRA-11743)
 * Enable client encryption in sstableloader with cli options (CASSANDRA-11708)
 * Possible memory leak in NIODataInputStream (CASSANDRA-11867)
 * Add seconds to cqlsh tracing session duration (CASSANDRA-11753)
 * Fix commit log replay after out-of-order flush completion (CASSANDRA-9669)
 * Prohibit Reversed Counter type as part of the PK (CASSANDRA-9395)
 * cqlsh: correctly handle non-ascii chars in error messages (CASSANDRA-11626)
Merged from 2.1:
 * Run CommitLog tests with different compression settings (CASSANDRA-9039)
 * cqlsh: apply current keyspace to source command (CASSANDRA-11152)
 * Clear out parent repair session if repair coordinator dies (CASSANDRA-11824)
 * Set default streaming_socket_timeout_in_ms to 24 hours (CASSANDRA-11840)
 * Do not consider local node a valid source during replace (CASSANDRA-11848)
 * Add message dropped tasks to nodetool netstats (CASSANDRA-11855)
 * Avoid holding SSTableReaders for duration of incremental repair (CASSANDRA-11739)


3.6
 * Correctly migrate schema for frozen UDTs during 2.x -> 3.x upgrades
   (does not affect any released versions) (CASSANDRA-11613)
 * Allow server startup if JMX is configured directly (CASSANDRA-11725)
 * Prevent direct memory OOM on buffer pool allocations (CASSANDRA-11710)
 * Enhanced Compaction Logging (CASSANDRA-10805)
 * Make prepared statement cache size configurable (CASSANDRA-11555)
 * Integrated JMX authentication and authorization (CASSANDRA-10091)
 * Add units to stress ouput (CASSANDRA-11352)
 * Fix PER PARTITION LIMIT for single and multi partitions queries (CASSANDRA-11603)
 * Add uncompressed chunk cache for RandomAccessReader (CASSANDRA-5863)
 * Clarify ClusteringPrefix hierarchy (CASSANDRA-11213)
 * Always perform collision check before joining ring (CASSANDRA-10134)
 * SSTableWriter output discrepancy (CASSANDRA-11646)
 * Fix potential timeout in NativeTransportService.testConcurrentDestroys (CASSANDRA-10756)
 * Support large partitions on the 3.0 sstable format (CASSANDRA-11206,11763)
 * Add support to rebuild from specific range (CASSANDRA-10406)
 * Optimize the overlapping lookup by calculating all the
   bounds in advance (CASSANDRA-11571)
 * Support json/yaml output in nodetool tablestats (CASSANDRA-5977)
 * (stress) Add datacenter option to -node options (CASSANDRA-11591)
 * Fix handling of empty slices (CASSANDRA-11513)
 * Make number of cores used by cqlsh COPY visible to testing code (CASSANDRA-11437)
 * Allow filtering on clustering columns for queries without secondary indexes (CASSANDRA-11310)
 * Refactor Restriction hierarchy (CASSANDRA-11354)
 * Eliminate allocations in R/W path (CASSANDRA-11421)
 * Update Netty to 4.0.36 (CASSANDRA-11567)
 * Fix PER PARTITION LIMIT for queries requiring post-query ordering (CASSANDRA-11556)
 * Allow instantiation of UDTs and tuples in UDFs (CASSANDRA-10818)
 * Support UDT in CQLSSTableWriter (CASSANDRA-10624)
 * Support for non-frozen user-defined types, updating
   individual fields of user-defined types (CASSANDRA-7423)
 * Make LZ4 compression level configurable (CASSANDRA-11051)
 * Allow per-partition LIMIT clause in CQL (CASSANDRA-7017)
 * Make custom filtering more extensible with UserExpression (CASSANDRA-11295)
 * Improve field-checking and error reporting in cassandra.yaml (CASSANDRA-10649)
 * Print CAS stats in nodetool proxyhistograms (CASSANDRA-11507)
 * More user friendly error when providing an invalid token to nodetool (CASSANDRA-9348)
 * Add static column support to SASI index (CASSANDRA-11183)
 * Support EQ/PREFIX queries in SASI CONTAINS mode without tokenization (CASSANDRA-11434)
 * Support LIKE operator in prepared statements (CASSANDRA-11456)
 * Add a command to see if a Materialized View has finished building (CASSANDRA-9967)
 * Log endpoint and port associated with streaming operation (CASSANDRA-8777)
 * Print sensible units for all log messages (CASSANDRA-9692)
 * Upgrade Netty to version 4.0.34 (CASSANDRA-11096)
 * Break the CQL grammar into separate Parser and Lexer (CASSANDRA-11372)
 * Compress only inter-dc traffic by default (CASSANDRA-8888)
 * Add metrics to track write amplification (CASSANDRA-11420)
 * cassandra-stress: cannot handle "value-less" tables (CASSANDRA-7739)
 * Add/drop multiple columns in one ALTER TABLE statement (CASSANDRA-10411)
 * Add require_endpoint_verification opt for internode encryption (CASSANDRA-9220)
 * Add auto import java.util for UDF code block (CASSANDRA-11392)
 * Add --hex-format option to nodetool getsstables (CASSANDRA-11337)
 * sstablemetadata should print sstable min/max token (CASSANDRA-7159)
 * Do not wrap CassandraException in TriggerExecutor (CASSANDRA-9421)
 * COPY TO should have higher double precision (CASSANDRA-11255)
 * Stress should exit with non-zero status after failure (CASSANDRA-10340)
 * Add client to cqlsh SHOW_SESSION (CASSANDRA-8958)
 * Fix nodetool tablestats keyspace level metrics (CASSANDRA-11226)
 * Store repair options in parent_repair_history (CASSANDRA-11244)
 * Print current leveling in sstableofflinerelevel (CASSANDRA-9588)
 * Change repair message for keyspaces with RF 1 (CASSANDRA-11203)
 * Remove hard-coded SSL cipher suites and protocols (CASSANDRA-10508)
 * Improve concurrency in CompactionStrategyManager (CASSANDRA-10099)
 * (cqlsh) interpret CQL type for formatting blobs (CASSANDRA-11274)
 * Refuse to start and print txn log information in case of disk
   corruption (CASSANDRA-10112)
 * Resolve some eclipse-warnings (CASSANDRA-11086)
 * (cqlsh) Show static columns in a different color (CASSANDRA-11059)
 * Allow to remove TTLs on table with default_time_to_live (CASSANDRA-11207)
Merged from 3.0:
 * Disallow creating view with a static column (CASSANDRA-11602)
 * Reduce the amount of object allocations caused by the getFunctions methods (CASSANDRA-11593)
 * Potential error replaying commitlog with smallint/tinyint/date/time types (CASSANDRA-11618)
 * Fix queries with filtering on counter columns (CASSANDRA-11629)
 * Improve tombstone printing in sstabledump (CASSANDRA-11655)
 * Fix paging for range queries where all clustering columns are specified (CASSANDRA-11669)
 * Don't require HEAP_NEW_SIZE to be set when using G1 (CASSANDRA-11600)
 * Fix sstabledump not showing cells after tombstone marker (CASSANDRA-11654)
 * Ignore all LocalStrategy keyspaces for streaming and other related
   operations (CASSANDRA-11627)
 * Ensure columnfilter covers indexed columns for thrift 2i queries (CASSANDRA-11523)
 * Only open one sstable scanner per sstable (CASSANDRA-11412)
 * Option to specify ProtocolVersion in cassandra-stress (CASSANDRA-11410)
 * ArithmeticException in avgFunctionForDecimal (CASSANDRA-11485)
 * LogAwareFileLister should only use OLD sstable files in current folder to determine disk consistency (CASSANDRA-11470)
 * Notify indexers of expired rows during compaction (CASSANDRA-11329)
 * Properly respond with ProtocolError when a v1/v2 native protocol
   header is received (CASSANDRA-11464)
 * Validate that num_tokens and initial_token are consistent with one another (CASSANDRA-10120)
Merged from 2.2:
 * Exit JVM if JMX server fails to startup (CASSANDRA-11540)
 * Produce a heap dump when exiting on OOM (CASSANDRA-9861)
 * Restore ability to filter on clustering columns when using a 2i (CASSANDRA-11510)
 * JSON datetime formatting needs timezone (CASSANDRA-11137)
 * Fix is_dense recalculation for Thrift-updated tables (CASSANDRA-11502)
 * Remove unnescessary file existence check during anticompaction (CASSANDRA-11660)
 * Add missing files to debian packages (CASSANDRA-11642)
 * Avoid calling Iterables::concat in loops during ModificationStatement::getFunctions (CASSANDRA-11621)
 * cqlsh: COPY FROM should use regular inserts for single statement batches and
   report errors correctly if workers processes crash on initialization (CASSANDRA-11474)
 * Always close cluster with connection in CqlRecordWriter (CASSANDRA-11553)
 * Allow only DISTINCT queries with partition keys restrictions (CASSANDRA-11339)
 * CqlConfigHelper no longer requires both a keystore and truststore to work (CASSANDRA-11532)
 * Make deprecated repair methods backward-compatible with previous notification service (CASSANDRA-11430)
 * IncomingStreamingConnection version check message wrong (CASSANDRA-11462)
Merged from 2.1:
 * Support mlockall on IBM POWER arch (CASSANDRA-11576)
 * Add option to disable use of severity in DynamicEndpointSnitch (CASSANDRA-11737)
 * cqlsh COPY FROM fails for null values with non-prepared statements (CASSANDRA-11631)
 * Make cython optional in pylib/setup.py (CASSANDRA-11630)
 * Change order of directory searching for cassandra.in.sh to favor local one (CASSANDRA-11628)
 * cqlsh COPY FROM fails with []{} chars in UDT/tuple fields/values (CASSANDRA-11633)
 * clqsh: COPY FROM throws TypeError with Cython extensions enabled (CASSANDRA-11574)
 * cqlsh: COPY FROM ignores NULL values in conversion (CASSANDRA-11549)
 * Validate levels when building LeveledScanner to avoid overlaps with orphaned sstables (CASSANDRA-9935)


3.5
 * StaticTokenTreeBuilder should respect posibility of duplicate tokens (CASSANDRA-11525)
 * Correctly fix potential assertion error during compaction (CASSANDRA-11353)
 * Avoid index segment stitching in RAM which lead to OOM on big SSTable files (CASSANDRA-11383)
 * Fix clustering and row filters for LIKE queries on clustering columns (CASSANDRA-11397)
Merged from 3.0:
 * Fix rare NPE on schema upgrade from 2.x to 3.x (CASSANDRA-10943)
 * Improve backoff policy for cqlsh COPY FROM (CASSANDRA-11320)
 * Improve IF NOT EXISTS check in CREATE INDEX (CASSANDRA-11131)
 * Upgrade ohc to 0.4.3
 * Enable SO_REUSEADDR for JMX RMI server sockets (CASSANDRA-11093)
 * Allocate merkletrees with the correct size (CASSANDRA-11390)
 * Support streaming pre-3.0 sstables (CASSANDRA-10990)
 * Add backpressure to compressed or encrypted commit log (CASSANDRA-10971)
 * SSTableExport supports secondary index tables (CASSANDRA-11330)
 * Fix sstabledump to include missing info in debug output (CASSANDRA-11321)
 * Establish and implement canonical bulk reading workload(s) (CASSANDRA-10331)
 * Fix paging for IN queries on tables without clustering columns (CASSANDRA-11208)
 * Remove recursive call from CompositesSearcher (CASSANDRA-11304)
 * Fix filtering on non-primary key columns for queries without index (CASSANDRA-6377)
 * Fix sstableloader fail when using materialized view (CASSANDRA-11275)
Merged from 2.2:
 * DatabaseDescriptor should log stacktrace in case of Eception during seed provider creation (CASSANDRA-11312)
 * Use canonical path for directory in SSTable descriptor (CASSANDRA-10587)
 * Add cassandra-stress keystore option (CASSANDRA-9325)
 * Dont mark sstables as repairing with sub range repairs (CASSANDRA-11451)
 * Notify when sstables change after cancelling compaction (CASSANDRA-11373)
 * cqlsh: COPY FROM should check that explicit column names are valid (CASSANDRA-11333)
 * Add -Dcassandra.start_gossip startup option (CASSANDRA-10809)
 * Fix UTF8Validator.validate() for modified UTF-8 (CASSANDRA-10748)
 * Clarify that now() function is calculated on the coordinator node in CQL documentation (CASSANDRA-10900)
 * Fix bloom filter sizing with LCS (CASSANDRA-11344)
 * (cqlsh) Fix error when result is 0 rows with EXPAND ON (CASSANDRA-11092)
 * Add missing newline at end of bin/cqlsh (CASSANDRA-11325)
 * Unresolved hostname leads to replace being ignored (CASSANDRA-11210)
 * Only log yaml config once, at startup (CASSANDRA-11217)
 * Reference leak with parallel repairs on the same table (CASSANDRA-11215)
Merged from 2.1:
 * Add a -j parameter to scrub/cleanup/upgradesstables to state how
   many threads to use (CASSANDRA-11179)
 * COPY FROM on large datasets: fix progress report and debug performance (CASSANDRA-11053)
 * InvalidateKeys should have a weak ref to key cache (CASSANDRA-11176)


3.4
 * (cqlsh) add cqlshrc option to always connect using ssl (CASSANDRA-10458)
 * Cleanup a few resource warnings (CASSANDRA-11085)
 * Allow custom tracing implementations (CASSANDRA-10392)
 * Extract LoaderOptions to be able to be used from outside (CASSANDRA-10637)
 * fix OnDiskIndexTest to properly treat empty ranges (CASSANDRA-11205)
 * fix TrackerTest to handle new notifications (CASSANDRA-11178)
 * add SASI validation for partitioner and complex columns (CASSANDRA-11169)
 * Add caching of encrypted credentials in PasswordAuthenticator (CASSANDRA-7715)
 * fix SASI memtable switching on flush (CASSANDRA-11159)
 * Remove duplicate offline compaction tracking (CASSANDRA-11148)
 * fix EQ semantics of analyzed SASI indexes (CASSANDRA-11130)
 * Support long name output for nodetool commands (CASSANDRA-7950)
 * Encrypted hints (CASSANDRA-11040)
 * SASI index options validation (CASSANDRA-11136)
 * Optimize disk seek using min/max column name meta data when the LIMIT clause is used
   (CASSANDRA-8180)
 * Add LIKE support to CQL3 (CASSANDRA-11067)
 * Generic Java UDF types (CASSANDRA-10819)
 * cqlsh: Include sub-second precision in timestamps by default (CASSANDRA-10428)
 * Set javac encoding to utf-8 (CASSANDRA-11077)
 * Integrate SASI index into Cassandra (CASSANDRA-10661)
 * Add --skip-flush option to nodetool snapshot
 * Skip values for non-queried columns (CASSANDRA-10657)
 * Add support for secondary indexes on static columns (CASSANDRA-8103)
 * CommitLogUpgradeTestMaker creates broken commit logs (CASSANDRA-11051)
 * Add metric for number of dropped mutations (CASSANDRA-10866)
 * Simplify row cache invalidation code (CASSANDRA-10396)
 * Support user-defined compaction through nodetool (CASSANDRA-10660)
 * Stripe view locks by key and table ID to reduce contention (CASSANDRA-10981)
 * Add nodetool gettimeout and settimeout commands (CASSANDRA-10953)
 * Add 3.0 metadata to sstablemetadata output (CASSANDRA-10838)
Merged from 3.0:
 * MV should only query complex columns included in the view (CASSANDRA-11069)
 * Failed aggregate creation breaks server permanently (CASSANDRA-11064)
 * Add sstabledump tool (CASSANDRA-7464)
 * Introduce backpressure for hints (CASSANDRA-10972)
 * Fix ClusteringPrefix not being able to read tombstone range boundaries (CASSANDRA-11158)
 * Prevent logging in sandboxed state (CASSANDRA-11033)
 * Disallow drop/alter operations of UDTs used by UDAs (CASSANDRA-10721)
 * Add query time validation method on Index (CASSANDRA-11043)
 * Avoid potential AssertionError in mixed version cluster (CASSANDRA-11128)
 * Properly handle hinted handoff after topology changes (CASSANDRA-5902)
 * AssertionError when listing sstable files on inconsistent disk state (CASSANDRA-11156)
 * Fix wrong rack counting and invalid conditions check for TokenAllocation
   (CASSANDRA-11139)
 * Avoid creating empty hint files (CASSANDRA-11090)
 * Fix leak detection strong reference loop using weak reference (CASSANDRA-11120)
 * Configurie BatchlogManager to stop delayed tasks on shutdown (CASSANDRA-11062)
 * Hadoop integration is incompatible with Cassandra Driver 3.0.0 (CASSANDRA-11001)
 * Add dropped_columns to the list of schema table so it gets handled
   properly (CASSANDRA-11050)
 * Fix NPE when using forceRepairRangeAsync without DC (CASSANDRA-11239)
Merged from 2.2:
 * Preserve order for preferred SSL cipher suites (CASSANDRA-11164)
 * Range.compareTo() violates the contract of Comparable (CASSANDRA-11216)
 * Avoid NPE when serializing ErrorMessage with null message (CASSANDRA-11167)
 * Replacing an aggregate with a new version doesn't reset INITCOND (CASSANDRA-10840)
 * (cqlsh) cqlsh cannot be called through symlink (CASSANDRA-11037)
 * fix ohc and java-driver pom dependencies in build.xml (CASSANDRA-10793)
 * Protect from keyspace dropped during repair (CASSANDRA-11065)
 * Handle adding fields to a UDT in SELECT JSON and toJson() (CASSANDRA-11146)
 * Better error message for cleanup (CASSANDRA-10991)
 * cqlsh pg-style-strings broken if line ends with ';' (CASSANDRA-11123)
 * Always persist upsampled index summaries (CASSANDRA-10512)
 * (cqlsh) Fix inconsistent auto-complete (CASSANDRA-10733)
 * Make SELECT JSON and toJson() threadsafe (CASSANDRA-11048)
 * Fix SELECT on tuple relations for mixed ASC/DESC clustering order (CASSANDRA-7281)
 * Use cloned TokenMetadata in size estimates to avoid race against membership check
   (CASSANDRA-10736)
 * (cqlsh) Support utf-8/cp65001 encoding on Windows (CASSANDRA-11030)
 * Fix paging on DISTINCT queries repeats result when first row in partition changes
   (CASSANDRA-10010)
 * (cqlsh) Support timezone conversion using pytz (CASSANDRA-10397)
 * cqlsh: change default encoding to UTF-8 (CASSANDRA-11124)
Merged from 2.1:
 * Checking if an unlogged batch is local is inefficient (CASSANDRA-11529)
 * Fix out-of-space error treatment in memtable flushing (CASSANDRA-11448).
 * Don't do defragmentation if reading from repaired sstables (CASSANDRA-10342)
 * Fix streaming_socket_timeout_in_ms not enforced (CASSANDRA-11286)
 * Avoid dropping message too quickly due to missing unit conversion (CASSANDRA-11302)
 * Don't remove FailureDetector history on removeEndpoint (CASSANDRA-10371)
 * Only notify if repair status changed (CASSANDRA-11172)
 * Use logback setting for 'cassandra -v' command (CASSANDRA-10767)
 * Fix sstableloader to unthrottle streaming by default (CASSANDRA-9714)
 * Fix incorrect warning in 'nodetool status' (CASSANDRA-10176)
 * Properly release sstable ref when doing offline scrub (CASSANDRA-10697)
 * Improve nodetool status performance for large cluster (CASSANDRA-7238)
 * Gossiper#isEnabled is not thread safe (CASSANDRA-11116)
 * Avoid major compaction mixing repaired and unrepaired sstables in DTCS (CASSANDRA-11113)
 * Make it clear what DTCS timestamp_resolution is used for (CASSANDRA-11041)
 * (cqlsh) Display milliseconds when datetime overflows (CASSANDRA-10625)


3.3
 * Avoid infinite loop if owned range is smaller than number of
   data dirs (CASSANDRA-11034)
 * Avoid bootstrap hanging when existing nodes have no data to stream (CASSANDRA-11010)
Merged from 3.0:
 * Remove double initialization of newly added tables (CASSANDRA-11027)
 * Filter keys searcher results by target range (CASSANDRA-11104)
 * Fix deserialization of legacy read commands (CASSANDRA-11087)
 * Fix incorrect computation of deletion time in sstable metadata (CASSANDRA-11102)
 * Avoid memory leak when collecting sstable metadata (CASSANDRA-11026)
 * Mutations do not block for completion under view lock contention (CASSANDRA-10779)
 * Invalidate legacy schema tables when unloading them (CASSANDRA-11071)
 * (cqlsh) handle INSERT and UPDATE statements with LWT conditions correctly
   (CASSANDRA-11003)
 * Fix DISTINCT queries in mixed version clusters (CASSANDRA-10762)
 * Migrate build status for indexes along with legacy schema (CASSANDRA-11046)
 * Ensure SSTables for legacy KEYS indexes can be read (CASSANDRA-11045)
 * Added support for IBM zSystems architecture (CASSANDRA-11054)
 * Update CQL documentation (CASSANDRA-10899)
 * Check the column name, not cell name, for dropped columns when reading
   legacy sstables (CASSANDRA-11018)
 * Don't attempt to index clustering values of static rows (CASSANDRA-11021)
 * Remove checksum files after replaying hints (CASSANDRA-10947)
 * Support passing base table metadata to custom 2i validation (CASSANDRA-10924)
 * Ensure stale index entries are purged during reads (CASSANDRA-11013)
 * (cqlsh) Also apply --connect-timeout to control connection
   timeout (CASSANDRA-10959)
 * Fix AssertionError when removing from list using UPDATE (CASSANDRA-10954)
 * Fix UnsupportedOperationException when reading old sstable with range
   tombstone (CASSANDRA-10743)
 * MV should use the maximum timestamp of the primary key (CASSANDRA-10910)
 * Fix potential assertion error during compaction (CASSANDRA-10944)
Merged from 2.2:
 * maxPurgeableTimestamp needs to check memtables too (CASSANDRA-9949)
 * Apply change to compaction throughput in real time (CASSANDRA-10025)
 * (cqlsh) encode input correctly when saving history
 * Fix potential NPE on ORDER BY queries with IN (CASSANDRA-10955)
 * Start L0 STCS-compactions even if there is a L0 -> L1 compaction
   going (CASSANDRA-10979)
 * Make UUID LSB unique per process (CASSANDRA-7925)
 * Avoid NPE when performing sstable tasks (scrub etc.) (CASSANDRA-10980)
 * Make sure client gets tombstone overwhelmed warning (CASSANDRA-9465)
 * Fix error streaming section more than 2GB (CASSANDRA-10961)
 * Histogram buckets exposed in jmx are sorted incorrectly (CASSANDRA-10975)
 * Enable GC logging by default (CASSANDRA-10140)
 * Optimize pending range computation (CASSANDRA-9258)
 * Skip commit log and saved cache directories in SSTable version startup check (CASSANDRA-10902)
 * drop/alter user should be case sensitive (CASSANDRA-10817)
Merged from 2.1:
 * test_bulk_round_trip_blogposts is failing occasionally (CASSANDRA-10938)
 * Fix isJoined return true only after becoming cluster member (CASANDRA-11007)
 * Fix bad gossip generation seen in long-running clusters (CASSANDRA-10969)
 * Avoid NPE when incremental repair fails (CASSANDRA-10909)
 * Unmark sstables compacting once they are done in cleanup/scrub/upgradesstables (CASSANDRA-10829)
 * Allow simultaneous bootstrapping with strict consistency when no vnodes are used (CASSANDRA-11005)
 * Log a message when major compaction does not result in a single file (CASSANDRA-10847)
 * (cqlsh) fix cqlsh_copy_tests when vnodes are disabled (CASSANDRA-10997)
 * (cqlsh) Add request timeout option to cqlsh (CASSANDRA-10686)
 * Avoid AssertionError while submitting hint with LWT (CASSANDRA-10477)
 * If CompactionMetadata is not in stats file, use index summary instead (CASSANDRA-10676)
 * Retry sending gossip syn multiple times during shadow round (CASSANDRA-8072)
 * Fix pending range calculation during moves (CASSANDRA-10887)
 * Sane default (200Mbps) for inter-DC streaming througput (CASSANDRA-8708)



3.2
 * Make sure tokens don't exist in several data directories (CASSANDRA-6696)
 * Add requireAuthorization method to IAuthorizer (CASSANDRA-10852)
 * Move static JVM options to conf/jvm.options file (CASSANDRA-10494)
 * Fix CassandraVersion to accept x.y version string (CASSANDRA-10931)
 * Add forceUserDefinedCleanup to allow more flexible cleanup (CASSANDRA-10708)
 * (cqlsh) allow setting TTL with COPY (CASSANDRA-9494)
 * Fix counting of received sstables in streaming (CASSANDRA-10949)
 * Implement hints compression (CASSANDRA-9428)
 * Fix potential assertion error when reading static columns (CASSANDRA-10903)
 * Fix EstimatedHistogram creation in nodetool tablehistograms (CASSANDRA-10859)
 * Establish bootstrap stream sessions sequentially (CASSANDRA-6992)
 * Sort compactionhistory output by timestamp (CASSANDRA-10464)
 * More efficient BTree removal (CASSANDRA-9991)
 * Make tablehistograms accept the same syntax as tablestats (CASSANDRA-10149)
 * Group pending compactions based on table (CASSANDRA-10718)
 * Add compressor name in sstablemetadata output (CASSANDRA-9879)
 * Fix type casting for counter columns (CASSANDRA-10824)
 * Prevent running Cassandra as root (CASSANDRA-8142)
 * bound maximum in-flight commit log replay mutation bytes to 64 megabytes (CASSANDRA-8639)
 * Normalize all scripts (CASSANDRA-10679)
 * Make compression ratio much more accurate (CASSANDRA-10225)
 * Optimize building of Clustering object when only one is created (CASSANDRA-10409)
 * Make index building pluggable (CASSANDRA-10681)
 * Add sstable flush observer (CASSANDRA-10678)
 * Improve NTS endpoints calculation (CASSANDRA-10200)
 * Improve performance of the folderSize function (CASSANDRA-10677)
 * Add support for type casting in selection clause (CASSANDRA-10310)
 * Added graphing option to cassandra-stress (CASSANDRA-7918)
 * Abort in-progress queries that time out (CASSANDRA-7392)
 * Add transparent data encryption core classes (CASSANDRA-9945)
Merged from 3.0:
 * Better handling of SSL connection errors inter-node (CASSANDRA-10816)
 * Avoid NoSuchElementException when executing empty batch (CASSANDRA-10711)
 * Avoid building PartitionUpdate in toString (CASSANDRA-10897)
 * Reduce heap spent when receiving many SSTables (CASSANDRA-10797)
 * Add back support for 3rd party auth providers to bulk loader (CASSANDRA-10873)
 * Eliminate the dependency on jgrapht for UDT resolution (CASSANDRA-10653)
 * (Hadoop) Close Clusters and Sessions in Hadoop Input/Output classes (CASSANDRA-10837)
 * Fix sstableloader not working with upper case keyspace name (CASSANDRA-10806)
Merged from 2.2:
 * jemalloc detection fails due to quoting issues in regexv (CASSANDRA-10946)
 * (cqlsh) show correct column names for empty result sets (CASSANDRA-9813)
 * Add new types to Stress (CASSANDRA-9556)
 * Add property to allow listening on broadcast interface (CASSANDRA-9748)
Merged from 2.1:
 * Match cassandra-loader options in COPY FROM (CASSANDRA-9303)
 * Fix binding to any address in CqlBulkRecordWriter (CASSANDRA-9309)
 * cqlsh fails to decode utf-8 characters for text typed columns (CASSANDRA-10875)
 * Log error when stream session fails (CASSANDRA-9294)
 * Fix bugs in commit log archiving startup behavior (CASSANDRA-10593)
 * (cqlsh) further optimise COPY FROM (CASSANDRA-9302)
 * Allow CREATE TABLE WITH ID (CASSANDRA-9179)
 * Make Stress compiles within eclipse (CASSANDRA-10807)
 * Cassandra Daemon should print JVM arguments (CASSANDRA-10764)
 * Allow cancellation of index summary redistribution (CASSANDRA-8805)


3.1.1
Merged from 3.0:
  * Fix upgrade data loss due to range tombstone deleting more data than then should
    (CASSANDRA-10822)


3.1
Merged from 3.0:
 * Avoid MV race during node decommission (CASSANDRA-10674)
 * Disable reloading of GossipingPropertyFileSnitch (CASSANDRA-9474)
 * Handle single-column deletions correction in materialized views
   when the column is part of the view primary key (CASSANDRA-10796)
 * Fix issue with datadir migration on upgrade (CASSANDRA-10788)
 * Fix bug with range tombstones on reverse queries and test coverage for
   AbstractBTreePartition (CASSANDRA-10059)
 * Remove 64k limit on collection elements (CASSANDRA-10374)
 * Remove unclear Indexer.indexes() method (CASSANDRA-10690)
 * Fix NPE on stream read error (CASSANDRA-10771)
 * Normalize cqlsh DESC output (CASSANDRA-10431)
 * Rejects partition range deletions when columns are specified (CASSANDRA-10739)
 * Fix error when saving cached key for old format sstable (CASSANDRA-10778)
 * Invalidate prepared statements on DROP INDEX (CASSANDRA-10758)
 * Fix SELECT statement with IN restrictions on partition key,
   ORDER BY and LIMIT (CASSANDRA-10729)
 * Improve stress performance over 1k threads (CASSANDRA-7217)
 * Wait for migration responses to complete before bootstrapping (CASSANDRA-10731)
 * Unable to create a function with argument of type Inet (CASSANDRA-10741)
 * Fix backward incompatibiliy in CqlInputFormat (CASSANDRA-10717)
 * Correctly preserve deletion info on updated rows when notifying indexers
   of single-row deletions (CASSANDRA-10694)
 * Notify indexers of partition delete during cleanup (CASSANDRA-10685)
 * Keep the file open in trySkipCache (CASSANDRA-10669)
 * Updated trigger example (CASSANDRA-10257)
Merged from 2.2:
 * Verify tables in pseudo-system keyspaces at startup (CASSANDRA-10761)
 * Fix IllegalArgumentException in DataOutputBuffer.reallocate for large buffers (CASSANDRA-10592)
 * Show CQL help in cqlsh in web browser (CASSANDRA-7225)
 * Serialize on disk the proper SSTable compression ratio (CASSANDRA-10775)
 * Reject index queries while the index is building (CASSANDRA-8505)
 * CQL.textile syntax incorrectly includes optional keyspace for aggregate SFUNC and FINALFUNC (CASSANDRA-10747)
 * Fix JSON update with prepared statements (CASSANDRA-10631)
 * Don't do anticompaction after subrange repair (CASSANDRA-10422)
 * Fix SimpleDateType type compatibility (CASSANDRA-10027)
 * (Hadoop) fix splits calculation (CASSANDRA-10640)
 * (Hadoop) ensure that Cluster instances are always closed (CASSANDRA-10058)
Merged from 2.1:
 * Fix Stress profile parsing on Windows (CASSANDRA-10808)
 * Fix incremental repair hang when replica is down (CASSANDRA-10288)
 * Optimize the way we check if a token is repaired in anticompaction (CASSANDRA-10768)
 * Add proper error handling to stream receiver (CASSANDRA-10774)
 * Warn or fail when changing cluster topology live (CASSANDRA-10243)
 * Status command in debian/ubuntu init script doesn't work (CASSANDRA-10213)
 * Some DROP ... IF EXISTS incorrectly result in exceptions on non-existing KS (CASSANDRA-10658)
 * DeletionTime.compareTo wrong in rare cases (CASSANDRA-10749)
 * Force encoding when computing statement ids (CASSANDRA-10755)
 * Properly reject counters as map keys (CASSANDRA-10760)
 * Fix the sstable-needs-cleanup check (CASSANDRA-10740)
 * (cqlsh) Print column names before COPY operation (CASSANDRA-8935)
 * Fix CompressedInputStream for proper cleanup (CASSANDRA-10012)
 * (cqlsh) Support counters in COPY commands (CASSANDRA-9043)
 * Try next replica if not possible to connect to primary replica on
   ColumnFamilyRecordReader (CASSANDRA-2388)
 * Limit window size in DTCS (CASSANDRA-10280)
 * sstableloader does not use MAX_HEAP_SIZE env parameter (CASSANDRA-10188)
 * (cqlsh) Improve COPY TO performance and error handling (CASSANDRA-9304)
 * Create compression chunk for sending file only (CASSANDRA-10680)
 * Forbid compact clustering column type changes in ALTER TABLE (CASSANDRA-8879)
 * Reject incremental repair with subrange repair (CASSANDRA-10422)
 * Add a nodetool command to refresh size_estimates (CASSANDRA-9579)
 * Invalidate cache after stream receive task is completed (CASSANDRA-10341)
 * Reject counter writes in CQLSSTableWriter (CASSANDRA-10258)
 * Remove superfluous COUNTER_MUTATION stage mapping (CASSANDRA-10605)


3.0
 * Fix AssertionError while flushing memtable due to materialized views
   incorrectly inserting empty rows (CASSANDRA-10614)
 * Store UDA initcond as CQL literal in the schema table, instead of a blob (CASSANDRA-10650)
 * Don't use -1 for the position of partition key in schema (CASSANDRA-10491)
 * Fix distinct queries in mixed version cluster (CASSANDRA-10573)
 * Skip sstable on clustering in names query (CASSANDRA-10571)
 * Remove value skipping as it breaks read-repair (CASSANDRA-10655)
 * Fix bootstrapping with MVs (CASSANDRA-10621)
 * Make sure EACH_QUORUM reads are using NTS (CASSANDRA-10584)
 * Fix MV replica filtering for non-NetworkTopologyStrategy (CASSANDRA-10634)
 * (Hadoop) fix CIF describeSplits() not handling 0 size estimates (CASSANDRA-10600)
 * Fix reading of legacy sstables (CASSANDRA-10590)
 * Use CQL type names in schema metadata tables (CASSANDRA-10365)
 * Guard batchlog replay against integer division by zero (CASSANDRA-9223)
 * Fix bug when adding a column to thrift with the same name than a primary key (CASSANDRA-10608)
 * Add client address argument to IAuthenticator::newSaslNegotiator (CASSANDRA-8068)
 * Fix implementation of LegacyLayout.LegacyBoundComparator (CASSANDRA-10602)
 * Don't use 'names query' read path for counters (CASSANDRA-10572)
 * Fix backward compatibility for counters (CASSANDRA-10470)
 * Remove memory_allocator paramter from cassandra.yaml (CASSANDRA-10581,10628)
 * Execute the metadata reload task of all registered indexes on CFS::reload (CASSANDRA-10604)
 * Fix thrift cas operations with defined columns (CASSANDRA-10576)
 * Fix PartitionUpdate.operationCount()for updates with static column operations (CASSANDRA-10606)
 * Fix thrift get() queries with defined columns (CASSANDRA-10586)
 * Fix marking of indexes as built and removed (CASSANDRA-10601)
 * Skip initialization of non-registered 2i instances, remove Index::getIndexName (CASSANDRA-10595)
 * Fix batches on multiple tables (CASSANDRA-10554)
 * Ensure compaction options are validated when updating KeyspaceMetadata (CASSANDRA-10569)
 * Flatten Iterator Transformation Hierarchy (CASSANDRA-9975)
 * Remove token generator (CASSANDRA-5261)
 * RolesCache should not be created for any authenticator that does not requireAuthentication (CASSANDRA-10562)
 * Fix LogTransaction checking only a single directory for files (CASSANDRA-10421)
 * Fix handling of range tombstones when reading old format sstables (CASSANDRA-10360)
 * Aggregate with Initial Condition fails with C* 3.0 (CASSANDRA-10367)
Merged from 2.2:
 * (cqlsh) show partial trace if incomplete after max_trace_wait (CASSANDRA-7645)
 * Use most up-to-date version of schema for system tables (CASSANDRA-10652)
 * Deprecate memory_allocator in cassandra.yaml (CASSANDRA-10581,10628)
 * Expose phi values from failure detector via JMX and tweak debug
   and trace logging (CASSANDRA-9526)
 * Fix IllegalArgumentException in DataOutputBuffer.reallocate for large buffers (CASSANDRA-10592)
Merged from 2.1:
 * Shutdown compaction in drain to prevent leak (CASSANDRA-10079)
 * (cqlsh) fix COPY using wrong variable name for time_format (CASSANDRA-10633)
 * Do not run SizeEstimatesRecorder if a node is not a member of the ring (CASSANDRA-9912)
 * Improve handling of dead nodes in gossip (CASSANDRA-10298)
 * Fix logback-tools.xml incorrectly configured for outputing to System.err
   (CASSANDRA-9937)
 * Fix streaming to catch exception so retry not fail (CASSANDRA-10557)
 * Add validation method to PerRowSecondaryIndex (CASSANDRA-10092)
 * Support encrypted and plain traffic on the same port (CASSANDRA-10559)
 * Do STCS in DTCS windows (CASSANDRA-10276)
 * Avoid repetition of JVM_OPTS in debian package (CASSANDRA-10251)
 * Fix potential NPE from handling result of SIM.highestSelectivityIndex (CASSANDRA-10550)
 * Fix paging issues with partitions containing only static columns data (CASSANDRA-10381)
 * Fix conditions on static columns (CASSANDRA-10264)
 * AssertionError: attempted to delete non-existing file CommitLog (CASSANDRA-10377)
 * Fix sorting for queries with an IN condition on partition key columns (CASSANDRA-10363)


3.0-rc2
 * Fix SELECT DISTINCT queries between 2.2.2 nodes and 3.0 nodes (CASSANDRA-10473)
 * Remove circular references in SegmentedFile (CASSANDRA-10543)
 * Ensure validation of indexed values only occurs once per-partition (CASSANDRA-10536)
 * Fix handling of static columns for range tombstones in thrift (CASSANDRA-10174)
 * Support empty ColumnFilter for backward compatility on empty IN (CASSANDRA-10471)
 * Remove Pig support (CASSANDRA-10542)
 * Fix LogFile throws Exception when assertion is disabled (CASSANDRA-10522)
 * Revert CASSANDRA-7486, make CMS default GC, move GC config to
   conf/jvm.options (CASSANDRA-10403)
 * Fix TeeingAppender causing some logs to be truncated/empty (CASSANDRA-10447)
 * Allow EACH_QUORUM for reads (CASSANDRA-9602)
 * Fix potential ClassCastException while upgrading (CASSANDRA-10468)
 * Fix NPE in MVs on update (CASSANDRA-10503)
 * Only include modified cell data in indexing deltas (CASSANDRA-10438)
 * Do not load keyspace when creating sstable writer (CASSANDRA-10443)
 * If node is not yet gossiping write all MV updates to batchlog only (CASSANDRA-10413)
 * Re-populate token metadata after commit log recovery (CASSANDRA-10293)
 * Provide additional metrics for materialized views (CASSANDRA-10323)
 * Flush system schema tables after local schema changes (CASSANDRA-10429)
Merged from 2.2:
 * Reduce contention getting instances of CompositeType (CASSANDRA-10433)
 * Fix the regression when using LIMIT with aggregates (CASSANDRA-10487)
 * Avoid NoClassDefFoundError during DataDescriptor initialization on windows (CASSANDRA-10412)
 * Preserve case of quoted Role & User names (CASSANDRA-10394)
 * cqlsh pg-style-strings broken (CASSANDRA-10484)
 * cqlsh prompt includes name of keyspace after failed `use` statement (CASSANDRA-10369)
Merged from 2.1:
 * (cqlsh) Distinguish negative and positive infinity in output (CASSANDRA-10523)
 * (cqlsh) allow custom time_format for COPY TO (CASSANDRA-8970)
 * Don't allow startup if the node's rack has changed (CASSANDRA-10242)
 * (cqlsh) show partial trace if incomplete after max_trace_wait (CASSANDRA-7645)
 * Allow LOCAL_JMX to be easily overridden (CASSANDRA-10275)
 * Mark nodes as dead even if they've already left (CASSANDRA-10205)


3.0.0-rc1
 * Fix mixed version read request compatibility for compact static tables
   (CASSANDRA-10373)
 * Fix paging of DISTINCT with static and IN (CASSANDRA-10354)
 * Allow MATERIALIZED VIEW's SELECT statement to restrict primary key
   columns (CASSANDRA-9664)
 * Move crc_check_chance out of compression options (CASSANDRA-9839)
 * Fix descending iteration past end of BTreeSearchIterator (CASSANDRA-10301)
 * Transfer hints to a different node on decommission (CASSANDRA-10198)
 * Check partition keys for CAS operations during stmt validation (CASSANDRA-10338)
 * Add custom query expressions to SELECT (CASSANDRA-10217)
 * Fix minor bugs in MV handling (CASSANDRA-10362)
 * Allow custom indexes with 0,1 or multiple target columns (CASSANDRA-10124)
 * Improve MV schema representation (CASSANDRA-9921)
 * Add flag to enable/disable coordinator batchlog for MV writes (CASSANDRA-10230)
 * Update cqlsh COPY for new internal driver serialization interface (CASSANDRA-10318)
 * Give index implementations more control over rebuild operations (CASSANDRA-10312)
 * Update index file format (CASSANDRA-10314)
 * Add "shadowable" row tombstones to deal with mv timestamp issues (CASSANDRA-10261)
 * CFS.loadNewSSTables() broken for pre-3.0 sstables
 * Cache selected index in read command to reduce lookups (CASSANDRA-10215)
 * Small optimizations of sstable index serialization (CASSANDRA-10232)
 * Support for both encrypted and unencrypted native transport connections (CASSANDRA-9590)
Merged from 2.2:
 * Configurable page size in cqlsh (CASSANDRA-9855)
 * Defer default role manager setup until all nodes are on 2.2+ (CASSANDRA-9761)
 * Handle missing RoleManager in config after upgrade to 2.2 (CASSANDRA-10209)
Merged from 2.1:
 * Bulk Loader API could not tolerate even node failure (CASSANDRA-10347)
 * Avoid misleading pushed notifications when multiple nodes
   share an rpc_address (CASSANDRA-10052)
 * Fix dropping undroppable when message queue is full (CASSANDRA-10113)
 * Fix potential ClassCastException during paging (CASSANDRA-10352)
 * Prevent ALTER TYPE from creating circular references (CASSANDRA-10339)
 * Fix cache handling of 2i and base tables (CASSANDRA-10155, 10359)
 * Fix NPE in nodetool compactionhistory (CASSANDRA-9758)
 * (Pig) support BulkOutputFormat as a URL parameter (CASSANDRA-7410)
 * BATCH statement is broken in cqlsh (CASSANDRA-10272)
 * (cqlsh) Make cqlsh PEP8 Compliant (CASSANDRA-10066)
 * (cqlsh) Fix error when starting cqlsh with --debug (CASSANDRA-10282)
 * Scrub, Cleanup and Upgrade do not unmark compacting until all operations
   have completed, regardless of the occurence of exceptions (CASSANDRA-10274)


3.0.0-beta2
 * Fix columns returned by AbstractBtreePartitions (CASSANDRA-10220)
 * Fix backward compatibility issue due to AbstractBounds serialization bug (CASSANDRA-9857)
 * Fix startup error when upgrading nodes (CASSANDRA-10136)
 * Base table PRIMARY KEY can be assumed to be NOT NULL in MV creation (CASSANDRA-10147)
 * Improve batchlog write patch (CASSANDRA-9673)
 * Re-apply MaterializedView updates on commitlog replay (CASSANDRA-10164)
 * Require AbstractType.isByteOrderComparable declaration in constructor (CASSANDRA-9901)
 * Avoid digest mismatch on upgrade to 3.0 (CASSANDRA-9554)
 * Fix Materialized View builder when adding multiple MVs (CASSANDRA-10156)
 * Choose better poolingOptions for protocol v4 in cassandra-stress (CASSANDRA-10182)
 * Fix LWW bug affecting Materialized Views (CASSANDRA-10197)
 * Ensures frozen sets and maps are always sorted (CASSANDRA-10162)
 * Don't deadlock when flushing CFS backed custom indexes (CASSANDRA-10181)
 * Fix double flushing of secondary index tables (CASSANDRA-10180)
 * Fix incorrect handling of range tombstones in thrift (CASSANDRA-10046)
 * Only use batchlog when paired materialized view replica is remote (CASSANDRA-10061)
 * Reuse TemporalRow when updating multiple MaterializedViews (CASSANDRA-10060)
 * Validate gc_grace_seconds for batchlog writes and MVs (CASSANDRA-9917)
 * Fix sstablerepairedset (CASSANDRA-10132)
Merged from 2.2:
 * Cancel transaction for sstables we wont redistribute index summary
   for (CASSANDRA-10270)
 * Retry snapshot deletion after compaction and gc on Windows (CASSANDRA-10222)
 * Fix failure to start with space in directory path on Windows (CASSANDRA-10239)
 * Fix repair hang when snapshot failed (CASSANDRA-10057)
 * Fall back to 1/4 commitlog volume for commitlog_total_space on small disks
   (CASSANDRA-10199)
Merged from 2.1:
 * Added configurable warning threshold for GC duration (CASSANDRA-8907)
 * Fix handling of streaming EOF (CASSANDRA-10206)
 * Only check KeyCache when it is enabled
 * Change streaming_socket_timeout_in_ms default to 1 hour (CASSANDRA-8611)
 * (cqlsh) update list of CQL keywords (CASSANDRA-9232)
 * Add nodetool gettraceprobability command (CASSANDRA-10234)
Merged from 2.0:
 * Fix rare race where older gossip states can be shadowed (CASSANDRA-10366)
 * Fix consolidating racks violating the RF contract (CASSANDRA-10238)
 * Disallow decommission when node is in drained state (CASSANDRA-8741)


2.2.1
 * Fix race during construction of commit log (CASSANDRA-10049)
 * Fix LeveledCompactionStrategyTest (CASSANDRA-9757)
 * Fix broken UnbufferedDataOutputStreamPlus.writeUTF (CASSANDRA-10203)
 * (cqlsh) default load-from-file encoding to utf-8 (CASSANDRA-9898)
 * Avoid returning Permission.NONE when failing to query users table (CASSANDRA-10168)
 * (cqlsh) add CLEAR command (CASSANDRA-10086)
 * Support string literals as Role names for compatibility (CASSANDRA-10135)
Merged from 2.1:
 * Only check KeyCache when it is enabled
 * Change streaming_socket_timeout_in_ms default to 1 hour (CASSANDRA-8611)
 * (cqlsh) update list of CQL keywords (CASSANDRA-9232)


3.0.0-beta1
 * Redesign secondary index API (CASSANDRA-9459, 7771, 9041)
 * Fix throwing ReadFailure instead of ReadTimeout on range queries (CASSANDRA-10125)
 * Rewrite hinted handoff (CASSANDRA-6230)
 * Fix query on static compact tables (CASSANDRA-10093)
 * Fix race during construction of commit log (CASSANDRA-10049)
 * Add option to only purge repaired tombstones (CASSANDRA-6434)
 * Change authorization handling for MVs (CASSANDRA-9927)
 * Add custom JMX enabled executor for UDF sandbox (CASSANDRA-10026)
 * Fix row deletion bug for Materialized Views (CASSANDRA-10014)
 * Support mixed-version clusters with Cassandra 2.1 and 2.2 (CASSANDRA-9704)
 * Fix multiple slices on RowSearchers (CASSANDRA-10002)
 * Fix bug in merging of collections (CASSANDRA-10001)
 * Optimize batchlog replay to avoid full scans (CASSANDRA-7237)
 * Repair improvements when using vnodes (CASSANDRA-5220)
 * Disable scripted UDFs by default (CASSANDRA-9889)
 * Bytecode inspection for Java-UDFs (CASSANDRA-9890)
 * Use byte to serialize MT hash length (CASSANDRA-9792)
 * Replace usage of Adler32 with CRC32 (CASSANDRA-8684)
 * Fix migration to new format from 2.1 SSTable (CASSANDRA-10006)
 * SequentialWriter should extend BufferedDataOutputStreamPlus (CASSANDRA-9500)
 * Use the same repairedAt timestamp within incremental repair session (CASSANDRA-9111)
Merged from 2.2:
 * Allow count(*) and count(1) to be use as normal aggregation (CASSANDRA-10114)
 * An NPE is thrown if the column name is unknown for an IN relation (CASSANDRA-10043)
 * Apply commit_failure_policy to more errors on startup (CASSANDRA-9749)
 * Fix histogram overflow exception (CASSANDRA-9973)
 * Route gossip messages over dedicated socket (CASSANDRA-9237)
 * Add checksum to saved cache files (CASSANDRA-9265)
 * Log warning when using an aggregate without partition key (CASSANDRA-9737)
Merged from 2.1:
 * (cqlsh) Allow encoding to be set through command line (CASSANDRA-10004)
 * Add new JMX methods to change local compaction strategy (CASSANDRA-9965)
 * Write hints for paxos commits (CASSANDRA-7342)
 * (cqlsh) Fix timestamps before 1970 on Windows, always
   use UTC for timestamp display (CASSANDRA-10000)
 * (cqlsh) Avoid overwriting new config file with old config
   when both exist (CASSANDRA-9777)
 * Release snapshot selfRef when doing snapshot repair (CASSANDRA-9998)
 * Cannot replace token does not exist - DN node removed as Fat Client (CASSANDRA-9871)
Merged from 2.0:
 * Don't cast expected bf size to an int (CASSANDRA-9959)
 * Make getFullyExpiredSSTables less expensive (CASSANDRA-9882)


3.0.0-alpha1
 * Implement proper sandboxing for UDFs (CASSANDRA-9402)
 * Simplify (and unify) cleanup of compaction leftovers (CASSANDRA-7066)
 * Allow extra schema definitions in cassandra-stress yaml (CASSANDRA-9850)
 * Metrics should use up to date nomenclature (CASSANDRA-9448)
 * Change CREATE/ALTER TABLE syntax for compression (CASSANDRA-8384)
 * Cleanup crc and adler code for java 8 (CASSANDRA-9650)
 * Storage engine refactor (CASSANDRA-8099, 9743, 9746, 9759, 9781, 9808, 9825,
   9848, 9705, 9859, 9867, 9874, 9828, 9801)
 * Update Guava to 18.0 (CASSANDRA-9653)
 * Bloom filter false positive ratio is not honoured (CASSANDRA-8413)
 * New option for cassandra-stress to leave a ratio of columns null (CASSANDRA-9522)
 * Change hinted_handoff_enabled yaml setting, JMX (CASSANDRA-9035)
 * Add algorithmic token allocation (CASSANDRA-7032)
 * Add nodetool command to replay batchlog (CASSANDRA-9547)
 * Make file buffer cache independent of paths being read (CASSANDRA-8897)
 * Remove deprecated legacy Hadoop code (CASSANDRA-9353)
 * Decommissioned nodes will not rejoin the cluster (CASSANDRA-8801)
 * Change gossip stabilization to use endpoit size (CASSANDRA-9401)
 * Change default garbage collector to G1 (CASSANDRA-7486)
 * Populate TokenMetadata early during startup (CASSANDRA-9317)
 * Undeprecate cache recentHitRate (CASSANDRA-6591)
 * Add support for selectively varint encoding fields (CASSANDRA-9499, 9865)
 * Materialized Views (CASSANDRA-6477)
Merged from 2.2:
 * Avoid grouping sstables for anticompaction with DTCS (CASSANDRA-9900)
 * UDF / UDA execution time in trace (CASSANDRA-9723)
 * Fix broken internode SSL (CASSANDRA-9884)
Merged from 2.1:
 * Add new JMX methods to change local compaction strategy (CASSANDRA-9965)
 * Fix handling of enable/disable autocompaction (CASSANDRA-9899)
 * Add consistency level to tracing ouput (CASSANDRA-9827)
 * Remove repair snapshot leftover on startup (CASSANDRA-7357)
 * Use random nodes for batch log when only 2 racks (CASSANDRA-8735)
 * Ensure atomicity inside thrift and stream session (CASSANDRA-7757)
 * Fix nodetool info error when the node is not joined (CASSANDRA-9031)
Merged from 2.0:
 * Log when messages are dropped due to cross_node_timeout (CASSANDRA-9793)
 * Don't track hotness when opening from snapshot for validation (CASSANDRA-9382)


2.2.0
 * Allow the selection of columns together with aggregates (CASSANDRA-9767)
 * Fix cqlsh copy methods and other windows specific issues (CASSANDRA-9795)
 * Don't wrap byte arrays in SequentialWriter (CASSANDRA-9797)
 * sum() and avg() functions missing for smallint and tinyint types (CASSANDRA-9671)
 * Revert CASSANDRA-9542 (allow native functions in UDA) (CASSANDRA-9771)
Merged from 2.1:
 * Fix MarshalException when upgrading superColumn family (CASSANDRA-9582)
 * Fix broken logging for "empty" flushes in Memtable (CASSANDRA-9837)
 * Handle corrupt files on startup (CASSANDRA-9686)
 * Fix clientutil jar and tests (CASSANDRA-9760)
 * (cqlsh) Allow the SSL protocol version to be specified through the
    config file or environment variables (CASSANDRA-9544)
Merged from 2.0:
 * Add tool to find why expired sstables are not getting dropped (CASSANDRA-10015)
 * Remove erroneous pending HH tasks from tpstats/jmx (CASSANDRA-9129)
 * Don't cast expected bf size to an int (CASSANDRA-9959)
 * checkForEndpointCollision fails for legitimate collisions (CASSANDRA-9765)
 * Complete CASSANDRA-8448 fix (CASSANDRA-9519)
 * Don't include auth credentials in debug log (CASSANDRA-9682)
 * Can't transition from write survey to normal mode (CASSANDRA-9740)
 * Scrub (recover) sstables even when -Index.db is missing (CASSANDRA-9591)
 * Fix growing pending background compaction (CASSANDRA-9662)


2.2.0-rc2
 * Re-enable memory-mapped I/O on Windows (CASSANDRA-9658)
 * Warn when an extra-large partition is compacted (CASSANDRA-9643)
 * (cqlsh) Allow setting the initial connection timeout (CASSANDRA-9601)
 * BulkLoader has --transport-factory option but does not use it (CASSANDRA-9675)
 * Allow JMX over SSL directly from nodetool (CASSANDRA-9090)
 * Update cqlsh for UDFs (CASSANDRA-7556)
 * Change Windows kernel default timer resolution (CASSANDRA-9634)
 * Deprected sstable2json and json2sstable (CASSANDRA-9618)
 * Allow native functions in user-defined aggregates (CASSANDRA-9542)
 * Don't repair system_distributed by default (CASSANDRA-9621)
 * Fix mixing min, max, and count aggregates for blob type (CASSANRA-9622)
 * Rename class for DATE type in Java driver (CASSANDRA-9563)
 * Duplicate compilation of UDFs on coordinator (CASSANDRA-9475)
 * Fix connection leak in CqlRecordWriter (CASSANDRA-9576)
 * Mlockall before opening system sstables & remove boot_without_jna option (CASSANDRA-9573)
 * Add functions to convert timeuuid to date or time, deprecate dateOf and unixTimestampOf (CASSANDRA-9229)
 * Make sure we cancel non-compacting sstables from LifecycleTransaction (CASSANDRA-9566)
 * Fix deprecated repair JMX API (CASSANDRA-9570)
 * Add logback metrics (CASSANDRA-9378)
 * Update and refactor ant test/test-compression to run the tests in parallel (CASSANDRA-9583)
 * Fix upgrading to new directory for secondary index (CASSANDRA-9687)
Merged from 2.1:
 * (cqlsh) Fix bad check for CQL compatibility when DESCRIBE'ing
   COMPACT STORAGE tables with no clustering columns
 * Eliminate strong self-reference chains in sstable ref tidiers (CASSANDRA-9656)
 * Ensure StreamSession uses canonical sstable reader instances (CASSANDRA-9700)
 * Ensure memtable book keeping is not corrupted in the event we shrink usage (CASSANDRA-9681)
 * Update internal python driver for cqlsh (CASSANDRA-9064)
 * Fix IndexOutOfBoundsException when inserting tuple with too many
   elements using the string literal notation (CASSANDRA-9559)
 * Enable describe on indices (CASSANDRA-7814)
 * Fix incorrect result for IN queries where column not found (CASSANDRA-9540)
 * ColumnFamilyStore.selectAndReference may block during compaction (CASSANDRA-9637)
 * Fix bug in cardinality check when compacting (CASSANDRA-9580)
 * Fix memory leak in Ref due to ConcurrentLinkedQueue.remove() behaviour (CASSANDRA-9549)
 * Make rebuild only run one at a time (CASSANDRA-9119)
Merged from 2.0:
 * Avoid NPE in AuthSuccess#decode (CASSANDRA-9727)
 * Add listen_address to system.local (CASSANDRA-9603)
 * Bug fixes to resultset metadata construction (CASSANDRA-9636)
 * Fix setting 'durable_writes' in ALTER KEYSPACE (CASSANDRA-9560)
 * Avoids ballot clash in Paxos (CASSANDRA-9649)
 * Improve trace messages for RR (CASSANDRA-9479)
 * Fix suboptimal secondary index selection when restricted
   clustering column is also indexed (CASSANDRA-9631)
 * (cqlsh) Add min_threshold to DTCS option autocomplete (CASSANDRA-9385)
 * Fix error message when attempting to create an index on a column
   in a COMPACT STORAGE table with clustering columns (CASSANDRA-9527)
 * 'WITH WITH' in alter keyspace statements causes NPE (CASSANDRA-9565)
 * Expose some internals of SelectStatement for inspection (CASSANDRA-9532)
 * ArrivalWindow should use primitives (CASSANDRA-9496)
 * Periodically submit background compaction tasks (CASSANDRA-9592)
 * Set HAS_MORE_PAGES flag to false when PagingState is null (CASSANDRA-9571)


2.2.0-rc1
 * Compressed commit log should measure compressed space used (CASSANDRA-9095)
 * Fix comparison bug in CassandraRoleManager#collectRoles (CASSANDRA-9551)
 * Add tinyint,smallint,time,date support for UDFs (CASSANDRA-9400)
 * Deprecates SSTableSimpleWriter and SSTableSimpleUnsortedWriter (CASSANDRA-9546)
 * Empty INITCOND treated as null in aggregate (CASSANDRA-9457)
 * Remove use of Cell in Thrift MapReduce classes (CASSANDRA-8609)
 * Integrate pre-release Java Driver 2.2-rc1, custom build (CASSANDRA-9493)
 * Clean up gossiper logic for old versions (CASSANDRA-9370)
 * Fix custom payload coding/decoding to match the spec (CASSANDRA-9515)
 * ant test-all results incomplete when parsed (CASSANDRA-9463)
 * Disallow frozen<> types in function arguments and return types for
   clarity (CASSANDRA-9411)
 * Static Analysis to warn on unsafe use of Autocloseable instances (CASSANDRA-9431)
 * Update commitlog archiving examples now that commitlog segments are
   not recycled (CASSANDRA-9350)
 * Extend Transactional API to sstable lifecycle management (CASSANDRA-8568)
 * (cqlsh) Add support for native protocol 4 (CASSANDRA-9399)
 * Ensure that UDF and UDAs are keyspace-isolated (CASSANDRA-9409)
 * Revert CASSANDRA-7807 (tracing completion client notifications) (CASSANDRA-9429)
 * Add ability to stop compaction by ID (CASSANDRA-7207)
 * Let CassandraVersion handle SNAPSHOT version (CASSANDRA-9438)
Merged from 2.1:
 * (cqlsh) Fix using COPY through SOURCE or -f (CASSANDRA-9083)
 * Fix occasional lack of `system` keyspace in schema tables (CASSANDRA-8487)
 * Use ProtocolError code instead of ServerError code for native protocol
   error responses to unsupported protocol versions (CASSANDRA-9451)
 * Default commitlog_sync_batch_window_in_ms changed to 2ms (CASSANDRA-9504)
 * Fix empty partition assertion in unsorted sstable writing tools (CASSANDRA-9071)
 * Ensure truncate without snapshot cannot produce corrupt responses (CASSANDRA-9388)
 * Consistent error message when a table mixes counter and non-counter
   columns (CASSANDRA-9492)
 * Avoid getting unreadable keys during anticompaction (CASSANDRA-9508)
 * (cqlsh) Better float precision by default (CASSANDRA-9224)
 * Improve estimated row count (CASSANDRA-9107)
 * Optimize range tombstone memory footprint (CASSANDRA-8603)
 * Use configured gcgs in anticompaction (CASSANDRA-9397)
Merged from 2.0:
 * Don't accumulate more range than necessary in RangeTombstone.Tracker (CASSANDRA-9486)
 * Add broadcast and rpc addresses to system.local (CASSANDRA-9436)
 * Always mark sstable suspect when corrupted (CASSANDRA-9478)
 * Add database users and permissions to CQL3 documentation (CASSANDRA-7558)
 * Allow JVM_OPTS to be passed to standalone tools (CASSANDRA-5969)
 * Fix bad condition in RangeTombstoneList (CASSANDRA-9485)
 * Fix potential StackOverflow when setting CrcCheckChance over JMX (CASSANDRA-9488)
 * Fix null static columns in pages after the first, paged reversed
   queries (CASSANDRA-8502)
 * Fix counting cache serialization in request metrics (CASSANDRA-9466)
 * Add option not to validate atoms during scrub (CASSANDRA-9406)


2.2.0-beta1
 * Introduce Transactional API for internal state changes (CASSANDRA-8984)
 * Add a flag in cassandra.yaml to enable UDFs (CASSANDRA-9404)
 * Better support of null for UDF (CASSANDRA-8374)
 * Use ecj instead of javassist for UDFs (CASSANDRA-8241)
 * faster async logback configuration for tests (CASSANDRA-9376)
 * Add `smallint` and `tinyint` data types (CASSANDRA-8951)
 * Avoid thrift schema creation when native driver is used in stress tool (CASSANDRA-9374)
 * Make Functions.declared thread-safe
 * Add client warnings to native protocol v4 (CASSANDRA-8930)
 * Allow roles cache to be invalidated (CASSANDRA-8967)
 * Upgrade Snappy (CASSANDRA-9063)
 * Don't start Thrift rpc by default (CASSANDRA-9319)
 * Only stream from unrepaired sstables with incremental repair (CASSANDRA-8267)
 * Aggregate UDFs allow SFUNC return type to differ from STYPE if FFUNC specified (CASSANDRA-9321)
 * Remove Thrift dependencies in bundled tools (CASSANDRA-8358)
 * Disable memory mapping of hsperfdata file for JVM statistics (CASSANDRA-9242)
 * Add pre-startup checks to detect potential incompatibilities (CASSANDRA-8049)
 * Distinguish between null and unset in protocol v4 (CASSANDRA-7304)
 * Add user/role permissions for user-defined functions (CASSANDRA-7557)
 * Allow cassandra config to be updated to restart daemon without unloading classes (CASSANDRA-9046)
 * Don't initialize compaction writer before checking if iter is empty (CASSANDRA-9117)
 * Don't execute any functions at prepare-time (CASSANDRA-9037)
 * Share file handles between all instances of a SegmentedFile (CASSANDRA-8893)
 * Make it possible to major compact LCS (CASSANDRA-7272)
 * Make FunctionExecutionException extend RequestExecutionException
   (CASSANDRA-9055)
 * Add support for SELECT JSON, INSERT JSON syntax and new toJson(), fromJson()
   functions (CASSANDRA-7970)
 * Optimise max purgeable timestamp calculation in compaction (CASSANDRA-8920)
 * Constrain internode message buffer sizes, and improve IO class hierarchy (CASSANDRA-8670)
 * New tool added to validate all sstables in a node (CASSANDRA-5791)
 * Push notification when tracing completes for an operation (CASSANDRA-7807)
 * Delay "node up" and "node added" notifications until native protocol server is started (CASSANDRA-8236)
 * Compressed Commit Log (CASSANDRA-6809)
 * Optimise IntervalTree (CASSANDRA-8988)
 * Add a key-value payload for third party usage (CASSANDRA-8553, 9212)
 * Bump metrics-reporter-config dependency for metrics 3.0 (CASSANDRA-8149)
 * Partition intra-cluster message streams by size, not type (CASSANDRA-8789)
 * Add WriteFailureException to native protocol, notify coordinator of
   write failures (CASSANDRA-8592)
 * Convert SequentialWriter to nio (CASSANDRA-8709)
 * Add role based access control (CASSANDRA-7653, 8650, 7216, 8760, 8849, 8761, 8850)
 * Record client ip address in tracing sessions (CASSANDRA-8162)
 * Indicate partition key columns in response metadata for prepared
   statements (CASSANDRA-7660)
 * Merge UUIDType and TimeUUIDType parse logic (CASSANDRA-8759)
 * Avoid memory allocation when searching index summary (CASSANDRA-8793)
 * Optimise (Time)?UUIDType Comparisons (CASSANDRA-8730)
 * Make CRC32Ex into a separate maven dependency (CASSANDRA-8836)
 * Use preloaded jemalloc w/ Unsafe (CASSANDRA-8714, 9197)
 * Avoid accessing partitioner through StorageProxy (CASSANDRA-8244, 8268)
 * Upgrade Metrics library and remove depricated metrics (CASSANDRA-5657)
 * Serializing Row cache alternative, fully off heap (CASSANDRA-7438)
 * Duplicate rows returned when in clause has repeated values (CASSANDRA-6706)
 * Make CassandraException unchecked, extend RuntimeException (CASSANDRA-8560)
 * Support direct buffer decompression for reads (CASSANDRA-8464)
 * DirectByteBuffer compatible LZ4 methods (CASSANDRA-7039)
 * Group sstables for anticompaction correctly (CASSANDRA-8578)
 * Add ReadFailureException to native protocol, respond
   immediately when replicas encounter errors while handling
   a read request (CASSANDRA-7886)
 * Switch CommitLogSegment from RandomAccessFile to nio (CASSANDRA-8308)
 * Allow mixing token and partition key restrictions (CASSANDRA-7016)
 * Support index key/value entries on map collections (CASSANDRA-8473)
 * Modernize schema tables (CASSANDRA-8261)
 * Support for user-defined aggregation functions (CASSANDRA-8053)
 * Fix NPE in SelectStatement with empty IN values (CASSANDRA-8419)
 * Refactor SelectStatement, return IN results in natural order instead
   of IN value list order and ignore duplicate values in partition key IN restrictions (CASSANDRA-7981)
 * Support UDTs, tuples, and collections in user-defined
   functions (CASSANDRA-7563)
 * Fix aggregate fn results on empty selection, result column name,
   and cqlsh parsing (CASSANDRA-8229)
 * Mark sstables as repaired after full repair (CASSANDRA-7586)
 * Extend Descriptor to include a format value and refactor reader/writer
   APIs (CASSANDRA-7443)
 * Integrate JMH for microbenchmarks (CASSANDRA-8151)
 * Keep sstable levels when bootstrapping (CASSANDRA-7460)
 * Add Sigar library and perform basic OS settings check on startup (CASSANDRA-7838)
 * Support for aggregation functions (CASSANDRA-4914)
 * Remove cassandra-cli (CASSANDRA-7920)
 * Accept dollar quoted strings in CQL (CASSANDRA-7769)
 * Make assassinate a first class command (CASSANDRA-7935)
 * Support IN clause on any partition key column (CASSANDRA-7855)
 * Support IN clause on any clustering column (CASSANDRA-4762)
 * Improve compaction logging (CASSANDRA-7818)
 * Remove YamlFileNetworkTopologySnitch (CASSANDRA-7917)
 * Do anticompaction in groups (CASSANDRA-6851)
 * Support user-defined functions (CASSANDRA-7395, 7526, 7562, 7740, 7781, 7929,
   7924, 7812, 8063, 7813, 7708)
 * Permit configurable timestamps with cassandra-stress (CASSANDRA-7416)
 * Move sstable RandomAccessReader to nio2, which allows using the
   FILE_SHARE_DELETE flag on Windows (CASSANDRA-4050)
 * Remove CQL2 (CASSANDRA-5918)
 * Optimize fetching multiple cells by name (CASSANDRA-6933)
 * Allow compilation in java 8 (CASSANDRA-7028)
 * Make incremental repair default (CASSANDRA-7250)
 * Enable code coverage thru JaCoCo (CASSANDRA-7226)
 * Switch external naming of 'column families' to 'tables' (CASSANDRA-4369)
 * Shorten SSTable path (CASSANDRA-6962)
 * Use unsafe mutations for most unit tests (CASSANDRA-6969)
 * Fix race condition during calculation of pending ranges (CASSANDRA-7390)
 * Fail on very large batch sizes (CASSANDRA-8011)
 * Improve concurrency of repair (CASSANDRA-6455, 8208, 9145)
 * Select optimal CRC32 implementation at runtime (CASSANDRA-8614)
 * Evaluate MurmurHash of Token once per query (CASSANDRA-7096)
 * Generalize progress reporting (CASSANDRA-8901)
 * Resumable bootstrap streaming (CASSANDRA-8838, CASSANDRA-8942)
 * Allow scrub for secondary index (CASSANDRA-5174)
 * Save repair data to system table (CASSANDRA-5839)
 * fix nodetool names that reference column families (CASSANDRA-8872)
 Merged from 2.1:
 * Warn on misuse of unlogged batches (CASSANDRA-9282)
 * Failure detector detects and ignores local pauses (CASSANDRA-9183)
 * Add utility class to support for rate limiting a given log statement (CASSANDRA-9029)
 * Add missing consistency levels to cassandra-stess (CASSANDRA-9361)
 * Fix commitlog getCompletedTasks to not increment (CASSANDRA-9339)
 * Fix for harmless exceptions logged as ERROR (CASSANDRA-8564)
 * Delete processed sstables in sstablesplit/sstableupgrade (CASSANDRA-8606)
 * Improve sstable exclusion from partition tombstones (CASSANDRA-9298)
 * Validate the indexed column rather than the cell's contents for 2i (CASSANDRA-9057)
 * Add support for top-k custom 2i queries (CASSANDRA-8717)
 * Fix error when dropping table during compaction (CASSANDRA-9251)
 * cassandra-stress supports validation operations over user profiles (CASSANDRA-8773)
 * Add support for rate limiting log messages (CASSANDRA-9029)
 * Log the partition key with tombstone warnings (CASSANDRA-8561)
 * Reduce runWithCompactionsDisabled poll interval to 1ms (CASSANDRA-9271)
 * Fix PITR commitlog replay (CASSANDRA-9195)
 * GCInspector logs very different times (CASSANDRA-9124)
 * Fix deleting from an empty list (CASSANDRA-9198)
 * Update tuple and collection types that use a user-defined type when that UDT
   is modified (CASSANDRA-9148, CASSANDRA-9192)
 * Use higher timeout for prepair and snapshot in repair (CASSANDRA-9261)
 * Fix anticompaction blocking ANTI_ENTROPY stage (CASSANDRA-9151)
 * Repair waits for anticompaction to finish (CASSANDRA-9097)
 * Fix streaming not holding ref when stream error (CASSANDRA-9295)
 * Fix canonical view returning early opened SSTables (CASSANDRA-9396)
Merged from 2.0:
 * (cqlsh) Add LOGIN command to switch users (CASSANDRA-7212)
 * Clone SliceQueryFilter in AbstractReadCommand implementations (CASSANDRA-8940)
 * Push correct protocol notification for DROP INDEX (CASSANDRA-9310)
 * token-generator - generated tokens too long (CASSANDRA-9300)
 * Fix counting of tombstones for TombstoneOverwhelmingException (CASSANDRA-9299)
 * Fix ReconnectableSnitch reconnecting to peers during upgrade (CASSANDRA-6702)
 * Include keyspace and table name in error log for collections over the size
   limit (CASSANDRA-9286)
 * Avoid potential overlap in LCS with single-partition sstables (CASSANDRA-9322)
 * Log warning message when a table is queried before the schema has fully
   propagated (CASSANDRA-9136)
 * Overload SecondaryIndex#indexes to accept the column definition (CASSANDRA-9314)
 * (cqlsh) Add SERIAL and LOCAL_SERIAL consistency levels (CASSANDRA-8051)
 * Fix index selection during rebuild with certain table layouts (CASSANDRA-9281)
 * Fix partition-level-delete-only workload accounting (CASSANDRA-9194)
 * Allow scrub to handle corrupted compressed chunks (CASSANDRA-9140)
 * Fix assertion error when resetlocalschema is run during repair (CASSANDRA-9249)
 * Disable single sstable tombstone compactions for DTCS by default (CASSANDRA-9234)
 * IncomingTcpConnection thread is not named (CASSANDRA-9262)
 * Close incoming connections when MessagingService is stopped (CASSANDRA-9238)
 * Fix streaming hang when retrying (CASSANDRA-9132)


2.1.5
 * Re-add deprecated cold_reads_to_omit param for backwards compat (CASSANDRA-9203)
 * Make anticompaction visible in compactionstats (CASSANDRA-9098)
 * Improve nodetool getendpoints documentation about the partition
   key parameter (CASSANDRA-6458)
 * Don't check other keyspaces for schema changes when an user-defined
   type is altered (CASSANDRA-9187)
 * Add generate-idea-files target to build.xml (CASSANDRA-9123)
 * Allow takeColumnFamilySnapshot to take a list of tables (CASSANDRA-8348)
 * Limit major sstable operations to their canonical representation (CASSANDRA-8669)
 * cqlsh: Add tests for INSERT and UPDATE tab completion (CASSANDRA-9125)
 * cqlsh: quote column names when needed in COPY FROM inserts (CASSANDRA-9080)
 * Do not load read meter for offline operations (CASSANDRA-9082)
 * cqlsh: Make CompositeType data readable (CASSANDRA-8919)
 * cqlsh: Fix display of triggers (CASSANDRA-9081)
 * Fix NullPointerException when deleting or setting an element by index on
   a null list collection (CASSANDRA-9077)
 * Buffer bloom filter serialization (CASSANDRA-9066)
 * Fix anti-compaction target bloom filter size (CASSANDRA-9060)
 * Make FROZEN and TUPLE unreserved keywords in CQL (CASSANDRA-9047)
 * Prevent AssertionError from SizeEstimatesRecorder (CASSANDRA-9034)
 * Avoid overwriting index summaries for sstables with an older format that
   does not support downsampling; rebuild summaries on startup when this
   is detected (CASSANDRA-8993)
 * Fix potential data loss in CompressedSequentialWriter (CASSANDRA-8949)
 * Make PasswordAuthenticator number of hashing rounds configurable (CASSANDRA-8085)
 * Fix AssertionError when binding nested collections in DELETE (CASSANDRA-8900)
 * Check for overlap with non-early sstables in LCS (CASSANDRA-8739)
 * Only calculate max purgable timestamp if we have to (CASSANDRA-8914)
 * (cqlsh) Greatly improve performance of COPY FROM (CASSANDRA-8225)
 * IndexSummary effectiveIndexInterval is now a guideline, not a rule (CASSANDRA-8993)
 * Use correct bounds for page cache eviction of compressed files (CASSANDRA-8746)
 * SSTableScanner enforces its bounds (CASSANDRA-8946)
 * Cleanup cell equality (CASSANDRA-8947)
 * Introduce intra-cluster message coalescing (CASSANDRA-8692)
 * DatabaseDescriptor throws NPE when rpc_interface is used (CASSANDRA-8839)
 * Don't check if an sstable is live for offline compactions (CASSANDRA-8841)
 * Don't set clientMode in SSTableLoader (CASSANDRA-8238)
 * Fix SSTableRewriter with disabled early open (CASSANDRA-8535)
 * Fix cassandra-stress so it respects the CL passed in user mode (CASSANDRA-8948)
 * Fix rare NPE in ColumnDefinition#hasIndexOption() (CASSANDRA-8786)
 * cassandra-stress reports per-operation statistics, plus misc (CASSANDRA-8769)
 * Add SimpleDate (cql date) and Time (cql time) types (CASSANDRA-7523)
 * Use long for key count in cfstats (CASSANDRA-8913)
 * Make SSTableRewriter.abort() more robust to failure (CASSANDRA-8832)
 * Remove cold_reads_to_omit from STCS (CASSANDRA-8860)
 * Make EstimatedHistogram#percentile() use ceil instead of floor (CASSANDRA-8883)
 * Fix top partitions reporting wrong cardinality (CASSANDRA-8834)
 * Fix rare NPE in KeyCacheSerializer (CASSANDRA-8067)
 * Pick sstables for validation as late as possible inc repairs (CASSANDRA-8366)
 * Fix commitlog getPendingTasks to not increment (CASSANDRA-8862)
 * Fix parallelism adjustment in range and secondary index queries
   when the first fetch does not satisfy the limit (CASSANDRA-8856)
 * Check if the filtered sstables is non-empty in STCS (CASSANDRA-8843)
 * Upgrade java-driver used for cassandra-stress (CASSANDRA-8842)
 * Fix CommitLog.forceRecycleAllSegments() memory access error (CASSANDRA-8812)
 * Improve assertions in Memory (CASSANDRA-8792)
 * Fix SSTableRewriter cleanup (CASSANDRA-8802)
 * Introduce SafeMemory for CompressionMetadata.Writer (CASSANDRA-8758)
 * 'nodetool info' prints exception against older node (CASSANDRA-8796)
 * Ensure SSTableReader.last corresponds exactly with the file end (CASSANDRA-8750)
 * Make SSTableWriter.openEarly more robust and obvious (CASSANDRA-8747)
 * Enforce SSTableReader.first/last (CASSANDRA-8744)
 * Cleanup SegmentedFile API (CASSANDRA-8749)
 * Avoid overlap with early compaction replacement (CASSANDRA-8683)
 * Safer Resource Management++ (CASSANDRA-8707)
 * Write partition size estimates into a system table (CASSANDRA-7688)
 * cqlsh: Fix keys() and full() collection indexes in DESCRIBE output
   (CASSANDRA-8154)
 * Show progress of streaming in nodetool netstats (CASSANDRA-8886)
 * IndexSummaryBuilder utilises offheap memory, and shares data between
   each IndexSummary opened from it (CASSANDRA-8757)
 * markCompacting only succeeds if the exact SSTableReader instances being
   marked are in the live set (CASSANDRA-8689)
 * cassandra-stress support for varint (CASSANDRA-8882)
 * Fix Adler32 digest for compressed sstables (CASSANDRA-8778)
 * Add nodetool statushandoff/statusbackup (CASSANDRA-8912)
 * Use stdout for progress and stats in sstableloader (CASSANDRA-8982)
 * Correctly identify 2i datadir from older versions (CASSANDRA-9116)
Merged from 2.0:
 * Ignore gossip SYNs after shutdown (CASSANDRA-9238)
 * Avoid overflow when calculating max sstable size in LCS (CASSANDRA-9235)
 * Make sstable blacklisting work with compression (CASSANDRA-9138)
 * Do not attempt to rebuild indexes if no index accepts any column (CASSANDRA-9196)
 * Don't initiate snitch reconnection for dead states (CASSANDRA-7292)
 * Fix ArrayIndexOutOfBoundsException in CQLSSTableWriter (CASSANDRA-8978)
 * Add shutdown gossip state to prevent timeouts during rolling restarts (CASSANDRA-8336)
 * Fix running with java.net.preferIPv6Addresses=true (CASSANDRA-9137)
 * Fix failed bootstrap/replace attempts being persisted in system.peers (CASSANDRA-9180)
 * Flush system.IndexInfo after marking index built (CASSANDRA-9128)
 * Fix updates to min/max_compaction_threshold through cassandra-cli
   (CASSANDRA-8102)
 * Don't include tmp files when doing offline relevel (CASSANDRA-9088)
 * Use the proper CAS WriteType when finishing a previous round during Paxos
   preparation (CASSANDRA-8672)
 * Avoid race in cancelling compactions (CASSANDRA-9070)
 * More aggressive check for expired sstables in DTCS (CASSANDRA-8359)
 * Fix ignored index_interval change in ALTER TABLE statements (CASSANDRA-7976)
 * Do more aggressive compaction in old time windows in DTCS (CASSANDRA-8360)
 * java.lang.AssertionError when reading saved cache (CASSANDRA-8740)
 * "disk full" when running cleanup (CASSANDRA-9036)
 * Lower logging level from ERROR to DEBUG when a scheduled schema pull
   cannot be completed due to a node being down (CASSANDRA-9032)
 * Fix MOVED_NODE client event (CASSANDRA-8516)
 * Allow overriding MAX_OUTSTANDING_REPLAY_COUNT (CASSANDRA-7533)
 * Fix malformed JMX ObjectName containing IPv6 addresses (CASSANDRA-9027)
 * (cqlsh) Allow increasing CSV field size limit through
   cqlshrc config option (CASSANDRA-8934)
 * Stop logging range tombstones when exceeding the threshold
   (CASSANDRA-8559)
 * Fix NullPointerException when nodetool getendpoints is run
   against invalid keyspaces or tables (CASSANDRA-8950)
 * Allow specifying the tmp dir (CASSANDRA-7712)
 * Improve compaction estimated tasks estimation (CASSANDRA-8904)
 * Fix duplicate up/down messages sent to native clients (CASSANDRA-7816)
 * Expose commit log archive status via JMX (CASSANDRA-8734)
 * Provide better exceptions for invalid replication strategy parameters
   (CASSANDRA-8909)
 * Fix regression in mixed single and multi-column relation support for
   SELECT statements (CASSANDRA-8613)
 * Add ability to limit number of native connections (CASSANDRA-8086)
 * Fix CQLSSTableWriter throwing exception and spawning threads
   (CASSANDRA-8808)
 * Fix MT mismatch between empty and GC-able data (CASSANDRA-8979)
 * Fix incorrect validation when snapshotting single table (CASSANDRA-8056)
 * Add offline tool to relevel sstables (CASSANDRA-8301)
 * Preserve stream ID for more protocol errors (CASSANDRA-8848)
 * Fix combining token() function with multi-column relations on
   clustering columns (CASSANDRA-8797)
 * Make CFS.markReferenced() resistant to bad refcounting (CASSANDRA-8829)
 * Fix StreamTransferTask abort/complete bad refcounting (CASSANDRA-8815)
 * Fix AssertionError when querying a DESC clustering ordered
   table with ASC ordering and paging (CASSANDRA-8767)
 * AssertionError: "Memory was freed" when running cleanup (CASSANDRA-8716)
 * Make it possible to set max_sstable_age to fractional days (CASSANDRA-8406)
 * Fix some multi-column relations with indexes on some clustering
   columns (CASSANDRA-8275)
 * Fix memory leak in SSTableSimple*Writer and SSTableReader.validate()
   (CASSANDRA-8748)
 * Throw OOM if allocating memory fails to return a valid pointer (CASSANDRA-8726)
 * Fix SSTableSimpleUnsortedWriter ConcurrentModificationException (CASSANDRA-8619)
 * 'nodetool info' prints exception against older node (CASSANDRA-8796)
 * Ensure SSTableSimpleUnsortedWriter.close() terminates if
   disk writer has crashed (CASSANDRA-8807)


2.1.4
 * Bind JMX to localhost unless explicitly configured otherwise (CASSANDRA-9085)


2.1.3
 * Fix HSHA/offheap_objects corruption (CASSANDRA-8719)
 * Upgrade libthrift to 0.9.2 (CASSANDRA-8685)
 * Don't use the shared ref in sstableloader (CASSANDRA-8704)
 * Purge internal prepared statements if related tables or
   keyspaces are dropped (CASSANDRA-8693)
 * (cqlsh) Handle unicode BOM at start of files (CASSANDRA-8638)
 * Stop compactions before exiting offline tools (CASSANDRA-8623)
 * Update tools/stress/README.txt to match current behaviour (CASSANDRA-7933)
 * Fix schema from Thrift conversion with empty metadata (CASSANDRA-8695)
 * Safer Resource Management (CASSANDRA-7705)
 * Make sure we compact highly overlapping cold sstables with
   STCS (CASSANDRA-8635)
 * rpc_interface and listen_interface generate NPE on startup when specified
   interface doesn't exist (CASSANDRA-8677)
 * Fix ArrayIndexOutOfBoundsException in nodetool cfhistograms (CASSANDRA-8514)
 * Switch from yammer metrics for nodetool cf/proxy histograms (CASSANDRA-8662)
 * Make sure we don't add tmplink files to the compaction
   strategy (CASSANDRA-8580)
 * (cqlsh) Handle maps with blob keys (CASSANDRA-8372)
 * (cqlsh) Handle DynamicCompositeType schemas correctly (CASSANDRA-8563)
 * Duplicate rows returned when in clause has repeated values (CASSANDRA-6706)
 * Add tooling to detect hot partitions (CASSANDRA-7974)
 * Fix cassandra-stress user-mode truncation of partition generation (CASSANDRA-8608)
 * Only stream from unrepaired sstables during inc repair (CASSANDRA-8267)
 * Don't allow starting multiple inc repairs on the same sstables (CASSANDRA-8316)
 * Invalidate prepared BATCH statements when related tables
   or keyspaces are dropped (CASSANDRA-8652)
 * Fix missing results in secondary index queries on collections
   with ALLOW FILTERING (CASSANDRA-8421)
 * Expose EstimatedHistogram metrics for range slices (CASSANDRA-8627)
 * (cqlsh) Escape clqshrc passwords properly (CASSANDRA-8618)
 * Fix NPE when passing wrong argument in ALTER TABLE statement (CASSANDRA-8355)
 * Pig: Refactor and deprecate CqlStorage (CASSANDRA-8599)
 * Don't reuse the same cleanup strategy for all sstables (CASSANDRA-8537)
 * Fix case-sensitivity of index name on CREATE and DROP INDEX
   statements (CASSANDRA-8365)
 * Better detection/logging for corruption in compressed sstables (CASSANDRA-8192)
 * Use the correct repairedAt value when closing writer (CASSANDRA-8570)
 * (cqlsh) Handle a schema mismatch being detected on startup (CASSANDRA-8512)
 * Properly calculate expected write size during compaction (CASSANDRA-8532)
 * Invalidate affected prepared statements when a table's columns
   are altered (CASSANDRA-7910)
 * Stress - user defined writes should populate sequentally (CASSANDRA-8524)
 * Fix regression in SSTableRewriter causing some rows to become unreadable
   during compaction (CASSANDRA-8429)
 * Run major compactions for repaired/unrepaired in parallel (CASSANDRA-8510)
 * (cqlsh) Fix compression options in DESCRIBE TABLE output when compression
   is disabled (CASSANDRA-8288)
 * (cqlsh) Fix DESCRIBE output after keyspaces are altered (CASSANDRA-7623)
 * Make sure we set lastCompactedKey correctly (CASSANDRA-8463)
 * (cqlsh) Fix output of CONSISTENCY command (CASSANDRA-8507)
 * (cqlsh) Fixed the handling of LIST statements (CASSANDRA-8370)
 * Make sstablescrub check leveled manifest again (CASSANDRA-8432)
 * Check first/last keys in sstable when giving out positions (CASSANDRA-8458)
 * Disable mmap on Windows (CASSANDRA-6993)
 * Add missing ConsistencyLevels to cassandra-stress (CASSANDRA-8253)
 * Add auth support to cassandra-stress (CASSANDRA-7985)
 * Fix ArrayIndexOutOfBoundsException when generating error message
   for some CQL syntax errors (CASSANDRA-8455)
 * Scale memtable slab allocation logarithmically (CASSANDRA-7882)
 * cassandra-stress simultaneous inserts over same seed (CASSANDRA-7964)
 * Reduce cassandra-stress sampling memory requirements (CASSANDRA-7926)
 * Ensure memtable flush cannot expire commit log entries from its future (CASSANDRA-8383)
 * Make read "defrag" async to reclaim memtables (CASSANDRA-8459)
 * Remove tmplink files for offline compactions (CASSANDRA-8321)
 * Reduce maxHintsInProgress (CASSANDRA-8415)
 * BTree updates may call provided update function twice (CASSANDRA-8018)
 * Release sstable references after anticompaction (CASSANDRA-8386)
 * Handle abort() in SSTableRewriter properly (CASSANDRA-8320)
 * Centralize shared executors (CASSANDRA-8055)
 * Fix filtering for CONTAINS (KEY) relations on frozen collection
   clustering columns when the query is restricted to a single
   partition (CASSANDRA-8203)
 * Do more aggressive entire-sstable TTL expiry checks (CASSANDRA-8243)
 * Add more log info if readMeter is null (CASSANDRA-8238)
 * add check of the system wall clock time at startup (CASSANDRA-8305)
 * Support for frozen collections (CASSANDRA-7859)
 * Fix overflow on histogram computation (CASSANDRA-8028)
 * Have paxos reuse the timestamp generation of normal queries (CASSANDRA-7801)
 * Fix incremental repair not remove parent session on remote (CASSANDRA-8291)
 * Improve JBOD disk utilization (CASSANDRA-7386)
 * Log failed host when preparing incremental repair (CASSANDRA-8228)
 * Force config client mode in CQLSSTableWriter (CASSANDRA-8281)
 * Fix sstableupgrade throws exception (CASSANDRA-8688)
 * Fix hang when repairing empty keyspace (CASSANDRA-8694)
Merged from 2.0:
 * Fix IllegalArgumentException in dynamic snitch (CASSANDRA-8448)
 * Add support for UPDATE ... IF EXISTS (CASSANDRA-8610)
 * Fix reversal of list prepends (CASSANDRA-8733)
 * Prevent non-zero default_time_to_live on tables with counters
   (CASSANDRA-8678)
 * Fix SSTableSimpleUnsortedWriter ConcurrentModificationException
   (CASSANDRA-8619)
 * Round up time deltas lower than 1ms in BulkLoader (CASSANDRA-8645)
 * Add batch remove iterator to ABSC (CASSANDRA-8414, 8666)
 * Round up time deltas lower than 1ms in BulkLoader (CASSANDRA-8645)
 * Fix isClientMode check in Keyspace (CASSANDRA-8687)
 * Use more efficient slice size for querying internal secondary
   index tables (CASSANDRA-8550)
 * Fix potentially returning deleted rows with range tombstone (CASSANDRA-8558)
 * Check for available disk space before starting a compaction (CASSANDRA-8562)
 * Fix DISTINCT queries with LIMITs or paging when some partitions
   contain only tombstones (CASSANDRA-8490)
 * Introduce background cache refreshing to permissions cache
   (CASSANDRA-8194)
 * Fix race condition in StreamTransferTask that could lead to
   infinite loops and premature sstable deletion (CASSANDRA-7704)
 * Add an extra version check to MigrationTask (CASSANDRA-8462)
 * Ensure SSTableWriter cleans up properly after failure (CASSANDRA-8499)
 * Increase bf true positive count on key cache hit (CASSANDRA-8525)
 * Move MeteredFlusher to its own thread (CASSANDRA-8485)
 * Fix non-distinct results in DISTNCT queries on static columns when
   paging is enabled (CASSANDRA-8087)
 * Move all hints related tasks to hints internal executor (CASSANDRA-8285)
 * Fix paging for multi-partition IN queries (CASSANDRA-8408)
 * Fix MOVED_NODE topology event never being emitted when a node
   moves its token (CASSANDRA-8373)
 * Fix validation of indexes in COMPACT tables (CASSANDRA-8156)
 * Avoid StackOverflowError when a large list of IN values
   is used for a clustering column (CASSANDRA-8410)
 * Fix NPE when writetime() or ttl() calls are wrapped by
   another function call (CASSANDRA-8451)
 * Fix NPE after dropping a keyspace (CASSANDRA-8332)
 * Fix error message on read repair timeouts (CASSANDRA-7947)
 * Default DTCS base_time_seconds changed to 60 (CASSANDRA-8417)
 * Refuse Paxos operation with more than one pending endpoint (CASSANDRA-8346, 8640)
 * Throw correct exception when trying to bind a keyspace or table
   name (CASSANDRA-6952)
 * Make HHOM.compact synchronized (CASSANDRA-8416)
 * cancel latency-sampling task when CF is dropped (CASSANDRA-8401)
 * don't block SocketThread for MessagingService (CASSANDRA-8188)
 * Increase quarantine delay on replacement (CASSANDRA-8260)
 * Expose off-heap memory usage stats (CASSANDRA-7897)
 * Ignore Paxos commits for truncated tables (CASSANDRA-7538)
 * Validate size of indexed column values (CASSANDRA-8280)
 * Make LCS split compaction results over all data directories (CASSANDRA-8329)
 * Fix some failing queries that use multi-column relations
   on COMPACT STORAGE tables (CASSANDRA-8264)
 * Fix InvalidRequestException with ORDER BY (CASSANDRA-8286)
 * Disable SSLv3 for POODLE (CASSANDRA-8265)
 * Fix millisecond timestamps in Tracing (CASSANDRA-8297)
 * Include keyspace name in error message when there are insufficient
   live nodes to stream from (CASSANDRA-8221)
 * Avoid overlap in L1 when L0 contains many nonoverlapping
   sstables (CASSANDRA-8211)
 * Improve PropertyFileSnitch logging (CASSANDRA-8183)
 * Add DC-aware sequential repair (CASSANDRA-8193)
 * Use live sstables in snapshot repair if possible (CASSANDRA-8312)
 * Fix hints serialized size calculation (CASSANDRA-8587)


2.1.2
 * (cqlsh) parse_for_table_meta errors out on queries with undefined
   grammars (CASSANDRA-8262)
 * (cqlsh) Fix SELECT ... TOKEN() function broken in C* 2.1.1 (CASSANDRA-8258)
 * Fix Cassandra crash when running on JDK8 update 40 (CASSANDRA-8209)
 * Optimize partitioner tokens (CASSANDRA-8230)
 * Improve compaction of repaired/unrepaired sstables (CASSANDRA-8004)
 * Make cache serializers pluggable (CASSANDRA-8096)
 * Fix issues with CONTAINS (KEY) queries on secondary indexes
   (CASSANDRA-8147)
 * Fix read-rate tracking of sstables for some queries (CASSANDRA-8239)
 * Fix default timestamp in QueryOptions (CASSANDRA-8246)
 * Set socket timeout when reading remote version (CASSANDRA-8188)
 * Refactor how we track live size (CASSANDRA-7852)
 * Make sure unfinished compaction files are removed (CASSANDRA-8124)
 * Fix shutdown when run as Windows service (CASSANDRA-8136)
 * Fix DESCRIBE TABLE with custom indexes (CASSANDRA-8031)
 * Fix race in RecoveryManagerTest (CASSANDRA-8176)
 * Avoid IllegalArgumentException while sorting sstables in
   IndexSummaryManager (CASSANDRA-8182)
 * Shutdown JVM on file descriptor exhaustion (CASSANDRA-7579)
 * Add 'die' policy for commit log and disk failure (CASSANDRA-7927)
 * Fix installing as service on Windows (CASSANDRA-8115)
 * Fix CREATE TABLE for CQL2 (CASSANDRA-8144)
 * Avoid boxing in ColumnStats min/max trackers (CASSANDRA-8109)
Merged from 2.0:
 * Correctly handle non-text column names in cql3 (CASSANDRA-8178)
 * Fix deletion for indexes on primary key columns (CASSANDRA-8206)
 * Add 'nodetool statusgossip' (CASSANDRA-8125)
 * Improve client notification that nodes are ready for requests (CASSANDRA-7510)
 * Handle negative timestamp in writetime method (CASSANDRA-8139)
 * Pig: Remove errant LIMIT clause in CqlNativeStorage (CASSANDRA-8166)
 * Throw ConfigurationException when hsha is used with the default
   rpc_max_threads setting of 'unlimited' (CASSANDRA-8116)
 * Allow concurrent writing of the same table in the same JVM using
   CQLSSTableWriter (CASSANDRA-7463)
 * Fix totalDiskSpaceUsed calculation (CASSANDRA-8205)


2.1.1
 * Fix spin loop in AtomicSortedColumns (CASSANDRA-7546)
 * Dont notify when replacing tmplink files (CASSANDRA-8157)
 * Fix validation with multiple CONTAINS clause (CASSANDRA-8131)
 * Fix validation of collections in TriggerExecutor (CASSANDRA-8146)
 * Fix IllegalArgumentException when a list of IN values containing tuples
   is passed as a single arg to a prepared statement with the v1 or v2
   protocol (CASSANDRA-8062)
 * Fix ClassCastException in DISTINCT query on static columns with
   query paging (CASSANDRA-8108)
 * Fix NPE on null nested UDT inside a set (CASSANDRA-8105)
 * Fix exception when querying secondary index on set items or map keys
   when some clustering columns are specified (CASSANDRA-8073)
 * Send proper error response when there is an error during native
   protocol message decode (CASSANDRA-8118)
 * Gossip should ignore generation numbers too far in the future (CASSANDRA-8113)
 * Fix NPE when creating a table with frozen sets, lists (CASSANDRA-8104)
 * Fix high memory use due to tracking reads on incrementally opened sstable
   readers (CASSANDRA-8066)
 * Fix EXECUTE request with skipMetadata=false returning no metadata
   (CASSANDRA-8054)
 * Allow concurrent use of CQLBulkOutputFormat (CASSANDRA-7776)
 * Shutdown JVM on OOM (CASSANDRA-7507)
 * Upgrade netty version and enable epoll event loop (CASSANDRA-7761)
 * Don't duplicate sstables smaller than split size when using
   the sstablesplitter tool (CASSANDRA-7616)
 * Avoid re-parsing already prepared statements (CASSANDRA-7923)
 * Fix some Thrift slice deletions and updates of COMPACT STORAGE
   tables with some clustering columns omitted (CASSANDRA-7990)
 * Fix filtering for CONTAINS on sets (CASSANDRA-8033)
 * Properly track added size (CASSANDRA-7239)
 * Allow compilation in java 8 (CASSANDRA-7208)
 * Fix Assertion error on RangeTombstoneList diff (CASSANDRA-8013)
 * Release references to overlapping sstables during compaction (CASSANDRA-7819)
 * Send notification when opening compaction results early (CASSANDRA-8034)
 * Make native server start block until properly bound (CASSANDRA-7885)
 * (cqlsh) Fix IPv6 support (CASSANDRA-7988)
 * Ignore fat clients when checking for endpoint collision (CASSANDRA-7939)
 * Make sstablerepairedset take a list of files (CASSANDRA-7995)
 * (cqlsh) Tab completeion for indexes on map keys (CASSANDRA-7972)
 * (cqlsh) Fix UDT field selection in select clause (CASSANDRA-7891)
 * Fix resource leak in event of corrupt sstable
 * (cqlsh) Add command line option for cqlshrc file path (CASSANDRA-7131)
 * Provide visibility into prepared statements churn (CASSANDRA-7921, CASSANDRA-7930)
 * Invalidate prepared statements when their keyspace or table is
   dropped (CASSANDRA-7566)
 * cassandra-stress: fix support for NetworkTopologyStrategy (CASSANDRA-7945)
 * Fix saving caches when a table is dropped (CASSANDRA-7784)
 * Add better error checking of new stress profile (CASSANDRA-7716)
 * Use ThreadLocalRandom and remove FBUtilities.threadLocalRandom (CASSANDRA-7934)
 * Prevent operator mistakes due to simultaneous bootstrap (CASSANDRA-7069)
 * cassandra-stress supports whitelist mode for node config (CASSANDRA-7658)
 * GCInspector more closely tracks GC; cassandra-stress and nodetool report it (CASSANDRA-7916)
 * nodetool won't output bogus ownership info without a keyspace (CASSANDRA-7173)
 * Add human readable option to nodetool commands (CASSANDRA-5433)
 * Don't try to set repairedAt on old sstables (CASSANDRA-7913)
 * Add metrics for tracking PreparedStatement use (CASSANDRA-7719)
 * (cqlsh) tab-completion for triggers (CASSANDRA-7824)
 * (cqlsh) Support for query paging (CASSANDRA-7514)
 * (cqlsh) Show progress of COPY operations (CASSANDRA-7789)
 * Add syntax to remove multiple elements from a map (CASSANDRA-6599)
 * Support non-equals conditions in lightweight transactions (CASSANDRA-6839)
 * Add IF [NOT] EXISTS to create/drop triggers (CASSANDRA-7606)
 * (cqlsh) Display the current logged-in user (CASSANDRA-7785)
 * (cqlsh) Don't ignore CTRL-C during COPY FROM execution (CASSANDRA-7815)
 * (cqlsh) Order UDTs according to cross-type dependencies in DESCRIBE
   output (CASSANDRA-7659)
 * (cqlsh) Fix handling of CAS statement results (CASSANDRA-7671)
 * (cqlsh) COPY TO/FROM improvements (CASSANDRA-7405)
 * Support list index operations with conditions (CASSANDRA-7499)
 * Add max live/tombstoned cells to nodetool cfstats output (CASSANDRA-7731)
 * Validate IPv6 wildcard addresses properly (CASSANDRA-7680)
 * (cqlsh) Error when tracing query (CASSANDRA-7613)
 * Avoid IOOBE when building SyntaxError message snippet (CASSANDRA-7569)
 * SSTableExport uses correct validator to create string representation of partition
   keys (CASSANDRA-7498)
 * Avoid NPEs when receiving type changes for an unknown keyspace (CASSANDRA-7689)
 * Add support for custom 2i validation (CASSANDRA-7575)
 * Pig support for hadoop CqlInputFormat (CASSANDRA-6454)
 * Add duration mode to cassandra-stress (CASSANDRA-7468)
 * Add listen_interface and rpc_interface options (CASSANDRA-7417)
 * Improve schema merge performance (CASSANDRA-7444)
 * Adjust MT depth based on # of partition validating (CASSANDRA-5263)
 * Optimise NativeCell comparisons (CASSANDRA-6755)
 * Configurable client timeout for cqlsh (CASSANDRA-7516)
 * Include snippet of CQL query near syntax error in messages (CASSANDRA-7111)
 * Make repair -pr work with -local (CASSANDRA-7450)
 * Fix error in sstableloader with -cph > 1 (CASSANDRA-8007)
 * Fix snapshot repair error on indexed tables (CASSANDRA-8020)
 * Do not exit nodetool repair when receiving JMX NOTIF_LOST (CASSANDRA-7909)
 * Stream to private IP when available (CASSANDRA-8084)
Merged from 2.0:
 * Reject conditions on DELETE unless full PK is given (CASSANDRA-6430)
 * Properly reject the token function DELETE (CASSANDRA-7747)
 * Force batchlog replay before decommissioning a node (CASSANDRA-7446)
 * Fix hint replay with many accumulated expired hints (CASSANDRA-6998)
 * Fix duplicate results in DISTINCT queries on static columns with query
   paging (CASSANDRA-8108)
 * Add DateTieredCompactionStrategy (CASSANDRA-6602)
 * Properly validate ascii and utf8 string literals in CQL queries (CASSANDRA-8101)
 * (cqlsh) Fix autocompletion for alter keyspace (CASSANDRA-8021)
 * Create backup directories for commitlog archiving during startup (CASSANDRA-8111)
 * Reduce totalBlockFor() for LOCAL_* consistency levels (CASSANDRA-8058)
 * Fix merging schemas with re-dropped keyspaces (CASSANDRA-7256)
 * Fix counters in supercolumns during live upgrades from 1.2 (CASSANDRA-7188)
 * Notify DT subscribers when a column family is truncated (CASSANDRA-8088)
 * Add sanity check of $JAVA on startup (CASSANDRA-7676)
 * Schedule fat client schema pull on join (CASSANDRA-7993)
 * Don't reset nodes' versions when closing IncomingTcpConnections
   (CASSANDRA-7734)
 * Record the real messaging version in all cases in OutboundTcpConnection
   (CASSANDRA-8057)
 * SSL does not work in cassandra-cli (CASSANDRA-7899)
 * Fix potential exception when using ReversedType in DynamicCompositeType
   (CASSANDRA-7898)
 * Better validation of collection values (CASSANDRA-7833)
 * Track min/max timestamps correctly (CASSANDRA-7969)
 * Fix possible overflow while sorting CL segments for replay (CASSANDRA-7992)
 * Increase nodetool Xmx (CASSANDRA-7956)
 * Archive any commitlog segments present at startup (CASSANDRA-6904)
 * CrcCheckChance should adjust based on live CFMetadata not
   sstable metadata (CASSANDRA-7978)
 * token() should only accept columns in the partitioning
   key order (CASSANDRA-6075)
 * Add method to invalidate permission cache via JMX (CASSANDRA-7977)
 * Allow propagating multiple gossip states atomically (CASSANDRA-6125)
 * Log exceptions related to unclean native protocol client disconnects
   at DEBUG or INFO (CASSANDRA-7849)
 * Allow permissions cache to be set via JMX (CASSANDRA-7698)
 * Include schema_triggers CF in readable system resources (CASSANDRA-7967)
 * Fix RowIndexEntry to report correct serializedSize (CASSANDRA-7948)
 * Make CQLSSTableWriter sync within partitions (CASSANDRA-7360)
 * Potentially use non-local replicas in CqlConfigHelper (CASSANDRA-7906)
 * Explicitly disallow mixing multi-column and single-column
   relations on clustering columns (CASSANDRA-7711)
 * Better error message when condition is set on PK column (CASSANDRA-7804)
 * Don't send schema change responses and events for no-op DDL
   statements (CASSANDRA-7600)
 * (Hadoop) fix cluster initialisation for a split fetching (CASSANDRA-7774)
 * Throw InvalidRequestException when queries contain relations on entire
   collection columns (CASSANDRA-7506)
 * (cqlsh) enable CTRL-R history search with libedit (CASSANDRA-7577)
 * (Hadoop) allow ACFRW to limit nodes to local DC (CASSANDRA-7252)
 * (cqlsh) cqlsh should automatically disable tracing when selecting
   from system_traces (CASSANDRA-7641)
 * (Hadoop) Add CqlOutputFormat (CASSANDRA-6927)
 * Don't depend on cassandra config for nodetool ring (CASSANDRA-7508)
 * (cqlsh) Fix failing cqlsh formatting tests (CASSANDRA-7703)
 * Fix IncompatibleClassChangeError from hadoop2 (CASSANDRA-7229)
 * Add 'nodetool sethintedhandoffthrottlekb' (CASSANDRA-7635)
 * (cqlsh) Add tab-completion for CREATE/DROP USER IF [NOT] EXISTS (CASSANDRA-7611)
 * Catch errors when the JVM pulls the rug out from GCInspector (CASSANDRA-5345)
 * cqlsh fails when version number parts are not int (CASSANDRA-7524)
 * Fix NPE when table dropped during streaming (CASSANDRA-7946)
 * Fix wrong progress when streaming uncompressed (CASSANDRA-7878)
 * Fix possible infinite loop in creating repair range (CASSANDRA-7983)
 * Fix unit in nodetool for streaming throughput (CASSANDRA-7375)
Merged from 1.2:
 * Don't index tombstones (CASSANDRA-7828)
 * Improve PasswordAuthenticator default super user setup (CASSANDRA-7788)


2.1.0
 * (cqlsh) Removed "ALTER TYPE <name> RENAME TO <name>" from tab-completion
   (CASSANDRA-7895)
 * Fixed IllegalStateException in anticompaction (CASSANDRA-7892)
 * cqlsh: DESCRIBE support for frozen UDTs, tuples (CASSANDRA-7863)
 * Avoid exposing internal classes over JMX (CASSANDRA-7879)
 * Add null check for keys when freezing collection (CASSANDRA-7869)
 * Improve stress workload realism (CASSANDRA-7519)
Merged from 2.0:
 * Configure system.paxos with LeveledCompactionStrategy (CASSANDRA-7753)
 * Fix ALTER clustering column type from DateType to TimestampType when
   using DESC clustering order (CASSANRDA-7797)
 * Throw EOFException if we run out of chunks in compressed datafile
   (CASSANDRA-7664)
 * Fix PRSI handling of CQL3 row markers for row cleanup (CASSANDRA-7787)
 * Fix dropping collection when it's the last regular column (CASSANDRA-7744)
 * Make StreamReceiveTask thread safe and gc friendly (CASSANDRA-7795)
 * Validate empty cell names from counter updates (CASSANDRA-7798)
Merged from 1.2:
 * Don't allow compacted sstables to be marked as compacting (CASSANDRA-7145)
 * Track expired tombstones (CASSANDRA-7810)


2.1.0-rc7
 * Add frozen keyword and require UDT to be frozen (CASSANDRA-7857)
 * Track added sstable size correctly (CASSANDRA-7239)
 * (cqlsh) Fix case insensitivity (CASSANDRA-7834)
 * Fix failure to stream ranges when moving (CASSANDRA-7836)
 * Correctly remove tmplink files (CASSANDRA-7803)
 * (cqlsh) Fix column name formatting for functions, CAS operations,
   and UDT field selections (CASSANDRA-7806)
 * (cqlsh) Fix COPY FROM handling of null/empty primary key
   values (CASSANDRA-7792)
 * Fix ordering of static cells (CASSANDRA-7763)
Merged from 2.0:
 * Forbid re-adding dropped counter columns (CASSANDRA-7831)
 * Fix CFMetaData#isThriftCompatible() for PK-only tables (CASSANDRA-7832)
 * Always reject inequality on the partition key without token()
   (CASSANDRA-7722)
 * Always send Paxos commit to all replicas (CASSANDRA-7479)
 * Make disruptor_thrift_server invocation pool configurable (CASSANDRA-7594)
 * Make repair no-op when RF=1 (CASSANDRA-7864)


2.1.0-rc6
 * Fix OOM issue from netty caching over time (CASSANDRA-7743)
 * json2sstable couldn't import JSON for CQL table (CASSANDRA-7477)
 * Invalidate all caches on table drop (CASSANDRA-7561)
 * Skip strict endpoint selection for ranges if RF == nodes (CASSANRA-7765)
 * Fix Thrift range filtering without 2ary index lookups (CASSANDRA-7741)
 * Add tracing entries about concurrent range requests (CASSANDRA-7599)
 * (cqlsh) Fix DESCRIBE for NTS keyspaces (CASSANDRA-7729)
 * Remove netty buffer ref-counting (CASSANDRA-7735)
 * Pass mutated cf to index updater for use by PRSI (CASSANDRA-7742)
 * Include stress yaml example in release and deb (CASSANDRA-7717)
 * workaround for netty issue causing corrupted data off the wire (CASSANDRA-7695)
 * cqlsh DESC CLUSTER fails retrieving ring information (CASSANDRA-7687)
 * Fix binding null values inside UDT (CASSANDRA-7685)
 * Fix UDT field selection with empty fields (CASSANDRA-7670)
 * Bogus deserialization of static cells from sstable (CASSANDRA-7684)
 * Fix NPE on compaction leftover cleanup for dropped table (CASSANDRA-7770)
Merged from 2.0:
 * Fix race condition in StreamTransferTask that could lead to
   infinite loops and premature sstable deletion (CASSANDRA-7704)
 * (cqlsh) Wait up to 10 sec for a tracing session (CASSANDRA-7222)
 * Fix NPE in FileCacheService.sizeInBytes (CASSANDRA-7756)
 * Remove duplicates from StorageService.getJoiningNodes (CASSANDRA-7478)
 * Clone token map outside of hot gossip loops (CASSANDRA-7758)
 * Fix MS expiring map timeout for Paxos messages (CASSANDRA-7752)
 * Do not flush on truncate if durable_writes is false (CASSANDRA-7750)
 * Give CRR a default input_cql Statement (CASSANDRA-7226)
 * Better error message when adding a collection with the same name
   than a previously dropped one (CASSANDRA-6276)
 * Fix validation when adding static columns (CASSANDRA-7730)
 * (Thrift) fix range deletion of supercolumns (CASSANDRA-7733)
 * Fix potential AssertionError in RangeTombstoneList (CASSANDRA-7700)
 * Validate arguments of blobAs* functions (CASSANDRA-7707)
 * Fix potential AssertionError with 2ndary indexes (CASSANDRA-6612)
 * Avoid logging CompactionInterrupted at ERROR (CASSANDRA-7694)
 * Minor leak in sstable2jon (CASSANDRA-7709)
 * Add cassandra.auto_bootstrap system property (CASSANDRA-7650)
 * Update java driver (for hadoop) (CASSANDRA-7618)
 * Remove CqlPagingRecordReader/CqlPagingInputFormat (CASSANDRA-7570)
 * Support connecting to ipv6 jmx with nodetool (CASSANDRA-7669)


2.1.0-rc5
 * Reject counters inside user types (CASSANDRA-7672)
 * Switch to notification-based GCInspector (CASSANDRA-7638)
 * (cqlsh) Handle nulls in UDTs and tuples correctly (CASSANDRA-7656)
 * Don't use strict consistency when replacing (CASSANDRA-7568)
 * Fix min/max cell name collection on 2.0 SSTables with range
   tombstones (CASSANDRA-7593)
 * Tolerate min/max cell names of different lengths (CASSANDRA-7651)
 * Filter cached results correctly (CASSANDRA-7636)
 * Fix tracing on the new SEPExecutor (CASSANDRA-7644)
 * Remove shuffle and taketoken (CASSANDRA-7601)
 * Clean up Windows batch scripts (CASSANDRA-7619)
 * Fix native protocol drop user type notification (CASSANDRA-7571)
 * Give read access to system.schema_usertypes to all authenticated users
   (CASSANDRA-7578)
 * (cqlsh) Fix cqlsh display when zero rows are returned (CASSANDRA-7580)
 * Get java version correctly when JAVA_TOOL_OPTIONS is set (CASSANDRA-7572)
 * Fix NPE when dropping index from non-existent keyspace, AssertionError when
   dropping non-existent index with IF EXISTS (CASSANDRA-7590)
 * Fix sstablelevelresetter hang (CASSANDRA-7614)
 * (cqlsh) Fix deserialization of blobs (CASSANDRA-7603)
 * Use "keyspace updated" schema change message for UDT changes in v1 and
   v2 protocols (CASSANDRA-7617)
 * Fix tracing of range slices and secondary index lookups that are local
   to the coordinator (CASSANDRA-7599)
 * Set -Dcassandra.storagedir for all tool shell scripts (CASSANDRA-7587)
 * Don't swap max/min col names when mutating sstable metadata (CASSANDRA-7596)
 * (cqlsh) Correctly handle paged result sets (CASSANDRA-7625)
 * (cqlsh) Improve waiting for a trace to complete (CASSANDRA-7626)
 * Fix tracing of concurrent range slices and 2ary index queries (CASSANDRA-7626)
 * Fix scrub against collection type (CASSANDRA-7665)
Merged from 2.0:
 * Set gc_grace_seconds to seven days for system schema tables (CASSANDRA-7668)
 * SimpleSeedProvider no longer caches seeds forever (CASSANDRA-7663)
 * Always flush on truncate (CASSANDRA-7511)
 * Fix ReversedType(DateType) mapping to native protocol (CASSANDRA-7576)
 * Always merge ranges owned by a single node (CASSANDRA-6930)
 * Track max/min timestamps for range tombstones (CASSANDRA-7647)
 * Fix NPE when listing saved caches dir (CASSANDRA-7632)


2.1.0-rc4
 * Fix word count hadoop example (CASSANDRA-7200)
 * Updated memtable_cleanup_threshold and memtable_flush_writers defaults
   (CASSANDRA-7551)
 * (Windows) fix startup when WMI memory query fails (CASSANDRA-7505)
 * Anti-compaction proceeds if any part of the repair failed (CASSANDRA-7521)
 * Add missing table name to DROP INDEX responses and notifications (CASSANDRA-7539)
 * Bump CQL version to 3.2.0 and update CQL documentation (CASSANDRA-7527)
 * Fix configuration error message when running nodetool ring (CASSANDRA-7508)
 * Support conditional updates, tuple type, and the v3 protocol in cqlsh (CASSANDRA-7509)
 * Handle queries on multiple secondary index types (CASSANDRA-7525)
 * Fix cqlsh authentication with v3 native protocol (CASSANDRA-7564)
 * Fix NPE when unknown prepared statement ID is used (CASSANDRA-7454)
Merged from 2.0:
 * (Windows) force range-based repair to non-sequential mode (CASSANDRA-7541)
 * Fix range merging when DES scores are zero (CASSANDRA-7535)
 * Warn when SSL certificates have expired (CASSANDRA-7528)
 * Fix error when doing reversed queries with static columns (CASSANDRA-7490)
Merged from 1.2:
 * Set correct stream ID on responses when non-Exception Throwables
   are thrown while handling native protocol messages (CASSANDRA-7470)


2.1.0-rc3
 * Consider expiry when reconciling otherwise equal cells (CASSANDRA-7403)
 * Introduce CQL support for stress tool (CASSANDRA-6146)
 * Fix ClassCastException processing expired messages (CASSANDRA-7496)
 * Fix prepared marker for collections inside UDT (CASSANDRA-7472)
 * Remove left-over populate_io_cache_on_flush and replicate_on_write
   uses (CASSANDRA-7493)
 * (Windows) handle spaces in path names (CASSANDRA-7451)
 * Ensure writes have completed after dropping a table, before recycling
   commit log segments (CASSANDRA-7437)
 * Remove left-over rows_per_partition_to_cache (CASSANDRA-7493)
 * Fix error when CONTAINS is used with a bind marker (CASSANDRA-7502)
 * Properly reject unknown UDT field (CASSANDRA-7484)
Merged from 2.0:
 * Fix CC#collectTimeOrderedData() tombstone optimisations (CASSANDRA-7394)
 * Support DISTINCT for static columns and fix behaviour when DISTINC is
   not use (CASSANDRA-7305).
 * Workaround JVM NPE on JMX bind failure (CASSANDRA-7254)
 * Fix race in FileCacheService RemovalListener (CASSANDRA-7278)
 * Fix inconsistent use of consistencyForCommit that allowed LOCAL_QUORUM
   operations to incorrect become full QUORUM (CASSANDRA-7345)
 * Properly handle unrecognized opcodes and flags (CASSANDRA-7440)
 * (Hadoop) close CqlRecordWriter clients when finished (CASSANDRA-7459)
 * Commit disk failure policy (CASSANDRA-7429)
 * Make sure high level sstables get compacted (CASSANDRA-7414)
 * Fix AssertionError when using empty clustering columns and static columns
   (CASSANDRA-7455)
 * Add option to disable STCS in L0 (CASSANDRA-6621)
 * Upgrade to snappy-java 1.0.5.2 (CASSANDRA-7476)


2.1.0-rc2
 * Fix heap size calculation for CompoundSparseCellName and
   CompoundSparseCellName.WithCollection (CASSANDRA-7421)
 * Allow counter mutations in UNLOGGED batches (CASSANDRA-7351)
 * Modify reconcile logic to always pick a tombstone over a counter cell
   (CASSANDRA-7346)
 * Avoid incremental compaction on Windows (CASSANDRA-7365)
 * Fix exception when querying a composite-keyed table with a collection index
   (CASSANDRA-7372)
 * Use node's host id in place of counter ids (CASSANDRA-7366)
 * Fix error when doing reversed queries with static columns (CASSANDRA-7490)
 * Backport CASSANDRA-6747 (CASSANDRA-7560)
 * Track max/min timestamps for range tombstones (CASSANDRA-7647)
 * Fix NPE when listing saved caches dir (CASSANDRA-7632)
 * Fix sstableloader unable to connect encrypted node (CASSANDRA-7585)
Merged from 1.2:
 * Clone token map outside of hot gossip loops (CASSANDRA-7758)
 * Add stop method to EmbeddedCassandraService (CASSANDRA-7595)
 * Support connecting to ipv6 jmx with nodetool (CASSANDRA-7669)
 * Set gc_grace_seconds to seven days for system schema tables (CASSANDRA-7668)
 * SimpleSeedProvider no longer caches seeds forever (CASSANDRA-7663)
 * Set correct stream ID on responses when non-Exception Throwables
   are thrown while handling native protocol messages (CASSANDRA-7470)
 * Fix row size miscalculation in LazilyCompactedRow (CASSANDRA-7543)
 * Fix race in background compaction check (CASSANDRA-7745)
 * Don't clear out range tombstones during compaction (CASSANDRA-7808)


2.1.0-rc1
 * Revert flush directory (CASSANDRA-6357)
 * More efficient executor service for fast operations (CASSANDRA-4718)
 * Move less common tools into a new cassandra-tools package (CASSANDRA-7160)
 * Support more concurrent requests in native protocol (CASSANDRA-7231)
 * Add tab-completion to debian nodetool packaging (CASSANDRA-6421)
 * Change concurrent_compactors defaults (CASSANDRA-7139)
 * Add PowerShell Windows launch scripts (CASSANDRA-7001)
 * Make commitlog archive+restore more robust (CASSANDRA-6974)
 * Fix marking commitlogsegments clean (CASSANDRA-6959)
 * Add snapshot "manifest" describing files included (CASSANDRA-6326)
 * Parallel streaming for sstableloader (CASSANDRA-3668)
 * Fix bugs in supercolumns handling (CASSANDRA-7138)
 * Fix ClassClassException on composite dense tables (CASSANDRA-7112)
 * Cleanup and optimize collation and slice iterators (CASSANDRA-7107)
 * Upgrade NBHM lib (CASSANDRA-7128)
 * Optimize netty server (CASSANDRA-6861)
 * Fix repair hang when given CF does not exist (CASSANDRA-7189)
 * Allow c* to be shutdown in an embedded mode (CASSANDRA-5635)
 * Add server side batching to native transport (CASSANDRA-5663)
 * Make batchlog replay asynchronous (CASSANDRA-6134)
 * remove unused classes (CASSANDRA-7197)
 * Limit user types to the keyspace they are defined in (CASSANDRA-6643)
 * Add validate method to CollectionType (CASSANDRA-7208)
 * New serialization format for UDT values (CASSANDRA-7209, CASSANDRA-7261)
 * Fix nodetool netstats (CASSANDRA-7270)
 * Fix potential ClassCastException in HintedHandoffManager (CASSANDRA-7284)
 * Use prepared statements internally (CASSANDRA-6975)
 * Fix broken paging state with prepared statement (CASSANDRA-7120)
 * Fix IllegalArgumentException in CqlStorage (CASSANDRA-7287)
 * Allow nulls/non-existant fields in UDT (CASSANDRA-7206)
 * Add Thrift MultiSliceRequest (CASSANDRA-6757, CASSANDRA-7027)
 * Handle overlapping MultiSlices (CASSANDRA-7279)
 * Fix DataOutputTest on Windows (CASSANDRA-7265)
 * Embedded sets in user defined data-types are not updating (CASSANDRA-7267)
 * Add tuple type to CQL/native protocol (CASSANDRA-7248)
 * Fix CqlPagingRecordReader on tables with few rows (CASSANDRA-7322)
Merged from 2.0:
 * Copy compaction options to make sure they are reloaded (CASSANDRA-7290)
 * Add option to do more aggressive tombstone compactions (CASSANDRA-6563)
 * Don't try to compact already-compacting files in HHOM (CASSANDRA-7288)
 * Always reallocate buffers in HSHA (CASSANDRA-6285)
 * (Hadoop) support authentication in CqlRecordReader (CASSANDRA-7221)
 * (Hadoop) Close java driver Cluster in CQLRR.close (CASSANDRA-7228)
 * Warn when 'USING TIMESTAMP' is used on a CAS BATCH (CASSANDRA-7067)
 * return all cpu values from BackgroundActivityMonitor.readAndCompute (CASSANDRA-7183)
 * Correctly delete scheduled range xfers (CASSANDRA-7143)
 * return all cpu values from BackgroundActivityMonitor.readAndCompute (CASSANDRA-7183)
 * reduce garbage creation in calculatePendingRanges (CASSANDRA-7191)
 * fix c* launch issues on Russian os's due to output of linux 'free' cmd (CASSANDRA-6162)
 * Fix disabling autocompaction (CASSANDRA-7187)
 * Fix potential NumberFormatException when deserializing IntegerType (CASSANDRA-7088)
 * cqlsh can't tab-complete disabling compaction (CASSANDRA-7185)
 * cqlsh: Accept and execute CQL statement(s) from command-line parameter (CASSANDRA-7172)
 * Fix IllegalStateException in CqlPagingRecordReader (CASSANDRA-7198)
 * Fix the InvertedIndex trigger example (CASSANDRA-7211)
 * Add --resolve-ip option to 'nodetool ring' (CASSANDRA-7210)
 * reduce garbage on codec flag deserialization (CASSANDRA-7244)
 * Fix duplicated error messages on directory creation error at startup (CASSANDRA-5818)
 * Proper null handle for IF with map element access (CASSANDRA-7155)
 * Improve compaction visibility (CASSANDRA-7242)
 * Correctly delete scheduled range xfers (CASSANDRA-7143)
 * Make batchlog replica selection rack-aware (CASSANDRA-6551)
 * Fix CFMetaData#getColumnDefinitionFromColumnName() (CASSANDRA-7074)
 * Fix writetime/ttl functions for static columns (CASSANDRA-7081)
 * Suggest CTRL-C or semicolon after three blank lines in cqlsh (CASSANDRA-7142)
 * Fix 2ndary index queries with DESC clustering order (CASSANDRA-6950)
 * Invalid key cache entries on DROP (CASSANDRA-6525)
 * Fix flapping RecoveryManagerTest (CASSANDRA-7084)
 * Add missing iso8601 patterns for date strings (CASSANDRA-6973)
 * Support selecting multiple rows in a partition using IN (CASSANDRA-6875)
 * Add authentication support to shuffle (CASSANDRA-6484)
 * Swap local and global default read repair chances (CASSANDRA-7320)
 * Add conditional CREATE/DROP USER support (CASSANDRA-7264)
 * Cqlsh counts non-empty lines for "Blank lines" warning (CASSANDRA-7325)
Merged from 1.2:
 * Add Cloudstack snitch (CASSANDRA-7147)
 * Update system.peers correctly when relocating tokens (CASSANDRA-7126)
 * Add Google Compute Engine snitch (CASSANDRA-7132)
 * remove duplicate query for local tokens (CASSANDRA-7182)
 * exit CQLSH with error status code if script fails (CASSANDRA-6344)
 * Fix bug with some IN queries missig results (CASSANDRA-7105)
 * Fix availability validation for LOCAL_ONE CL (CASSANDRA-7319)
 * Hint streaming can cause decommission to fail (CASSANDRA-7219)


2.1.0-beta2
 * Increase default CL space to 8GB (CASSANDRA-7031)
 * Add range tombstones to read repair digests (CASSANDRA-6863)
 * Fix BTree.clear for large updates (CASSANDRA-6943)
 * Fail write instead of logging a warning when unable to append to CL
   (CASSANDRA-6764)
 * Eliminate possibility of CL segment appearing twice in active list
   (CASSANDRA-6557)
 * Apply DONTNEED fadvise to commitlog segments (CASSANDRA-6759)
 * Switch CRC component to Adler and include it for compressed sstables
   (CASSANDRA-4165)
 * Allow cassandra-stress to set compaction strategy options (CASSANDRA-6451)
 * Add broadcast_rpc_address option to cassandra.yaml (CASSANDRA-5899)
 * Auto reload GossipingPropertyFileSnitch config (CASSANDRA-5897)
 * Fix overflow of memtable_total_space_in_mb (CASSANDRA-6573)
 * Fix ABTC NPE and apply update function correctly (CASSANDRA-6692)
 * Allow nodetool to use a file or prompt for password (CASSANDRA-6660)
 * Fix AIOOBE when concurrently accessing ABSC (CASSANDRA-6742)
 * Fix assertion error in ALTER TYPE RENAME (CASSANDRA-6705)
 * Scrub should not always clear out repaired status (CASSANDRA-5351)
 * Improve handling of range tombstone for wide partitions (CASSANDRA-6446)
 * Fix ClassCastException for compact table with composites (CASSANDRA-6738)
 * Fix potentially repairing with wrong nodes (CASSANDRA-6808)
 * Change caching option syntax (CASSANDRA-6745)
 * Fix stress to do proper counter reads (CASSANDRA-6835)
 * Fix help message for stress counter_write (CASSANDRA-6824)
 * Fix stress smart Thrift client to pick servers correctly (CASSANDRA-6848)
 * Add logging levels (minimal, normal or verbose) to stress tool (CASSANDRA-6849)
 * Fix race condition in Batch CLE (CASSANDRA-6860)
 * Improve cleanup/scrub/upgradesstables failure handling (CASSANDRA-6774)
 * ByteBuffer write() methods for serializing sstables (CASSANDRA-6781)
 * Proper compare function for CollectionType (CASSANDRA-6783)
 * Update native server to Netty 4 (CASSANDRA-6236)
 * Fix off-by-one error in stress (CASSANDRA-6883)
 * Make OpOrder AutoCloseable (CASSANDRA-6901)
 * Remove sync repair JMX interface (CASSANDRA-6900)
 * Add multiple memory allocation options for memtables (CASSANDRA-6689, 6694)
 * Remove adjusted op rate from stress output (CASSANDRA-6921)
 * Add optimized CF.hasColumns() implementations (CASSANDRA-6941)
 * Serialize batchlog mutations with the version of the target node
   (CASSANDRA-6931)
 * Optimize CounterColumn#reconcile() (CASSANDRA-6953)
 * Properly remove 1.2 sstable support in 2.1 (CASSANDRA-6869)
 * Lock counter cells, not partitions (CASSANDRA-6880)
 * Track presence of legacy counter shards in sstables (CASSANDRA-6888)
 * Ensure safe resource cleanup when replacing sstables (CASSANDRA-6912)
 * Add failure handler to async callback (CASSANDRA-6747)
 * Fix AE when closing SSTable without releasing reference (CASSANDRA-7000)
 * Clean up IndexInfo on keyspace/table drops (CASSANDRA-6924)
 * Only snapshot relative SSTables when sequential repair (CASSANDRA-7024)
 * Require nodetool rebuild_index to specify index names (CASSANDRA-7038)
 * fix cassandra stress errors on reads with native protocol (CASSANDRA-7033)
 * Use OpOrder to guard sstable references for reads (CASSANDRA-6919)
 * Preemptive opening of compaction result (CASSANDRA-6916)
 * Multi-threaded scrub/cleanup/upgradesstables (CASSANDRA-5547)
 * Optimize cellname comparison (CASSANDRA-6934)
 * Native protocol v3 (CASSANDRA-6855)
 * Optimize Cell liveness checks and clean up Cell (CASSANDRA-7119)
 * Support consistent range movements (CASSANDRA-2434)
 * Display min timestamp in sstablemetadata viewer (CASSANDRA-6767)
Merged from 2.0:
 * Avoid race-prone second "scrub" of system keyspace (CASSANDRA-6797)
 * Pool CqlRecordWriter clients by inetaddress rather than Range
   (CASSANDRA-6665)
 * Fix compaction_history timestamps (CASSANDRA-6784)
 * Compare scores of full replica ordering in DES (CASSANDRA-6683)
 * fix CME in SessionInfo updateProgress affecting netstats (CASSANDRA-6577)
 * Allow repairing between specific replicas (CASSANDRA-6440)
 * Allow per-dc enabling of hints (CASSANDRA-6157)
 * Add compatibility for Hadoop 0.2.x (CASSANDRA-5201)
 * Fix EstimatedHistogram races (CASSANDRA-6682)
 * Failure detector correctly converts initial value to nanos (CASSANDRA-6658)
 * Add nodetool taketoken to relocate vnodes (CASSANDRA-4445)
 * Expose bulk loading progress over JMX (CASSANDRA-4757)
 * Correctly handle null with IF conditions and TTL (CASSANDRA-6623)
 * Account for range/row tombstones in tombstone drop
   time histogram (CASSANDRA-6522)
 * Stop CommitLogSegment.close() from calling sync() (CASSANDRA-6652)
 * Make commitlog failure handling configurable (CASSANDRA-6364)
 * Avoid overlaps in LCS (CASSANDRA-6688)
 * Improve support for paginating over composites (CASSANDRA-4851)
 * Fix count(*) queries in a mixed cluster (CASSANDRA-6707)
 * Improve repair tasks(snapshot, differencing) concurrency (CASSANDRA-6566)
 * Fix replaying pre-2.0 commit logs (CASSANDRA-6714)
 * Add static columns to CQL3 (CASSANDRA-6561)
 * Optimize single partition batch statements (CASSANDRA-6737)
 * Disallow post-query re-ordering when paging (CASSANDRA-6722)
 * Fix potential paging bug with deleted columns (CASSANDRA-6748)
 * Fix NPE on BulkLoader caused by losing StreamEvent (CASSANDRA-6636)
 * Fix truncating compression metadata (CASSANDRA-6791)
 * Add CMSClassUnloadingEnabled JVM option (CASSANDRA-6541)
 * Catch memtable flush exceptions during shutdown (CASSANDRA-6735)
 * Fix upgradesstables NPE for non-CF-based indexes (CASSANDRA-6645)
 * Fix UPDATE updating PRIMARY KEY columns implicitly (CASSANDRA-6782)
 * Fix IllegalArgumentException when updating from 1.2 with SuperColumns
   (CASSANDRA-6733)
 * FBUtilities.singleton() should use the CF comparator (CASSANDRA-6778)
 * Fix CQLSStableWriter.addRow(Map<String, Object>) (CASSANDRA-6526)
 * Fix HSHA server introducing corrupt data (CASSANDRA-6285)
 * Fix CAS conditions for COMPACT STORAGE tables (CASSANDRA-6813)
 * Starting threads in OutboundTcpConnectionPool constructor causes race conditions (CASSANDRA-7177)
 * Allow overriding cassandra-rackdc.properties file (CASSANDRA-7072)
 * Set JMX RMI port to 7199 (CASSANDRA-7087)
 * Use LOCAL_QUORUM for data reads at LOCAL_SERIAL (CASSANDRA-6939)
 * Log a warning for large batches (CASSANDRA-6487)
 * Put nodes in hibernate when join_ring is false (CASSANDRA-6961)
 * Avoid early loading of non-system keyspaces before compaction-leftovers
   cleanup at startup (CASSANDRA-6913)
 * Restrict Windows to parallel repairs (CASSANDRA-6907)
 * (Hadoop) Allow manually specifying start/end tokens in CFIF (CASSANDRA-6436)
 * Fix NPE in MeteredFlusher (CASSANDRA-6820)
 * Fix race processing range scan responses (CASSANDRA-6820)
 * Allow deleting snapshots from dropped keyspaces (CASSANDRA-6821)
 * Add uuid() function (CASSANDRA-6473)
 * Omit tombstones from schema digests (CASSANDRA-6862)
 * Include correct consistencyLevel in LWT timeout (CASSANDRA-6884)
 * Lower chances for losing new SSTables during nodetool refresh and
   ColumnFamilyStore.loadNewSSTables (CASSANDRA-6514)
 * Add support for DELETE ... IF EXISTS to CQL3 (CASSANDRA-5708)
 * Update hadoop_cql3_word_count example (CASSANDRA-6793)
 * Fix handling of RejectedExecution in sync Thrift server (CASSANDRA-6788)
 * Log more information when exceeding tombstone_warn_threshold (CASSANDRA-6865)
 * Fix truncate to not abort due to unreachable fat clients (CASSANDRA-6864)
 * Fix schema concurrency exceptions (CASSANDRA-6841)
 * Fix leaking validator FH in StreamWriter (CASSANDRA-6832)
 * Fix saving triggers to schema (CASSANDRA-6789)
 * Fix trigger mutations when base mutation list is immutable (CASSANDRA-6790)
 * Fix accounting in FileCacheService to allow re-using RAR (CASSANDRA-6838)
 * Fix static counter columns (CASSANDRA-6827)
 * Restore expiring->deleted (cell) compaction optimization (CASSANDRA-6844)
 * Fix CompactionManager.needsCleanup (CASSANDRA-6845)
 * Correctly compare BooleanType values other than 0 and 1 (CASSANDRA-6779)
 * Read message id as string from earlier versions (CASSANDRA-6840)
 * Properly use the Paxos consistency for (non-protocol) batch (CASSANDRA-6837)
 * Add paranoid disk failure option (CASSANDRA-6646)
 * Improve PerRowSecondaryIndex performance (CASSANDRA-6876)
 * Extend triggers to support CAS updates (CASSANDRA-6882)
 * Static columns with IF NOT EXISTS don't always work as expected (CASSANDRA-6873)
 * Fix paging with SELECT DISTINCT (CASSANDRA-6857)
 * Fix UnsupportedOperationException on CAS timeout (CASSANDRA-6923)
 * Improve MeteredFlusher handling of MF-unaffected column families
   (CASSANDRA-6867)
 * Add CqlRecordReader using native pagination (CASSANDRA-6311)
 * Add QueryHandler interface (CASSANDRA-6659)
 * Track liveRatio per-memtable, not per-CF (CASSANDRA-6945)
 * Make sure upgradesstables keeps sstable level (CASSANDRA-6958)
 * Fix LIMIT with static columns (CASSANDRA-6956)
 * Fix clash with CQL column name in thrift validation (CASSANDRA-6892)
 * Fix error with super columns in mixed 1.2-2.0 clusters (CASSANDRA-6966)
 * Fix bad skip of sstables on slice query with composite start/finish (CASSANDRA-6825)
 * Fix unintended update with conditional statement (CASSANDRA-6893)
 * Fix map element access in IF (CASSANDRA-6914)
 * Avoid costly range calculations for range queries on system keyspaces
   (CASSANDRA-6906)
 * Fix SSTable not released if stream session fails (CASSANDRA-6818)
 * Avoid build failure due to ANTLR timeout (CASSANDRA-6991)
 * Queries on compact tables can return more rows that requested (CASSANDRA-7052)
 * USING TIMESTAMP for batches does not work (CASSANDRA-7053)
 * Fix performance regression from CASSANDRA-5614 (CASSANDRA-6949)
 * Ensure that batchlog and hint timeouts do not produce hints (CASSANDRA-7058)
 * Merge groupable mutations in TriggerExecutor#execute() (CASSANDRA-7047)
 * Plug holes in resource release when wiring up StreamSession (CASSANDRA-7073)
 * Re-add parameter columns to tracing session (CASSANDRA-6942)
 * Preserves CQL metadata when updating table from thrift (CASSANDRA-6831)
Merged from 1.2:
 * Fix nodetool display with vnodes (CASSANDRA-7082)
 * Add UNLOGGED, COUNTER options to BATCH documentation (CASSANDRA-6816)
 * add extra SSL cipher suites (CASSANDRA-6613)
 * fix nodetool getsstables for blob PK (CASSANDRA-6803)
 * Fix BatchlogManager#deleteBatch() use of millisecond timestamps
   (CASSANDRA-6822)
 * Continue assassinating even if the endpoint vanishes (CASSANDRA-6787)
 * Schedule schema pulls on change (CASSANDRA-6971)
 * Non-droppable verbs shouldn't be dropped from OTC (CASSANDRA-6980)
 * Shutdown batchlog executor in SS#drain() (CASSANDRA-7025)
 * Fix batchlog to account for CF truncation records (CASSANDRA-6999)
 * Fix CQLSH parsing of functions and BLOB literals (CASSANDRA-7018)
 * Properly load trustore in the native protocol (CASSANDRA-6847)
 * Always clean up references in SerializingCache (CASSANDRA-6994)
 * Don't shut MessagingService down when replacing a node (CASSANDRA-6476)
 * fix npe when doing -Dcassandra.fd_initial_value_ms (CASSANDRA-6751)


2.1.0-beta1
 * Add flush directory distinct from compaction directories (CASSANDRA-6357)
 * Require JNA by default (CASSANDRA-6575)
 * add listsnapshots command to nodetool (CASSANDRA-5742)
 * Introduce AtomicBTreeColumns (CASSANDRA-6271, 6692)
 * Multithreaded commitlog (CASSANDRA-3578)
 * allocate fixed index summary memory pool and resample cold index summaries
   to use less memory (CASSANDRA-5519)
 * Removed multithreaded compaction (CASSANDRA-6142)
 * Parallelize fetching rows for low-cardinality indexes (CASSANDRA-1337)
 * change logging from log4j to logback (CASSANDRA-5883)
 * switch to LZ4 compression for internode communication (CASSANDRA-5887)
 * Stop using Thrift-generated Index* classes internally (CASSANDRA-5971)
 * Remove 1.2 network compatibility code (CASSANDRA-5960)
 * Remove leveled json manifest migration code (CASSANDRA-5996)
 * Remove CFDefinition (CASSANDRA-6253)
 * Use AtomicIntegerFieldUpdater in RefCountedMemory (CASSANDRA-6278)
 * User-defined types for CQL3 (CASSANDRA-5590)
 * Use of o.a.c.metrics in nodetool (CASSANDRA-5871, 6406)
 * Batch read from OTC's queue and cleanup (CASSANDRA-1632)
 * Secondary index support for collections (CASSANDRA-4511, 6383)
 * SSTable metadata(Stats.db) format change (CASSANDRA-6356)
 * Push composites support in the storage engine
   (CASSANDRA-5417, CASSANDRA-6520)
 * Add snapshot space used to cfstats (CASSANDRA-6231)
 * Add cardinality estimator for key count estimation (CASSANDRA-5906)
 * CF id is changed to be non-deterministic. Data dir/key cache are created
   uniquely for CF id (CASSANDRA-5202)
 * New counters implementation (CASSANDRA-6504)
 * Replace UnsortedColumns, EmptyColumns, TreeMapBackedSortedColumns with new
   ArrayBackedSortedColumns (CASSANDRA-6630, CASSANDRA-6662, CASSANDRA-6690)
 * Add option to use row cache with a given amount of rows (CASSANDRA-5357)
 * Avoid repairing already repaired data (CASSANDRA-5351)
 * Reject counter updates with USING TTL/TIMESTAMP (CASSANDRA-6649)
 * Replace index_interval with min/max_index_interval (CASSANDRA-6379)
 * Lift limitation that order by columns must be selected for IN queries (CASSANDRA-4911)


2.0.5
 * Reduce garbage generated by bloom filter lookups (CASSANDRA-6609)
 * Add ks.cf names to tombstone logging (CASSANDRA-6597)
 * Use LOCAL_QUORUM for LWT operations at LOCAL_SERIAL (CASSANDRA-6495)
 * Wait for gossip to settle before accepting client connections (CASSANDRA-4288)
 * Delete unfinished compaction incrementally (CASSANDRA-6086)
 * Allow specifying custom secondary index options in CQL3 (CASSANDRA-6480)
 * Improve replica pinning for cache efficiency in DES (CASSANDRA-6485)
 * Fix LOCAL_SERIAL from thrift (CASSANDRA-6584)
 * Don't special case received counts in CAS timeout exceptions (CASSANDRA-6595)
 * Add support for 2.1 global counter shards (CASSANDRA-6505)
 * Fix NPE when streaming connection is not yet established (CASSANDRA-6210)
 * Avoid rare duplicate read repair triggering (CASSANDRA-6606)
 * Fix paging discardFirst (CASSANDRA-6555)
 * Fix ArrayIndexOutOfBoundsException in 2ndary index query (CASSANDRA-6470)
 * Release sstables upon rebuilding 2i (CASSANDRA-6635)
 * Add AbstractCompactionStrategy.startup() method (CASSANDRA-6637)
 * SSTableScanner may skip rows during cleanup (CASSANDRA-6638)
 * sstables from stalled repair sessions can resurrect deleted data (CASSANDRA-6503)
 * Switch stress to use ITransportFactory (CASSANDRA-6641)
 * Fix IllegalArgumentException during prepare (CASSANDRA-6592)
 * Fix possible loss of 2ndary index entries during compaction (CASSANDRA-6517)
 * Fix direct Memory on architectures that do not support unaligned long access
   (CASSANDRA-6628)
 * Let scrub optionally skip broken counter partitions (CASSANDRA-5930)
Merged from 1.2:
 * fsync compression metadata (CASSANDRA-6531)
 * Validate CF existence on execution for prepared statement (CASSANDRA-6535)
 * Add ability to throttle batchlog replay (CASSANDRA-6550)
 * Fix executing LOCAL_QUORUM with SimpleStrategy (CASSANDRA-6545)
 * Avoid StackOverflow when using large IN queries (CASSANDRA-6567)
 * Nodetool upgradesstables includes secondary indexes (CASSANDRA-6598)
 * Paginate batchlog replay (CASSANDRA-6569)
 * skip blocking on streaming during drain (CASSANDRA-6603)
 * Improve error message when schema doesn't match loaded sstable (CASSANDRA-6262)
 * Add properties to adjust FD initial value and max interval (CASSANDRA-4375)
 * Fix preparing with batch and delete from collection (CASSANDRA-6607)
 * Fix ABSC reverse iterator's remove() method (CASSANDRA-6629)
 * Handle host ID conflicts properly (CASSANDRA-6615)
 * Move handling of migration event source to solve bootstrap race. (CASSANDRA-6648)
 * Make sure compaction throughput value doesn't overflow with int math (CASSANDRA-6647)


2.0.4
 * Allow removing snapshots of no-longer-existing CFs (CASSANDRA-6418)
 * add StorageService.stopDaemon() (CASSANDRA-4268)
 * add IRE for invalid CF supplied to get_count (CASSANDRA-5701)
 * add client encryption support to sstableloader (CASSANDRA-6378)
 * Fix accept() loop for SSL sockets post-shutdown (CASSANDRA-6468)
 * Fix size-tiered compaction in LCS L0 (CASSANDRA-6496)
 * Fix assertion failure in filterColdSSTables (CASSANDRA-6483)
 * Fix row tombstones in larger-than-memory compactions (CASSANDRA-6008)
 * Fix cleanup ClassCastException (CASSANDRA-6462)
 * Reduce gossip memory use by interning VersionedValue strings (CASSANDRA-6410)
 * Allow specifying datacenters to participate in a repair (CASSANDRA-6218)
 * Fix divide-by-zero in PCI (CASSANDRA-6403)
 * Fix setting last compacted key in the wrong level for LCS (CASSANDRA-6284)
 * Add millisecond precision formats to the timestamp parser (CASSANDRA-6395)
 * Expose a total memtable size metric for a CF (CASSANDRA-6391)
 * cqlsh: handle symlinks properly (CASSANDRA-6425)
 * Fix potential infinite loop when paging query with IN (CASSANDRA-6464)
 * Fix assertion error in AbstractQueryPager.discardFirst (CASSANDRA-6447)
 * Fix streaming older SSTable yields unnecessary tombstones (CASSANDRA-6527)
Merged from 1.2:
 * Improved error message on bad properties in DDL queries (CASSANDRA-6453)
 * Randomize batchlog candidates selection (CASSANDRA-6481)
 * Fix thundering herd on endpoint cache invalidation (CASSANDRA-6345, 6485)
 * Improve batchlog write performance with vnodes (CASSANDRA-6488)
 * cqlsh: quote single quotes in strings inside collections (CASSANDRA-6172)
 * Improve gossip performance for typical messages (CASSANDRA-6409)
 * Throw IRE if a prepared statement has more markers than supported
   (CASSANDRA-5598)
 * Expose Thread metrics for the native protocol server (CASSANDRA-6234)
 * Change snapshot response message verb to INTERNAL to avoid dropping it
   (CASSANDRA-6415)
 * Warn when collection read has > 65K elements (CASSANDRA-5428)
 * Fix cache persistence when both row and key cache are enabled
   (CASSANDRA-6413)
 * (Hadoop) add describe_local_ring (CASSANDRA-6268)
 * Fix handling of concurrent directory creation failure (CASSANDRA-6459)
 * Allow executing CREATE statements multiple times (CASSANDRA-6471)
 * Don't send confusing info with timeouts (CASSANDRA-6491)
 * Don't resubmit counter mutation runnables internally (CASSANDRA-6427)
 * Don't drop local mutations without a hint (CASSANDRA-6510)
 * Don't allow null max_hint_window_in_ms (CASSANDRA-6419)
 * Validate SliceRange start and finish lengths (CASSANDRA-6521)


2.0.3
 * Fix FD leak on slice read path (CASSANDRA-6275)
 * Cancel read meter task when closing SSTR (CASSANDRA-6358)
 * free off-heap IndexSummary during bulk (CASSANDRA-6359)
 * Recover from IOException in accept() thread (CASSANDRA-6349)
 * Improve Gossip tolerance of abnormally slow tasks (CASSANDRA-6338)
 * Fix trying to hint timed out counter writes (CASSANDRA-6322)
 * Allow restoring specific columnfamilies from archived CL (CASSANDRA-4809)
 * Avoid flushing compaction_history after each operation (CASSANDRA-6287)
 * Fix repair assertion error when tombstones expire (CASSANDRA-6277)
 * Skip loading corrupt key cache (CASSANDRA-6260)
 * Fixes for compacting larger-than-memory rows (CASSANDRA-6274)
 * Compact hottest sstables first and optionally omit coldest from
   compaction entirely (CASSANDRA-6109)
 * Fix modifying column_metadata from thrift (CASSANDRA-6182)
 * cqlsh: fix LIST USERS output (CASSANDRA-6242)
 * Add IRequestSink interface (CASSANDRA-6248)
 * Update memtable size while flushing (CASSANDRA-6249)
 * Provide hooks around CQL2/CQL3 statement execution (CASSANDRA-6252)
 * Require Permission.SELECT for CAS updates (CASSANDRA-6247)
 * New CQL-aware SSTableWriter (CASSANDRA-5894)
 * Reject CAS operation when the protocol v1 is used (CASSANDRA-6270)
 * Correctly throw error when frame too large (CASSANDRA-5981)
 * Fix serialization bug in PagedRange with 2ndary indexes (CASSANDRA-6299)
 * Fix CQL3 table validation in Thrift (CASSANDRA-6140)
 * Fix bug missing results with IN clauses (CASSANDRA-6327)
 * Fix paging with reversed slices (CASSANDRA-6343)
 * Set minTimestamp correctly to be able to drop expired sstables (CASSANDRA-6337)
 * Support NaN and Infinity as float literals (CASSANDRA-6003)
 * Remove RF from nodetool ring output (CASSANDRA-6289)
 * Fix attempting to flush empty rows (CASSANDRA-6374)
 * Fix potential out of bounds exception when paging (CASSANDRA-6333)
Merged from 1.2:
 * Optimize FD phi calculation (CASSANDRA-6386)
 * Improve initial FD phi estimate when starting up (CASSANDRA-6385)
 * Don't list CQL3 table in CLI describe even if named explicitely
   (CASSANDRA-5750)
 * Invalidate row cache when dropping CF (CASSANDRA-6351)
 * add non-jamm path for cached statements (CASSANDRA-6293)
 * add windows bat files for shell commands (CASSANDRA-6145)
 * Require logging in for Thrift CQL2/3 statement preparation (CASSANDRA-6254)
 * restrict max_num_tokens to 1536 (CASSANDRA-6267)
 * Nodetool gets default JMX port from cassandra-env.sh (CASSANDRA-6273)
 * make calculatePendingRanges asynchronous (CASSANDRA-6244)
 * Remove blocking flushes in gossip thread (CASSANDRA-6297)
 * Fix potential socket leak in connectionpool creation (CASSANDRA-6308)
 * Allow LOCAL_ONE/LOCAL_QUORUM to work with SimpleStrategy (CASSANDRA-6238)
 * cqlsh: handle 'null' as session duration (CASSANDRA-6317)
 * Fix json2sstable handling of range tombstones (CASSANDRA-6316)
 * Fix missing one row in reverse query (CASSANDRA-6330)
 * Fix reading expired row value from row cache (CASSANDRA-6325)
 * Fix AssertionError when doing set element deletion (CASSANDRA-6341)
 * Make CL code for the native protocol match the one in C* 2.0
   (CASSANDRA-6347)
 * Disallow altering CQL3 table from thrift (CASSANDRA-6370)
 * Fix size computation of prepared statement (CASSANDRA-6369)


2.0.2
 * Update FailureDetector to use nanontime (CASSANDRA-4925)
 * Fix FileCacheService regressions (CASSANDRA-6149)
 * Never return WriteTimeout for CL.ANY (CASSANDRA-6132)
 * Fix race conditions in bulk loader (CASSANDRA-6129)
 * Add configurable metrics reporting (CASSANDRA-4430)
 * drop queries exceeding a configurable number of tombstones (CASSANDRA-6117)
 * Track and persist sstable read activity (CASSANDRA-5515)
 * Fixes for speculative retry (CASSANDRA-5932, CASSANDRA-6194)
 * Improve memory usage of metadata min/max column names (CASSANDRA-6077)
 * Fix thrift validation refusing row markers on CQL3 tables (CASSANDRA-6081)
 * Fix insertion of collections with CAS (CASSANDRA-6069)
 * Correctly send metadata on SELECT COUNT (CASSANDRA-6080)
 * Track clients' remote addresses in ClientState (CASSANDRA-6070)
 * Create snapshot dir if it does not exist when migrating
   leveled manifest (CASSANDRA-6093)
 * make sequential nodetool repair the default (CASSANDRA-5950)
 * Add more hooks for compaction strategy implementations (CASSANDRA-6111)
 * Fix potential NPE on composite 2ndary indexes (CASSANDRA-6098)
 * Delete can potentially be skipped in batch (CASSANDRA-6115)
 * Allow alter keyspace on system_traces (CASSANDRA-6016)
 * Disallow empty column names in cql (CASSANDRA-6136)
 * Use Java7 file-handling APIs and fix file moving on Windows (CASSANDRA-5383)
 * Save compaction history to system keyspace (CASSANDRA-5078)
 * Fix NPE if StorageService.getOperationMode() is executed before full startup (CASSANDRA-6166)
 * CQL3: support pre-epoch longs for TimestampType (CASSANDRA-6212)
 * Add reloadtriggers command to nodetool (CASSANDRA-4949)
 * cqlsh: ignore empty 'value alias' in DESCRIBE (CASSANDRA-6139)
 * Fix sstable loader (CASSANDRA-6205)
 * Reject bootstrapping if the node already exists in gossip (CASSANDRA-5571)
 * Fix NPE while loading paxos state (CASSANDRA-6211)
 * cqlsh: add SHOW SESSION <tracing-session> command (CASSANDRA-6228)
Merged from 1.2:
 * (Hadoop) Require CFRR batchSize to be at least 2 (CASSANDRA-6114)
 * Add a warning for small LCS sstable size (CASSANDRA-6191)
 * Add ability to list specific KS/CF combinations in nodetool cfstats (CASSANDRA-4191)
 * Mark CF clean if a mutation raced the drop and got it marked dirty (CASSANDRA-5946)
 * Add a LOCAL_ONE consistency level (CASSANDRA-6202)
 * Limit CQL prepared statement cache by size instead of count (CASSANDRA-6107)
 * Tracing should log write failure rather than raw exceptions (CASSANDRA-6133)
 * lock access to TM.endpointToHostIdMap (CASSANDRA-6103)
 * Allow estimated memtable size to exceed slab allocator size (CASSANDRA-6078)
 * Start MeteredFlusher earlier to prevent OOM during CL replay (CASSANDRA-6087)
 * Avoid sending Truncate command to fat clients (CASSANDRA-6088)
 * Allow where clause conditions to be in parenthesis (CASSANDRA-6037)
 * Do not open non-ssl storage port if encryption option is all (CASSANDRA-3916)
 * Move batchlog replay to its own executor (CASSANDRA-6079)
 * Add tombstone debug threshold and histogram (CASSANDRA-6042, 6057)
 * Enable tcp keepalive on incoming connections (CASSANDRA-4053)
 * Fix fat client schema pull NPE (CASSANDRA-6089)
 * Fix memtable flushing for indexed tables (CASSANDRA-6112)
 * Fix skipping columns with multiple slices (CASSANDRA-6119)
 * Expose connected thrift + native client counts (CASSANDRA-5084)
 * Optimize auth setup (CASSANDRA-6122)
 * Trace index selection (CASSANDRA-6001)
 * Update sstablesPerReadHistogram to use biased sampling (CASSANDRA-6164)
 * Log UnknownColumnfamilyException when closing socket (CASSANDRA-5725)
 * Properly error out on CREATE INDEX for counters table (CASSANDRA-6160)
 * Handle JMX notification failure for repair (CASSANDRA-6097)
 * (Hadoop) Fetch no more than 128 splits in parallel (CASSANDRA-6169)
 * stress: add username/password authentication support (CASSANDRA-6068)
 * Fix indexed queries with row cache enabled on parent table (CASSANDRA-5732)
 * Fix compaction race during columnfamily drop (CASSANDRA-5957)
 * Fix validation of empty column names for compact tables (CASSANDRA-6152)
 * Skip replaying mutations that pass CRC but fail to deserialize (CASSANDRA-6183)
 * Rework token replacement to use replace_address (CASSANDRA-5916)
 * Fix altering column types (CASSANDRA-6185)
 * cqlsh: fix CREATE/ALTER WITH completion (CASSANDRA-6196)
 * add windows bat files for shell commands (CASSANDRA-6145)
 * Fix potential stack overflow during range tombstones insertion (CASSANDRA-6181)
 * (Hadoop) Make LOCAL_ONE the default consistency level (CASSANDRA-6214)


2.0.1
 * Fix bug that could allow reading deleted data temporarily (CASSANDRA-6025)
 * Improve memory use defaults (CASSANDRA-6059)
 * Make ThriftServer more easlly extensible (CASSANDRA-6058)
 * Remove Hadoop dependency from ITransportFactory (CASSANDRA-6062)
 * add file_cache_size_in_mb setting (CASSANDRA-5661)
 * Improve error message when yaml contains invalid properties (CASSANDRA-5958)
 * Improve leveled compaction's ability to find non-overlapping L0 compactions
   to work on concurrently (CASSANDRA-5921)
 * Notify indexer of columns shadowed by range tombstones (CASSANDRA-5614)
 * Log Merkle tree stats (CASSANDRA-2698)
 * Switch from crc32 to adler32 for compressed sstable checksums (CASSANDRA-5862)
 * Improve offheap memcpy performance (CASSANDRA-5884)
 * Use a range aware scanner for cleanup (CASSANDRA-2524)
 * Cleanup doesn't need to inspect sstables that contain only local data
   (CASSANDRA-5722)
 * Add ability for CQL3 to list partition keys (CASSANDRA-4536)
 * Improve native protocol serialization (CASSANDRA-5664)
 * Upgrade Thrift to 0.9.1 (CASSANDRA-5923)
 * Require superuser status for adding triggers (CASSANDRA-5963)
 * Make standalone scrubber handle old and new style leveled manifest
   (CASSANDRA-6005)
 * Fix paxos bugs (CASSANDRA-6012, 6013, 6023)
 * Fix paged ranges with multiple replicas (CASSANDRA-6004)
 * Fix potential AssertionError during tracing (CASSANDRA-6041)
 * Fix NPE in sstablesplit (CASSANDRA-6027)
 * Migrate pre-2.0 key/value/column aliases to system.schema_columns
   (CASSANDRA-6009)
 * Paging filter empty rows too agressively (CASSANDRA-6040)
 * Support variadic parameters for IN clauses (CASSANDRA-4210)
 * cqlsh: return the result of CAS writes (CASSANDRA-5796)
 * Fix validation of IN clauses with 2ndary indexes (CASSANDRA-6050)
 * Support named bind variables in CQL (CASSANDRA-6033)
Merged from 1.2:
 * Allow cache-keys-to-save to be set at runtime (CASSANDRA-5980)
 * Avoid second-guessing out-of-space state (CASSANDRA-5605)
 * Tuning knobs for dealing with large blobs and many CFs (CASSANDRA-5982)
 * (Hadoop) Fix CQLRW for thrift tables (CASSANDRA-6002)
 * Fix possible divide-by-zero in HHOM (CASSANDRA-5990)
 * Allow local batchlog writes for CL.ANY (CASSANDRA-5967)
 * Upgrade metrics-core to version 2.2.0 (CASSANDRA-5947)
 * Fix CqlRecordWriter with composite keys (CASSANDRA-5949)
 * Add snitch, schema version, cluster, partitioner to JMX (CASSANDRA-5881)
 * Allow disabling SlabAllocator (CASSANDRA-5935)
 * Make user-defined compaction JMX blocking (CASSANDRA-4952)
 * Fix streaming does not transfer wrapped range (CASSANDRA-5948)
 * Fix loading index summary containing empty key (CASSANDRA-5965)
 * Correctly handle limits in CompositesSearcher (CASSANDRA-5975)
 * Pig: handle CQL collections (CASSANDRA-5867)
 * Pass the updated cf to the PRSI index() method (CASSANDRA-5999)
 * Allow empty CQL3 batches (as no-op) (CASSANDRA-5994)
 * Support null in CQL3 functions (CASSANDRA-5910)
 * Replace the deprecated MapMaker with CacheLoader (CASSANDRA-6007)
 * Add SSTableDeletingNotification to DataTracker (CASSANDRA-6010)
 * Fix snapshots in use get deleted during snapshot repair (CASSANDRA-6011)
 * Move hints and exception count to o.a.c.metrics (CASSANDRA-6017)
 * Fix memory leak in snapshot repair (CASSANDRA-6047)
 * Fix sstable2sjon for CQL3 tables (CASSANDRA-5852)


2.0.0
 * Fix thrift validation when inserting into CQL3 tables (CASSANDRA-5138)
 * Fix periodic memtable flushing behavior with clean memtables (CASSANDRA-5931)
 * Fix dateOf() function for pre-2.0 timestamp columns (CASSANDRA-5928)
 * Fix SSTable unintentionally loads BF when opened for batch (CASSANDRA-5938)
 * Add stream session progress to JMX (CASSANDRA-4757)
 * Fix NPE during CAS operation (CASSANDRA-5925)
Merged from 1.2:
 * Fix getBloomFilterDiskSpaceUsed for AlwaysPresentFilter (CASSANDRA-5900)
 * Don't announce schema version until we've loaded the changes locally
   (CASSANDRA-5904)
 * Fix to support off heap bloom filters size greater than 2 GB (CASSANDRA-5903)
 * Properly handle parsing huge map and set literals (CASSANDRA-5893)


2.0.0-rc2
 * enable vnodes by default (CASSANDRA-5869)
 * fix CAS contention timeout (CASSANDRA-5830)
 * fix HsHa to respect max frame size (CASSANDRA-4573)
 * Fix (some) 2i on composite components omissions (CASSANDRA-5851)
 * cqlsh: add DESCRIBE FULL SCHEMA variant (CASSANDRA-5880)
Merged from 1.2:
 * Correctly validate sparse composite cells in scrub (CASSANDRA-5855)
 * Add KeyCacheHitRate metric to CF metrics (CASSANDRA-5868)
 * cqlsh: add support for multiline comments (CASSANDRA-5798)
 * Handle CQL3 SELECT duplicate IN restrictions on clustering columns
   (CASSANDRA-5856)


2.0.0-rc1
 * improve DecimalSerializer performance (CASSANDRA-5837)
 * fix potential spurious wakeup in AsyncOneResponse (CASSANDRA-5690)
 * fix schema-related trigger issues (CASSANDRA-5774)
 * Better validation when accessing CQL3 table from thrift (CASSANDRA-5138)
 * Fix assertion error during repair (CASSANDRA-5801)
 * Fix range tombstone bug (CASSANDRA-5805)
 * DC-local CAS (CASSANDRA-5797)
 * Add a native_protocol_version column to the system.local table (CASSANRDA-5819)
 * Use index_interval from cassandra.yaml when upgraded (CASSANDRA-5822)
 * Fix buffer underflow on socket close (CASSANDRA-5792)
Merged from 1.2:
 * Fix reading DeletionTime from 1.1-format sstables (CASSANDRA-5814)
 * cqlsh: add collections support to COPY (CASSANDRA-5698)
 * retry important messages for any IOException (CASSANDRA-5804)
 * Allow empty IN relations in SELECT/UPDATE/DELETE statements (CASSANDRA-5626)
 * cqlsh: fix crashing on Windows due to libedit detection (CASSANDRA-5812)
 * fix bulk-loading compressed sstables (CASSANDRA-5820)
 * (Hadoop) fix quoting in CqlPagingRecordReader and CqlRecordWriter
   (CASSANDRA-5824)
 * update default LCS sstable size to 160MB (CASSANDRA-5727)
 * Allow compacting 2Is via nodetool (CASSANDRA-5670)
 * Hex-encode non-String keys in OPP (CASSANDRA-5793)
 * nodetool history logging (CASSANDRA-5823)
 * (Hadoop) fix support for Thrift tables in CqlPagingRecordReader
   (CASSANDRA-5752)
 * add "all time blocked" to StatusLogger output (CASSANDRA-5825)
 * Future-proof inter-major-version schema migrations (CASSANDRA-5845)
 * (Hadoop) add CqlPagingRecordReader support for ReversedType in Thrift table
   (CASSANDRA-5718)
 * Add -no-snapshot option to scrub (CASSANDRA-5891)
 * Fix to support off heap bloom filters size greater than 2 GB (CASSANDRA-5903)
 * Properly handle parsing huge map and set literals (CASSANDRA-5893)
 * Fix LCS L0 compaction may overlap in L1 (CASSANDRA-5907)
 * New sstablesplit tool to split large sstables offline (CASSANDRA-4766)
 * Fix potential deadlock in native protocol server (CASSANDRA-5926)
 * Disallow incompatible type change in CQL3 (CASSANDRA-5882)
Merged from 1.1:
 * Correctly validate sparse composite cells in scrub (CASSANDRA-5855)


2.0.0-beta2
 * Replace countPendingHints with Hints Created metric (CASSANDRA-5746)
 * Allow nodetool with no args, and with help to run without a server (CASSANDRA-5734)
 * Cleanup AbstractType/TypeSerializer classes (CASSANDRA-5744)
 * Remove unimplemented cli option schema-mwt (CASSANDRA-5754)
 * Support range tombstones in thrift (CASSANDRA-5435)
 * Normalize table-manipulating CQL3 statements' class names (CASSANDRA-5759)
 * cqlsh: add missing table options to DESCRIBE output (CASSANDRA-5749)
 * Fix assertion error during repair (CASSANDRA-5757)
 * Fix bulkloader (CASSANDRA-5542)
 * Add LZ4 compression to the native protocol (CASSANDRA-5765)
 * Fix bugs in the native protocol v2 (CASSANDRA-5770)
 * CAS on 'primary key only' table (CASSANDRA-5715)
 * Support streaming SSTables of old versions (CASSANDRA-5772)
 * Always respect protocol version in native protocol (CASSANDRA-5778)
 * Fix ConcurrentModificationException during streaming (CASSANDRA-5782)
 * Update deletion timestamp in Commit#updatesWithPaxosTime (CASSANDRA-5787)
 * Thrift cas() method crashes if input columns are not sorted (CASSANDRA-5786)
 * Order columns names correctly when querying for CAS (CASSANDRA-5788)
 * Fix streaming retry (CASSANDRA-5775)
Merged from 1.2:
 * if no seeds can be a reached a node won't start in a ring by itself (CASSANDRA-5768)
 * add cassandra.unsafesystem property (CASSANDRA-5704)
 * (Hadoop) quote identifiers in CqlPagingRecordReader (CASSANDRA-5763)
 * Add replace_node functionality for vnodes (CASSANDRA-5337)
 * Add timeout events to query traces (CASSANDRA-5520)
 * Fix serialization of the LEFT gossip value (CASSANDRA-5696)
 * Pig: support for cql3 tables (CASSANDRA-5234)
 * Fix skipping range tombstones with reverse queries (CASSANDRA-5712)
 * Expire entries out of ThriftSessionManager (CASSANDRA-5719)
 * Don't keep ancestor information in memory (CASSANDRA-5342)
 * Expose native protocol server status in nodetool info (CASSANDRA-5735)
 * Fix pathetic performance of range tombstones (CASSANDRA-5677)
 * Fix querying with an empty (impossible) range (CASSANDRA-5573)
 * cqlsh: handle CUSTOM 2i in DESCRIBE output (CASSANDRA-5760)
 * Fix minor bug in Range.intersects(Bound) (CASSANDRA-5771)
 * cqlsh: handle disabled compression in DESCRIBE output (CASSANDRA-5766)
 * Ensure all UP events are notified on the native protocol (CASSANDRA-5769)
 * Fix formatting of sstable2json with multiple -k arguments (CASSANDRA-5781)
 * Don't rely on row marker for queries in general to hide lost markers
   after TTL expires (CASSANDRA-5762)
 * Sort nodetool help output (CASSANDRA-5776)
 * Fix column expiring during 2 phases compaction (CASSANDRA-5799)
 * now() is being rejected in INSERTs when inside collections (CASSANDRA-5795)


2.0.0-beta1
 * Add support for indexing clustered columns (CASSANDRA-5125)
 * Removed on-heap row cache (CASSANDRA-5348)
 * use nanotime consistently for node-local timeouts (CASSANDRA-5581)
 * Avoid unnecessary second pass on name-based queries (CASSANDRA-5577)
 * Experimental triggers (CASSANDRA-1311)
 * JEMalloc support for off-heap allocation (CASSANDRA-3997)
 * Single-pass compaction (CASSANDRA-4180)
 * Removed token range bisection (CASSANDRA-5518)
 * Removed compatibility with pre-1.2.5 sstables and network messages
   (CASSANDRA-5511)
 * removed PBSPredictor (CASSANDRA-5455)
 * CAS support (CASSANDRA-5062, 5441, 5442, 5443, 5619, 5667)
 * Leveled compaction performs size-tiered compactions in L0
   (CASSANDRA-5371, 5439)
 * Add yaml network topology snitch for mixed ec2/other envs (CASSANDRA-5339)
 * Log when a node is down longer than the hint window (CASSANDRA-4554)
 * Optimize tombstone creation for ExpiringColumns (CASSANDRA-4917)
 * Improve LeveledScanner work estimation (CASSANDRA-5250, 5407)
 * Replace compaction lock with runWithCompactionsDisabled (CASSANDRA-3430)
 * Change Message IDs to ints (CASSANDRA-5307)
 * Move sstable level information into the Stats component, removing the
   need for a separate Manifest file (CASSANDRA-4872)
 * avoid serializing to byte[] on commitlog append (CASSANDRA-5199)
 * make index_interval configurable per columnfamily (CASSANDRA-3961, CASSANDRA-5650)
 * add default_time_to_live (CASSANDRA-3974)
 * add memtable_flush_period_in_ms (CASSANDRA-4237)
 * replace supercolumns internally by composites (CASSANDRA-3237, 5123)
 * upgrade thrift to 0.9.0 (CASSANDRA-3719)
 * drop unnecessary keyspace parameter from user-defined compaction API
   (CASSANDRA-5139)
 * more robust solution to incomplete compactions + counters (CASSANDRA-5151)
 * Change order of directory searching for c*.in.sh (CASSANDRA-3983)
 * Add tool to reset SSTable compaction level for LCS (CASSANDRA-5271)
 * Allow custom configuration loader (CASSANDRA-5045)
 * Remove memory emergency pressure valve logic (CASSANDRA-3534)
 * Reduce request latency with eager retry (CASSANDRA-4705)
 * cqlsh: Remove ASSUME command (CASSANDRA-5331)
 * Rebuild BF when loading sstables if bloom_filter_fp_chance
   has changed since compaction (CASSANDRA-5015)
 * remove row-level bloom filters (CASSANDRA-4885)
 * Change Kernel Page Cache skipping into row preheating (disabled by default)
   (CASSANDRA-4937)
 * Improve repair by deciding on a gcBefore before sending
   out TreeRequests (CASSANDRA-4932)
 * Add an official way to disable compactions (CASSANDRA-5074)
 * Reenable ALTER TABLE DROP with new semantics (CASSANDRA-3919)
 * Add binary protocol versioning (CASSANDRA-5436)
 * Swap THshaServer for TThreadedSelectorServer (CASSANDRA-5530)
 * Add alias support to SELECT statement (CASSANDRA-5075)
 * Don't create empty RowMutations in CommitLogReplayer (CASSANDRA-5541)
 * Use range tombstones when dropping cfs/columns from schema (CASSANDRA-5579)
 * cqlsh: drop CQL2/CQL3-beta support (CASSANDRA-5585)
 * Track max/min column names in sstables to be able to optimize slice
   queries (CASSANDRA-5514, CASSANDRA-5595, CASSANDRA-5600)
 * Binary protocol: allow batching already prepared statements (CASSANDRA-4693)
 * Allow preparing timestamp, ttl and limit in CQL3 queries (CASSANDRA-4450)
 * Support native link w/o JNA in Java7 (CASSANDRA-3734)
 * Use SASL authentication in binary protocol v2 (CASSANDRA-5545)
 * Replace Thrift HsHa with LMAX Disruptor based implementation (CASSANDRA-5582)
 * cqlsh: Add row count to SELECT output (CASSANDRA-5636)
 * Include a timestamp with all read commands to determine column expiration
   (CASSANDRA-5149)
 * Streaming 2.0 (CASSANDRA-5286, 5699)
 * Conditional create/drop ks/table/index statements in CQL3 (CASSANDRA-2737)
 * more pre-table creation property validation (CASSANDRA-5693)
 * Redesign repair messages (CASSANDRA-5426)
 * Fix ALTER RENAME post-5125 (CASSANDRA-5702)
 * Disallow renaming a 2ndary indexed column (CASSANDRA-5705)
 * Rename Table to Keyspace (CASSANDRA-5613)
 * Ensure changing column_index_size_in_kb on different nodes don't corrupt the
   sstable (CASSANDRA-5454)
 * Move resultset type information into prepare, not execute (CASSANDRA-5649)
 * Auto paging in binary protocol (CASSANDRA-4415, 5714)
 * Don't tie client side use of AbstractType to JDBC (CASSANDRA-4495)
 * Adds new TimestampType to replace DateType (CASSANDRA-5723, CASSANDRA-5729)
Merged from 1.2:
 * make starting native protocol server idempotent (CASSANDRA-5728)
 * Fix loading key cache when a saved entry is no longer valid (CASSANDRA-5706)
 * Fix serialization of the LEFT gossip value (CASSANDRA-5696)
 * cqlsh: Don't show 'null' in place of empty values (CASSANDRA-5675)
 * Race condition in detecting version on a mixed 1.1/1.2 cluster
   (CASSANDRA-5692)
 * Fix skipping range tombstones with reverse queries (CASSANDRA-5712)
 * Expire entries out of ThriftSessionManager (CASSANRDA-5719)
 * Don't keep ancestor information in memory (CASSANDRA-5342)
 * cqlsh: fix handling of semicolons inside BATCH queries (CASSANDRA-5697)


1.2.6
 * Fix tracing when operation completes before all responses arrive
   (CASSANDRA-5668)
 * Fix cross-DC mutation forwarding (CASSANDRA-5632)
 * Reduce SSTableLoader memory usage (CASSANDRA-5555)
 * Scale hinted_handoff_throttle_in_kb to cluster size (CASSANDRA-5272)
 * (Hadoop) Add CQL3 input/output formats (CASSANDRA-4421, 5622)
 * (Hadoop) Fix InputKeyRange in CFIF (CASSANDRA-5536)
 * Fix dealing with ridiculously large max sstable sizes in LCS (CASSANDRA-5589)
 * Ignore pre-truncate hints (CASSANDRA-4655)
 * Move System.exit on OOM into a separate thread (CASSANDRA-5273)
 * Write row markers when serializing schema (CASSANDRA-5572)
 * Check only SSTables for the requested range when streaming (CASSANDRA-5569)
 * Improve batchlog replay behavior and hint ttl handling (CASSANDRA-5314)
 * Exclude localTimestamp from validation for tombstones (CASSANDRA-5398)
 * cqlsh: add custom prompt support (CASSANDRA-5539)
 * Reuse prepared statements in hot auth queries (CASSANDRA-5594)
 * cqlsh: add vertical output option (see EXPAND) (CASSANDRA-5597)
 * Add a rate limit option to stress (CASSANDRA-5004)
 * have BulkLoader ignore snapshots directories (CASSANDRA-5587)
 * fix SnitchProperties logging context (CASSANDRA-5602)
 * Expose whether jna is enabled and memory is locked via JMX (CASSANDRA-5508)
 * cqlsh: fix COPY FROM with ReversedType (CASSANDRA-5610)
 * Allow creating CUSTOM indexes on collections (CASSANDRA-5615)
 * Evaluate now() function at execution time (CASSANDRA-5616)
 * Expose detailed read repair metrics (CASSANDRA-5618)
 * Correct blob literal + ReversedType parsing (CASSANDRA-5629)
 * Allow GPFS to prefer the internal IP like EC2MRS (CASSANDRA-5630)
 * fix help text for -tspw cassandra-cli (CASSANDRA-5643)
 * don't throw away initial causes exceptions for internode encryption issues
   (CASSANDRA-5644)
 * Fix message spelling errors for cql select statements (CASSANDRA-5647)
 * Suppress custom exceptions thru jmx (CASSANDRA-5652)
 * Update CREATE CUSTOM INDEX syntax (CASSANDRA-5639)
 * Fix PermissionDetails.equals() method (CASSANDRA-5655)
 * Never allow partition key ranges in CQL3 without token() (CASSANDRA-5666)
 * Gossiper incorrectly drops AppState for an upgrading node (CASSANDRA-5660)
 * Connection thrashing during multi-region ec2 during upgrade, due to
   messaging version (CASSANDRA-5669)
 * Avoid over reconnecting in EC2MRS (CASSANDRA-5678)
 * Fix ReadResponseSerializer.serializedSize() for digest reads (CASSANDRA-5476)
 * allow sstable2json on 2i CFs (CASSANDRA-5694)
Merged from 1.1:
 * Remove buggy thrift max message length option (CASSANDRA-5529)
 * Fix NPE in Pig's widerow mode (CASSANDRA-5488)
 * Add split size parameter to Pig and disable split combination (CASSANDRA-5544)


1.2.5
 * make BytesToken.toString only return hex bytes (CASSANDRA-5566)
 * Ensure that submitBackground enqueues at least one task (CASSANDRA-5554)
 * fix 2i updates with identical values and timestamps (CASSANDRA-5540)
 * fix compaction throttling bursty-ness (CASSANDRA-4316)
 * reduce memory consumption of IndexSummary (CASSANDRA-5506)
 * remove per-row column name bloom filters (CASSANDRA-5492)
 * Include fatal errors in trace events (CASSANDRA-5447)
 * Ensure that PerRowSecondaryIndex is notified of row-level deletes
   (CASSANDRA-5445)
 * Allow empty blob literals in CQL3 (CASSANDRA-5452)
 * Fix streaming RangeTombstones at column index boundary (CASSANDRA-5418)
 * Fix preparing statements when current keyspace is not set (CASSANDRA-5468)
 * Fix SemanticVersion.isSupportedBy minor/patch handling (CASSANDRA-5496)
 * Don't provide oldCfId for post-1.1 system cfs (CASSANDRA-5490)
 * Fix primary range ignores replication strategy (CASSANDRA-5424)
 * Fix shutdown of binary protocol server (CASSANDRA-5507)
 * Fix repair -snapshot not working (CASSANDRA-5512)
 * Set isRunning flag later in binary protocol server (CASSANDRA-5467)
 * Fix use of CQL3 functions with descending clustering order (CASSANDRA-5472)
 * Disallow renaming columns one at a time for thrift table in CQL3
   (CASSANDRA-5531)
 * cqlsh: add CLUSTERING ORDER BY support to DESCRIBE (CASSANDRA-5528)
 * Add custom secondary index support to CQL3 (CASSANDRA-5484)
 * Fix repair hanging silently on unexpected error (CASSANDRA-5229)
 * Fix Ec2Snitch regression introduced by CASSANDRA-5171 (CASSANDRA-5432)
 * Add nodetool enablebackup/disablebackup (CASSANDRA-5556)
 * cqlsh: fix DESCRIBE after case insensitive USE (CASSANDRA-5567)
Merged from 1.1
 * Add retry mechanism to OTC for non-droppable_verbs (CASSANDRA-5393)
 * Use allocator information to improve memtable memory usage estimate
   (CASSANDRA-5497)
 * Fix trying to load deleted row into row cache on startup (CASSANDRA-4463)
 * fsync leveled manifest to avoid corruption (CASSANDRA-5535)
 * Fix Bound intersection computation (CASSANDRA-5551)
 * sstablescrub now respects max memory size in cassandra.in.sh (CASSANDRA-5562)


1.2.4
 * Ensure that PerRowSecondaryIndex updates see the most recent values
   (CASSANDRA-5397)
 * avoid duplicate index entries ind PrecompactedRow and
   ParallelCompactionIterable (CASSANDRA-5395)
 * remove the index entry on oldColumn when new column is a tombstone
   (CASSANDRA-5395)
 * Change default stream throughput from 400 to 200 mbps (CASSANDRA-5036)
 * Gossiper logs DOWN for symmetry with UP (CASSANDRA-5187)
 * Fix mixing prepared statements between keyspaces (CASSANDRA-5352)
 * Fix consistency level during bootstrap - strike 3 (CASSANDRA-5354)
 * Fix transposed arguments in AlreadyExistsException (CASSANDRA-5362)
 * Improve asynchronous hint delivery (CASSANDRA-5179)
 * Fix Guava dependency version (12.0 -> 13.0.1) for Maven (CASSANDRA-5364)
 * Validate that provided CQL3 collection value are < 64K (CASSANDRA-5355)
 * Make upgradeSSTable skip current version sstables by default (CASSANDRA-5366)
 * Optimize min/max timestamp collection (CASSANDRA-5373)
 * Invalid streamId in cql binary protocol when using invalid CL
   (CASSANDRA-5164)
 * Fix validation for IN where clauses with collections (CASSANDRA-5376)
 * Copy resultSet on count query to avoid ConcurrentModificationException
   (CASSANDRA-5382)
 * Correctly typecheck in CQL3 even with ReversedType (CASSANDRA-5386)
 * Fix streaming compressed files when using encryption (CASSANDRA-5391)
 * cassandra-all 1.2.0 pom missing netty dependency (CASSANDRA-5392)
 * Fix writetime/ttl functions on null values (CASSANDRA-5341)
 * Fix NPE during cql3 select with token() (CASSANDRA-5404)
 * IndexHelper.skipBloomFilters won't skip non-SHA filters (CASSANDRA-5385)
 * cqlsh: Print maps ordered by key, sort sets (CASSANDRA-5413)
 * Add null syntax support in CQL3 for inserts (CASSANDRA-3783)
 * Allow unauthenticated set_keyspace() calls (CASSANDRA-5423)
 * Fix potential incremental backups race (CASSANDRA-5410)
 * Fix prepared BATCH statements with batch-level timestamps (CASSANDRA-5415)
 * Allow overriding superuser setup delay (CASSANDRA-5430)
 * cassandra-shuffle with JMX usernames and passwords (CASSANDRA-5431)
Merged from 1.1:
 * cli: Quote ks and cf names in schema output when needed (CASSANDRA-5052)
 * Fix bad default for min/max timestamp in SSTableMetadata (CASSANDRA-5372)
 * Fix cf name extraction from manifest in Directories.migrateFile()
   (CASSANDRA-5242)
 * Support pluggable internode authentication (CASSANDRA-5401)


1.2.3
 * add check for sstable overlap within a level on startup (CASSANDRA-5327)
 * replace ipv6 colons in jmx object names (CASSANDRA-5298, 5328)
 * Avoid allocating SSTableBoundedScanner during repair when the range does
   not intersect the sstable (CASSANDRA-5249)
 * Don't lowercase property map keys (this breaks NTS) (CASSANDRA-5292)
 * Fix composite comparator with super columns (CASSANDRA-5287)
 * Fix insufficient validation of UPDATE queries against counter cfs
   (CASSANDRA-5300)
 * Fix PropertyFileSnitch default DC/Rack behavior (CASSANDRA-5285)
 * Handle null values when executing prepared statement (CASSANDRA-5081)
 * Add netty to pom dependencies (CASSANDRA-5181)
 * Include type arguments in Thrift CQLPreparedResult (CASSANDRA-5311)
 * Fix compaction not removing columns when bf_fp_ratio is 1 (CASSANDRA-5182)
 * cli: Warn about missing CQL3 tables in schema descriptions (CASSANDRA-5309)
 * Re-enable unknown option in replication/compaction strategies option for
   backward compatibility (CASSANDRA-4795)
 * Add binary protocol support to stress (CASSANDRA-4993)
 * cqlsh: Fix COPY FROM value quoting and null handling (CASSANDRA-5305)
 * Fix repair -pr for vnodes (CASSANDRA-5329)
 * Relax CL for auth queries for non-default users (CASSANDRA-5310)
 * Fix AssertionError during repair (CASSANDRA-5245)
 * Don't announce migrations to pre-1.2 nodes (CASSANDRA-5334)
Merged from 1.1:
 * Update offline scrub for 1.0 -> 1.1 directory structure (CASSANDRA-5195)
 * add tmp flag to Descriptor hashcode (CASSANDRA-4021)
 * fix logging of "Found table data in data directories" when only system tables
   are present (CASSANDRA-5289)
 * cli: Add JMX authentication support (CASSANDRA-5080)
 * nodetool: ability to repair specific range (CASSANDRA-5280)
 * Fix possible assertion triggered in SliceFromReadCommand (CASSANDRA-5284)
 * cqlsh: Add inet type support on Windows (ipv4-only) (CASSANDRA-4801)
 * Fix race when initializing ColumnFamilyStore (CASSANDRA-5350)
 * Add UseTLAB JVM flag (CASSANDRA-5361)


1.2.2
 * fix potential for multiple concurrent compactions of the same sstables
   (CASSANDRA-5256)
 * avoid no-op caching of byte[] on commitlog append (CASSANDRA-5199)
 * fix symlinks under data dir not working (CASSANDRA-5185)
 * fix bug in compact storage metadata handling (CASSANDRA-5189)
 * Validate login for USE queries (CASSANDRA-5207)
 * cli: remove default username and password (CASSANDRA-5208)
 * configure populate_io_cache_on_flush per-CF (CASSANDRA-4694)
 * allow configuration of internode socket buffer (CASSANDRA-3378)
 * Make sstable directory picking blacklist-aware again (CASSANDRA-5193)
 * Correctly expire gossip states for edge cases (CASSANDRA-5216)
 * Improve handling of directory creation failures (CASSANDRA-5196)
 * Expose secondary indicies to the rest of nodetool (CASSANDRA-4464)
 * Binary protocol: avoid sending notification for 0.0.0.0 (CASSANDRA-5227)
 * add UseCondCardMark XX jvm settings on jdk 1.7 (CASSANDRA-4366)
 * CQL3 refactor to allow conversion function (CASSANDRA-5226)
 * Fix drop of sstables in some circumstance (CASSANDRA-5232)
 * Implement caching of authorization results (CASSANDRA-4295)
 * Add support for LZ4 compression (CASSANDRA-5038)
 * Fix missing columns in wide rows queries (CASSANDRA-5225)
 * Simplify auth setup and make system_auth ks alterable (CASSANDRA-5112)
 * Stop compactions from hanging during bootstrap (CASSANDRA-5244)
 * fix compressed streaming sending extra chunk (CASSANDRA-5105)
 * Add CQL3-based implementations of IAuthenticator and IAuthorizer
   (CASSANDRA-4898)
 * Fix timestamp-based tomstone removal logic (CASSANDRA-5248)
 * cli: Add JMX authentication support (CASSANDRA-5080)
 * Fix forceFlush behavior (CASSANDRA-5241)
 * cqlsh: Add username autocompletion (CASSANDRA-5231)
 * Fix CQL3 composite partition key error (CASSANDRA-5240)
 * Allow IN clause on last clustering key (CASSANDRA-5230)
Merged from 1.1:
 * fix start key/end token validation for wide row iteration (CASSANDRA-5168)
 * add ConfigHelper support for Thrift frame and max message sizes (CASSANDRA-5188)
 * fix nodetool repair not fail on node down (CASSANDRA-5203)
 * always collect tombstone hints (CASSANDRA-5068)
 * Fix error when sourcing file in cqlsh (CASSANDRA-5235)


1.2.1
 * stream undelivered hints on decommission (CASSANDRA-5128)
 * GossipingPropertyFileSnitch loads saved dc/rack info if needed (CASSANDRA-5133)
 * drain should flush system CFs too (CASSANDRA-4446)
 * add inter_dc_tcp_nodelay setting (CASSANDRA-5148)
 * re-allow wrapping ranges for start_token/end_token range pairitspwng (CASSANDRA-5106)
 * fix validation compaction of empty rows (CASSANDRA-5136)
 * nodetool methods to enable/disable hint storage/delivery (CASSANDRA-4750)
 * disallow bloom filter false positive chance of 0 (CASSANDRA-5013)
 * add threadpool size adjustment methods to JMXEnabledThreadPoolExecutor and
   CompactionManagerMBean (CASSANDRA-5044)
 * fix hinting for dropped local writes (CASSANDRA-4753)
 * off-heap cache doesn't need mutable column container (CASSANDRA-5057)
 * apply disk_failure_policy to bad disks on initial directory creation
   (CASSANDRA-4847)
 * Optimize name-based queries to use ArrayBackedSortedColumns (CASSANDRA-5043)
 * Fall back to old manifest if most recent is unparseable (CASSANDRA-5041)
 * pool [Compressed]RandomAccessReader objects on the partitioned read path
   (CASSANDRA-4942)
 * Add debug logging to list filenames processed by Directories.migrateFile
   method (CASSANDRA-4939)
 * Expose black-listed directories via JMX (CASSANDRA-4848)
 * Log compaction merge counts (CASSANDRA-4894)
 * Minimize byte array allocation by AbstractData{Input,Output} (CASSANDRA-5090)
 * Add SSL support for the binary protocol (CASSANDRA-5031)
 * Allow non-schema system ks modification for shuffle to work (CASSANDRA-5097)
 * cqlsh: Add default limit to SELECT statements (CASSANDRA-4972)
 * cqlsh: fix DESCRIBE for 1.1 cfs in CQL3 (CASSANDRA-5101)
 * Correctly gossip with nodes >= 1.1.7 (CASSANDRA-5102)
 * Ensure CL guarantees on digest mismatch (CASSANDRA-5113)
 * Validate correctly selects on composite partition key (CASSANDRA-5122)
 * Fix exception when adding collection (CASSANDRA-5117)
 * Handle states for non-vnode clusters correctly (CASSANDRA-5127)
 * Refuse unrecognized replication and compaction strategy options (CASSANDRA-4795)
 * Pick the correct value validator in sstable2json for cql3 tables (CASSANDRA-5134)
 * Validate login for describe_keyspace, describe_keyspaces and set_keyspace
   (CASSANDRA-5144)
 * Fix inserting empty maps (CASSANDRA-5141)
 * Don't remove tokens from System table for node we know (CASSANDRA-5121)
 * fix streaming progress report for compresed files (CASSANDRA-5130)
 * Coverage analysis for low-CL queries (CASSANDRA-4858)
 * Stop interpreting dates as valid timeUUID value (CASSANDRA-4936)
 * Adds E notation for floating point numbers (CASSANDRA-4927)
 * Detect (and warn) unintentional use of the cql2 thrift methods when cql3 was
   intended (CASSANDRA-5172)
 * cli: Quote ks and cf names in schema output when needed (CASSANDRA-5052)
 * Fix cf name extraction from manifest in Directories.migrateFile() (CASSANDRA-5242)
 * Replace mistaken usage of commons-logging with slf4j (CASSANDRA-5464)
 * Ensure Jackson dependency matches lib (CASSANDRA-5126)
 * Expose droppable tombstone ratio stats over JMX (CASSANDRA-5159)
Merged from 1.1:
 * Simplify CompressedRandomAccessReader to work around JDK FD bug (CASSANDRA-5088)
 * Improve handling a changing target throttle rate mid-compaction (CASSANDRA-5087)
 * Pig: correctly decode row keys in widerow mode (CASSANDRA-5098)
 * nodetool repair command now prints progress (CASSANDRA-4767)
 * fix user defined compaction to run against 1.1 data directory (CASSANDRA-5118)
 * Fix CQL3 BATCH authorization caching (CASSANDRA-5145)
 * fix get_count returns incorrect value with TTL (CASSANDRA-5099)
 * better handling for mid-compaction failure (CASSANDRA-5137)
 * convert default marshallers list to map for better readability (CASSANDRA-5109)
 * fix ConcurrentModificationException in getBootstrapSource (CASSANDRA-5170)
 * fix sstable maxtimestamp for row deletes and pre-1.1.1 sstables (CASSANDRA-5153)
 * Fix thread growth on node removal (CASSANDRA-5175)
 * Make Ec2Region's datacenter name configurable (CASSANDRA-5155)


1.2.0
 * Disallow counters in collections (CASSANDRA-5082)
 * cqlsh: add unit tests (CASSANDRA-3920)
 * fix default bloom_filter_fp_chance for LeveledCompactionStrategy (CASSANDRA-5093)
Merged from 1.1:
 * add validation for get_range_slices with start_key and end_token (CASSANDRA-5089)


1.2.0-rc2
 * fix nodetool ownership display with vnodes (CASSANDRA-5065)
 * cqlsh: add DESCRIBE KEYSPACES command (CASSANDRA-5060)
 * Fix potential infinite loop when reloading CFS (CASSANDRA-5064)
 * Fix SimpleAuthorizer example (CASSANDRA-5072)
 * cqlsh: force CL.ONE for tracing and system.schema* queries (CASSANDRA-5070)
 * Includes cassandra-shuffle in the debian package (CASSANDRA-5058)
Merged from 1.1:
 * fix multithreaded compaction deadlock (CASSANDRA-4492)
 * fix temporarily missing schema after upgrade from pre-1.1.5 (CASSANDRA-5061)
 * Fix ALTER TABLE overriding compression options with defaults
   (CASSANDRA-4996, 5066)
 * fix specifying and altering crc_check_chance (CASSANDRA-5053)
 * fix Murmur3Partitioner ownership% calculation (CASSANDRA-5076)
 * Don't expire columns sooner than they should in 2ndary indexes (CASSANDRA-5079)


1.2-rc1
 * rename rpc_timeout settings to request_timeout (CASSANDRA-5027)
 * add BF with 0.1 FP to LCS by default (CASSANDRA-5029)
 * Fix preparing insert queries (CASSANDRA-5016)
 * Fix preparing queries with counter increment (CASSANDRA-5022)
 * Fix preparing updates with collections (CASSANDRA-5017)
 * Don't generate UUID based on other node address (CASSANDRA-5002)
 * Fix message when trying to alter a clustering key type (CASSANDRA-5012)
 * Update IAuthenticator to match the new IAuthorizer (CASSANDRA-5003)
 * Fix inserting only a key in CQL3 (CASSANDRA-5040)
 * Fix CQL3 token() function when used with strings (CASSANDRA-5050)
Merged from 1.1:
 * reduce log spam from invalid counter shards (CASSANDRA-5026)
 * Improve schema propagation performance (CASSANDRA-5025)
 * Fix for IndexHelper.IndexFor throws OOB Exception (CASSANDRA-5030)
 * cqlsh: make it possible to describe thrift CFs (CASSANDRA-4827)
 * cqlsh: fix timestamp formatting on some platforms (CASSANDRA-5046)


1.2-beta3
 * make consistency level configurable in cqlsh (CASSANDRA-4829)
 * fix cqlsh rendering of blob fields (CASSANDRA-4970)
 * fix cqlsh DESCRIBE command (CASSANDRA-4913)
 * save truncation position in system table (CASSANDRA-4906)
 * Move CompressionMetadata off-heap (CASSANDRA-4937)
 * allow CLI to GET cql3 columnfamily data (CASSANDRA-4924)
 * Fix rare race condition in getExpireTimeForEndpoint (CASSANDRA-4402)
 * acquire references to overlapping sstables during compaction so bloom filter
   doesn't get free'd prematurely (CASSANDRA-4934)
 * Don't share slice query filter in CQL3 SelectStatement (CASSANDRA-4928)
 * Separate tracing from Log4J (CASSANDRA-4861)
 * Exclude gcable tombstones from merkle-tree computation (CASSANDRA-4905)
 * Better printing of AbstractBounds for tracing (CASSANDRA-4931)
 * Optimize mostRecentTombstone check in CC.collectAllData (CASSANDRA-4883)
 * Change stream session ID to UUID to avoid collision from same node (CASSANDRA-4813)
 * Use Stats.db when bulk loading if present (CASSANDRA-4957)
 * Skip repair on system_trace and keyspaces with RF=1 (CASSANDRA-4956)
 * (cql3) Remove arbitrary SELECT limit (CASSANDRA-4918)
 * Correctly handle prepared operation on collections (CASSANDRA-4945)
 * Fix CQL3 LIMIT (CASSANDRA-4877)
 * Fix Stress for CQL3 (CASSANDRA-4979)
 * Remove cassandra specific exceptions from JMX interface (CASSANDRA-4893)
 * (CQL3) Force using ALLOW FILTERING on potentially inefficient queries (CASSANDRA-4915)
 * (cql3) Fix adding column when the table has collections (CASSANDRA-4982)
 * (cql3) Fix allowing collections with compact storage (CASSANDRA-4990)
 * (cql3) Refuse ttl/writetime function on collections (CASSANDRA-4992)
 * Replace IAuthority with new IAuthorizer (CASSANDRA-4874)
 * clqsh: fix KEY pseudocolumn escaping when describing Thrift tables
   in CQL3 mode (CASSANDRA-4955)
 * add basic authentication support for Pig CassandraStorage (CASSANDRA-3042)
 * fix CQL2 ALTER TABLE compaction_strategy_class altering (CASSANDRA-4965)
Merged from 1.1:
 * Fall back to old describe_splits if d_s_ex is not available (CASSANDRA-4803)
 * Improve error reporting when streaming ranges fail (CASSANDRA-5009)
 * Fix cqlsh timestamp formatting of timezone info (CASSANDRA-4746)
 * Fix assertion failure with leveled compaction (CASSANDRA-4799)
 * Check for null end_token in get_range_slice (CASSANDRA-4804)
 * Remove all remnants of removed nodes (CASSANDRA-4840)
 * Add aut-reloading of the log4j file in debian package (CASSANDRA-4855)
 * Fix estimated row cache entry size (CASSANDRA-4860)
 * reset getRangeSlice filter after finishing a row for get_paged_slice
   (CASSANDRA-4919)
 * expunge row cache post-truncate (CASSANDRA-4940)
 * Allow static CF definition with compact storage (CASSANDRA-4910)
 * Fix endless loop/compaction of schema_* CFs due to broken timestamps (CASSANDRA-4880)
 * Fix 'wrong class type' assertion in CounterColumn (CASSANDRA-4976)


1.2-beta2
 * fp rate of 1.0 disables BF entirely; LCS defaults to 1.0 (CASSANDRA-4876)
 * off-heap bloom filters for row keys (CASSANDRA_4865)
 * add extension point for sstable components (CASSANDRA-4049)
 * improve tracing output (CASSANDRA-4852, 4862)
 * make TRACE verb droppable (CASSANDRA-4672)
 * fix BulkLoader recognition of CQL3 columnfamilies (CASSANDRA-4755)
 * Sort commitlog segments for replay by id instead of mtime (CASSANDRA-4793)
 * Make hint delivery asynchronous (CASSANDRA-4761)
 * Pluggable Thrift transport factories for CLI and cqlsh (CASSANDRA-4609, 4610)
 * cassandra-cli: allow Double value type to be inserted to a column (CASSANDRA-4661)
 * Add ability to use custom TServerFactory implementations (CASSANDRA-4608)
 * optimize batchlog flushing to skip successful batches (CASSANDRA-4667)
 * include metadata for system keyspace itself in schema tables (CASSANDRA-4416)
 * add check to PropertyFileSnitch to verify presence of location for
   local node (CASSANDRA-4728)
 * add PBSPredictor consistency modeler (CASSANDRA-4261)
 * remove vestiges of Thrift unframed mode (CASSANDRA-4729)
 * optimize single-row PK lookups (CASSANDRA-4710)
 * adjust blockFor calculation to account for pending ranges due to node
   movement (CASSANDRA-833)
 * Change CQL version to 3.0.0 and stop accepting 3.0.0-beta1 (CASSANDRA-4649)
 * (CQL3) Make prepared statement global instead of per connection
   (CASSANDRA-4449)
 * Fix scrubbing of CQL3 created tables (CASSANDRA-4685)
 * (CQL3) Fix validation when using counter and regular columns in the same
   table (CASSANDRA-4706)
 * Fix bug starting Cassandra with simple authentication (CASSANDRA-4648)
 * Add support for batchlog in CQL3 (CASSANDRA-4545, 4738)
 * Add support for multiple column family outputs in CFOF (CASSANDRA-4208)
 * Support repairing only the local DC nodes (CASSANDRA-4747)
 * Use rpc_address for binary protocol and change default port (CASSANDRA-4751)
 * Fix use of collections in prepared statements (CASSANDRA-4739)
 * Store more information into peers table (CASSANDRA-4351, 4814)
 * Configurable bucket size for size tiered compaction (CASSANDRA-4704)
 * Run leveled compaction in parallel (CASSANDRA-4310)
 * Fix potential NPE during CFS reload (CASSANDRA-4786)
 * Composite indexes may miss results (CASSANDRA-4796)
 * Move consistency level to the protocol level (CASSANDRA-4734, 4824)
 * Fix Subcolumn slice ends not respected (CASSANDRA-4826)
 * Fix Assertion error in cql3 select (CASSANDRA-4783)
 * Fix list prepend logic (CQL3) (CASSANDRA-4835)
 * Add booleans as literals in CQL3 (CASSANDRA-4776)
 * Allow renaming PK columns in CQL3 (CASSANDRA-4822)
 * Fix binary protocol NEW_NODE event (CASSANDRA-4679)
 * Fix potential infinite loop in tombstone compaction (CASSANDRA-4781)
 * Remove system tables accounting from schema (CASSANDRA-4850)
 * (cql3) Force provided columns in clustering key order in
   'CLUSTERING ORDER BY' (CASSANDRA-4881)
 * Fix composite index bug (CASSANDRA-4884)
 * Fix short read protection for CQL3 (CASSANDRA-4882)
 * Add tracing support to the binary protocol (CASSANDRA-4699)
 * (cql3) Don't allow prepared marker inside collections (CASSANDRA-4890)
 * Re-allow order by on non-selected columns (CASSANDRA-4645)
 * Bug when composite index is created in a table having collections (CASSANDRA-4909)
 * log index scan subject in CompositesSearcher (CASSANDRA-4904)
Merged from 1.1:
 * add get[Row|Key]CacheEntries to CacheServiceMBean (CASSANDRA-4859)
 * fix get_paged_slice to wrap to next row correctly (CASSANDRA-4816)
 * fix indexing empty column values (CASSANDRA-4832)
 * allow JdbcDate to compose null Date objects (CASSANDRA-4830)
 * fix possible stackoverflow when compacting 1000s of sstables
   (CASSANDRA-4765)
 * fix wrong leveled compaction progress calculation (CASSANDRA-4807)
 * add a close() method to CRAR to prevent leaking file descriptors (CASSANDRA-4820)
 * fix potential infinite loop in get_count (CASSANDRA-4833)
 * fix compositeType.{get/from}String methods (CASSANDRA-4842)
 * (CQL) fix CREATE COLUMNFAMILY permissions check (CASSANDRA-4864)
 * Fix DynamicCompositeType same type comparison (CASSANDRA-4711)
 * Fix duplicate SSTable reference when stream session failed (CASSANDRA-3306)
 * Allow static CF definition with compact storage (CASSANDRA-4910)
 * Fix endless loop/compaction of schema_* CFs due to broken timestamps (CASSANDRA-4880)
 * Fix 'wrong class type' assertion in CounterColumn (CASSANDRA-4976)


1.2-beta1
 * add atomic_batch_mutate (CASSANDRA-4542, -4635)
 * increase default max_hint_window_in_ms to 3h (CASSANDRA-4632)
 * include message initiation time to replicas so they can more
   accurately drop timed-out requests (CASSANDRA-2858)
 * fix clientutil.jar dependencies (CASSANDRA-4566)
 * optimize WriteResponse (CASSANDRA-4548)
 * new metrics (CASSANDRA-4009)
 * redesign KEYS indexes to avoid read-before-write (CASSANDRA-2897)
 * debug tracing (CASSANDRA-1123)
 * parallelize row cache loading (CASSANDRA-4282)
 * Make compaction, flush JBOD-aware (CASSANDRA-4292)
 * run local range scans on the read stage (CASSANDRA-3687)
 * clean up ioexceptions (CASSANDRA-2116)
 * add disk_failure_policy (CASSANDRA-2118)
 * Introduce new json format with row level deletion (CASSANDRA-4054)
 * remove redundant "name" column from schema_keyspaces (CASSANDRA-4433)
 * improve "nodetool ring" handling of multi-dc clusters (CASSANDRA-3047)
 * update NTS calculateNaturalEndpoints to be O(N log N) (CASSANDRA-3881)
 * split up rpc timeout by operation type (CASSANDRA-2819)
 * rewrite key cache save/load to use only sequential i/o (CASSANDRA-3762)
 * update MS protocol with a version handshake + broadcast address id
   (CASSANDRA-4311)
 * multithreaded hint replay (CASSANDRA-4189)
 * add inter-node message compression (CASSANDRA-3127)
 * remove COPP (CASSANDRA-2479)
 * Track tombstone expiration and compact when tombstone content is
   higher than a configurable threshold, default 20% (CASSANDRA-3442, 4234)
 * update MurmurHash to version 3 (CASSANDRA-2975)
 * (CLI) track elapsed time for `delete' operation (CASSANDRA-4060)
 * (CLI) jline version is bumped to 1.0 to properly  support
   'delete' key function (CASSANDRA-4132)
 * Save IndexSummary into new SSTable 'Summary' component (CASSANDRA-2392, 4289)
 * Add support for range tombstones (CASSANDRA-3708)
 * Improve MessagingService efficiency (CASSANDRA-3617)
 * Avoid ID conflicts from concurrent schema changes (CASSANDRA-3794)
 * Set thrift HSHA server thread limit to unlimited by default (CASSANDRA-4277)
 * Avoids double serialization of CF id in RowMutation messages
   (CASSANDRA-4293)
 * stream compressed sstables directly with java nio (CASSANDRA-4297)
 * Support multiple ranges in SliceQueryFilter (CASSANDRA-3885)
 * Add column metadata to system column families (CASSANDRA-4018)
 * (cql3) Always use composite types by default (CASSANDRA-4329)
 * (cql3) Add support for set, map and list (CASSANDRA-3647)
 * Validate date type correctly (CASSANDRA-4441)
 * (cql3) Allow definitions with only a PK (CASSANDRA-4361)
 * (cql3) Add support for row key composites (CASSANDRA-4179)
 * improve DynamicEndpointSnitch by using reservoir sampling (CASSANDRA-4038)
 * (cql3) Add support for 2ndary indexes (CASSANDRA-3680)
 * (cql3) fix defining more than one PK to be invalid (CASSANDRA-4477)
 * remove schema agreement checking from all external APIs (Thrift, CQL and CQL3) (CASSANDRA-4487)
 * add Murmur3Partitioner and make it default for new installations (CASSANDRA-3772, 4621)
 * (cql3) update pseudo-map syntax to use map syntax (CASSANDRA-4497)
 * Finer grained exceptions hierarchy and provides error code with exceptions (CASSANDRA-3979)
 * Adds events push to binary protocol (CASSANDRA-4480)
 * Rewrite nodetool help (CASSANDRA-2293)
 * Make CQL3 the default for CQL (CASSANDRA-4640)
 * update stress tool to be able to use CQL3 (CASSANDRA-4406)
 * Accept all thrift update on CQL3 cf but don't expose their metadata (CASSANDRA-4377)
 * Replace Throttle with Guava's RateLimiter for HintedHandOff (CASSANDRA-4541)
 * fix counter add/get using CQL2 and CQL3 in stress tool (CASSANDRA-4633)
 * Add sstable count per level to cfstats (CASSANDRA-4537)
 * (cql3) Add ALTER KEYSPACE statement (CASSANDRA-4611)
 * (cql3) Allow defining default consistency levels (CASSANDRA-4448)
 * (cql3) Fix queries using LIMIT missing results (CASSANDRA-4579)
 * fix cross-version gossip messaging (CASSANDRA-4576)
 * added inet data type (CASSANDRA-4627)


1.1.6
 * Wait for writes on synchronous read digest mismatch (CASSANDRA-4792)
 * fix commitlog replay for nanotime-infected sstables (CASSANDRA-4782)
 * preflight check ttl for maximum of 20 years (CASSANDRA-4771)
 * (Pig) fix widerow input with single column rows (CASSANDRA-4789)
 * Fix HH to compact with correct gcBefore, which avoids wiping out
   undelivered hints (CASSANDRA-4772)
 * LCS will merge up to 32 L0 sstables as intended (CASSANDRA-4778)
 * NTS will default unconfigured DC replicas to zero (CASSANDRA-4675)
 * use default consistency level in counter validation if none is
   explicitly provide (CASSANDRA-4700)
 * Improve IAuthority interface by introducing fine-grained
   access permissions and grant/revoke commands (CASSANDRA-4490, 4644)
 * fix assumption error in CLI when updating/describing keyspace
   (CASSANDRA-4322)
 * Adds offline sstablescrub to debian packaging (CASSANDRA-4642)
 * Automatic fixing of overlapping leveled sstables (CASSANDRA-4644)
 * fix error when using ORDER BY with extended selections (CASSANDRA-4689)
 * (CQL3) Fix validation for IN queries for non-PK cols (CASSANDRA-4709)
 * fix re-created keyspace disappering after 1.1.5 upgrade
   (CASSANDRA-4698, 4752)
 * (CLI) display elapsed time in 2 fraction digits (CASSANDRA-3460)
 * add authentication support to sstableloader (CASSANDRA-4712)
 * Fix CQL3 'is reversed' logic (CASSANDRA-4716, 4759)
 * (CQL3) Don't return ReversedType in result set metadata (CASSANDRA-4717)
 * Backport adding AlterKeyspace statement (CASSANDRA-4611)
 * (CQL3) Correcty accept upper-case data types (CASSANDRA-4770)
 * Add binary protocol events for schema changes (CASSANDRA-4684)
Merged from 1.0:
 * Switch from NBHM to CHM in MessagingService's callback map, which
   prevents OOM in long-running instances (CASSANDRA-4708)


1.1.5
 * add SecondaryIndex.reload API (CASSANDRA-4581)
 * use millis + atomicint for commitlog segment creation instead of
   nanotime, which has issues under some hypervisors (CASSANDRA-4601)
 * fix FD leak in slice queries (CASSANDRA-4571)
 * avoid recursion in leveled compaction (CASSANDRA-4587)
 * increase stack size under Java7 to 180K
 * Log(info) schema changes (CASSANDRA-4547)
 * Change nodetool setcachecapcity to manipulate global caches (CASSANDRA-4563)
 * (cql3) fix setting compaction strategy (CASSANDRA-4597)
 * fix broken system.schema_* timestamps on system startup (CASSANDRA-4561)
 * fix wrong skip of cache saving (CASSANDRA-4533)
 * Avoid NPE when lost+found is in data dir (CASSANDRA-4572)
 * Respect five-minute flush moratorium after initial CL replay (CASSANDRA-4474)
 * Adds ntp as recommended in debian packaging (CASSANDRA-4606)
 * Configurable transport in CF Record{Reader|Writer} (CASSANDRA-4558)
 * (cql3) fix potential NPE with both equal and unequal restriction (CASSANDRA-4532)
 * (cql3) improves ORDER BY validation (CASSANDRA-4624)
 * Fix potential deadlock during counter writes (CASSANDRA-4578)
 * Fix cql error with ORDER BY when using IN (CASSANDRA-4612)
Merged from 1.0:
 * increase Xss to 160k to accomodate latest 1.6 JVMs (CASSANDRA-4602)
 * fix toString of hint destination tokens (CASSANDRA-4568)
 * Fix multiple values for CurrentLocal NodeID (CASSANDRA-4626)


1.1.4
 * fix offline scrub to catch >= out of order rows (CASSANDRA-4411)
 * fix cassandra-env.sh on RHEL and other non-dash-based systems
   (CASSANDRA-4494)
Merged from 1.0:
 * (Hadoop) fix setting key length for old-style mapred api (CASSANDRA-4534)
 * (Hadoop) fix iterating through a resultset consisting entirely
   of tombstoned rows (CASSANDRA-4466)


1.1.3
 * (cqlsh) add COPY TO (CASSANDRA-4434)
 * munmap commitlog segments before rename (CASSANDRA-4337)
 * (JMX) rename getRangeKeySample to sampleKeyRange to avoid returning
   multi-MB results as an attribute (CASSANDRA-4452)
 * flush based on data size, not throughput; overwritten columns no
   longer artificially inflate liveRatio (CASSANDRA-4399)
 * update default commitlog segment size to 32MB and total commitlog
   size to 32/1024 MB for 32/64 bit JVMs, respectively (CASSANDRA-4422)
 * avoid using global partitioner to estimate ranges in index sstables
   (CASSANDRA-4403)
 * restore pre-CASSANDRA-3862 approach to removing expired tombstones
   from row cache during compaction (CASSANDRA-4364)
 * (stress) support for CQL prepared statements (CASSANDRA-3633)
 * Correctly catch exception when Snappy cannot be loaded (CASSANDRA-4400)
 * (cql3) Support ORDER BY when IN condition is given in WHERE clause (CASSANDRA-4327)
 * (cql3) delete "component_index" column on DROP TABLE call (CASSANDRA-4420)
 * change nanoTime() to currentTimeInMillis() in schema related code (CASSANDRA-4432)
 * add a token generation tool (CASSANDRA-3709)
 * Fix LCS bug with sstable containing only 1 row (CASSANDRA-4411)
 * fix "Can't Modify Index Name" problem on CF update (CASSANDRA-4439)
 * Fix assertion error in getOverlappingSSTables during repair (CASSANDRA-4456)
 * fix nodetool's setcompactionthreshold command (CASSANDRA-4455)
 * Ensure compacted files are never used, to avoid counter overcount (CASSANDRA-4436)
Merged from 1.0:
 * Push the validation of secondary index values to the SecondaryIndexManager (CASSANDRA-4240)
 * allow dropping columns shadowed by not-yet-expired supercolumn or row
   tombstones in PrecompactedRow (CASSANDRA-4396)


1.1.2
 * Fix cleanup not deleting index entries (CASSANDRA-4379)
 * Use correct partitioner when saving + loading caches (CASSANDRA-4331)
 * Check schema before trying to export sstable (CASSANDRA-2760)
 * Raise a meaningful exception instead of NPE when PFS encounters
   an unconfigured node + no default (CASSANDRA-4349)
 * fix bug in sstable blacklisting with LCS (CASSANDRA-4343)
 * LCS no longer promotes tiny sstables out of L0 (CASSANDRA-4341)
 * skip tombstones during hint replay (CASSANDRA-4320)
 * fix NPE in compactionstats (CASSANDRA-4318)
 * enforce 1m min keycache for auto (CASSANDRA-4306)
 * Have DeletedColumn.isMFD always return true (CASSANDRA-4307)
 * (cql3) exeption message for ORDER BY constraints said primary filter can be
    an IN clause, which is misleading (CASSANDRA-4319)
 * (cql3) Reject (not yet supported) creation of 2ndardy indexes on tables with
   composite primary keys (CASSANDRA-4328)
 * Set JVM stack size to 160k for java 7 (CASSANDRA-4275)
 * cqlsh: add COPY command to load data from CSV flat files (CASSANDRA-4012)
 * CFMetaData.fromThrift to throw ConfigurationException upon error (CASSANDRA-4353)
 * Use CF comparator to sort indexed columns in SecondaryIndexManager
   (CASSANDRA-4365)
 * add strategy_options to the KSMetaData.toString() output (CASSANDRA-4248)
 * (cql3) fix range queries containing unqueried results (CASSANDRA-4372)
 * (cql3) allow updating column_alias types (CASSANDRA-4041)
 * (cql3) Fix deletion bug (CASSANDRA-4193)
 * Fix computation of overlapping sstable for leveled compaction (CASSANDRA-4321)
 * Improve scrub and allow to run it offline (CASSANDRA-4321)
 * Fix assertionError in StorageService.bulkLoad (CASSANDRA-4368)
 * (cqlsh) add option to authenticate to a keyspace at startup (CASSANDRA-4108)
 * (cqlsh) fix ASSUME functionality (CASSANDRA-4352)
 * Fix ColumnFamilyRecordReader to not return progress > 100% (CASSANDRA-3942)
Merged from 1.0:
 * Set gc_grace on index CF to 0 (CASSANDRA-4314)


1.1.1
 * add populate_io_cache_on_flush option (CASSANDRA-2635)
 * allow larger cache capacities than 2GB (CASSANDRA-4150)
 * add getsstables command to nodetool (CASSANDRA-4199)
 * apply parent CF compaction settings to secondary index CFs (CASSANDRA-4280)
 * preserve commitlog size cap when recycling segments at startup
   (CASSANDRA-4201)
 * (Hadoop) fix split generation regression (CASSANDRA-4259)
 * ignore min/max compactions settings in LCS, while preserving
   behavior that min=max=0 disables autocompaction (CASSANDRA-4233)
 * log number of rows read from saved cache (CASSANDRA-4249)
 * calculate exact size required for cleanup operations (CASSANDRA-1404)
 * avoid blocking additional writes during flush when the commitlog
   gets behind temporarily (CASSANDRA-1991)
 * enable caching on index CFs based on data CF cache setting (CASSANDRA-4197)
 * warn on invalid replication strategy creation options (CASSANDRA-4046)
 * remove [Freeable]Memory finalizers (CASSANDRA-4222)
 * include tombstone size in ColumnFamily.size, which can prevent OOM
   during sudden mass delete operations by yielding a nonzero liveRatio
   (CASSANDRA-3741)
 * Open 1 sstableScanner per level for leveled compaction (CASSANDRA-4142)
 * Optimize reads when row deletion timestamps allow us to restrict
   the set of sstables we check (CASSANDRA-4116)
 * add support for commitlog archiving and point-in-time recovery
   (CASSANDRA-3690)
 * avoid generating redundant compaction tasks during streaming
   (CASSANDRA-4174)
 * add -cf option to nodetool snapshot, and takeColumnFamilySnapshot to
   StorageService mbean (CASSANDRA-556)
 * optimize cleanup to drop entire sstables where possible (CASSANDRA-4079)
 * optimize truncate when autosnapshot is disabled (CASSANDRA-4153)
 * update caches to use byte[] keys to reduce memory overhead (CASSANDRA-3966)
 * add column limit to cli (CASSANDRA-3012, 4098)
 * clean up and optimize DataOutputBuffer, used by CQL compression and
   CompositeType (CASSANDRA-4072)
 * optimize commitlog checksumming (CASSANDRA-3610)
 * identify and blacklist corrupted SSTables from future compactions
   (CASSANDRA-2261)
 * Move CfDef and KsDef validation out of thrift (CASSANDRA-4037)
 * Expose API to repair a user provided range (CASSANDRA-3912)
 * Add way to force the cassandra-cli to refresh its schema (CASSANDRA-4052)
 * Avoid having replicate on write tasks stacking up at CL.ONE (CASSANDRA-2889)
 * (cql3) Backwards compatibility for composite comparators in non-cql3-aware
   clients (CASSANDRA-4093)
 * (cql3) Fix order by for reversed queries (CASSANDRA-4160)
 * (cql3) Add ReversedType support (CASSANDRA-4004)
 * (cql3) Add timeuuid type (CASSANDRA-4194)
 * (cql3) Minor fixes (CASSANDRA-4185)
 * (cql3) Fix prepared statement in BATCH (CASSANDRA-4202)
 * (cql3) Reduce the list of reserved keywords (CASSANDRA-4186)
 * (cql3) Move max/min compaction thresholds to compaction strategy options
   (CASSANDRA-4187)
 * Fix exception during move when localhost is the only source (CASSANDRA-4200)
 * (cql3) Allow paging through non-ordered partitioner results (CASSANDRA-3771)
 * (cql3) Fix drop index (CASSANDRA-4192)
 * (cql3) Don't return range ghosts anymore (CASSANDRA-3982)
 * fix re-creating Keyspaces/ColumnFamilies with the same name as dropped
   ones (CASSANDRA-4219)
 * fix SecondaryIndex LeveledManifest save upon snapshot (CASSANDRA-4230)
 * fix missing arrayOffset in FBUtilities.hash (CASSANDRA-4250)
 * (cql3) Add name of parameters in CqlResultSet (CASSANDRA-4242)
 * (cql3) Correctly validate order by queries (CASSANDRA-4246)
 * rename stress to cassandra-stress for saner packaging (CASSANDRA-4256)
 * Fix exception on colum metadata with non-string comparator (CASSANDRA-4269)
 * Check for unknown/invalid compression options (CASSANDRA-4266)
 * (cql3) Adds simple access to column timestamp and ttl (CASSANDRA-4217)
 * (cql3) Fix range queries with secondary indexes (CASSANDRA-4257)
 * Better error messages from improper input in cli (CASSANDRA-3865)
 * Try to stop all compaction upon Keyspace or ColumnFamily drop (CASSANDRA-4221)
 * (cql3) Allow keyspace properties to contain hyphens (CASSANDRA-4278)
 * (cql3) Correctly validate keyspace access in create table (CASSANDRA-4296)
 * Avoid deadlock in migration stage (CASSANDRA-3882)
 * Take supercolumn names and deletion info into account in memtable throughput
   (CASSANDRA-4264)
 * Add back backward compatibility for old style replication factor (CASSANDRA-4294)
 * Preserve compatibility with pre-1.1 index queries (CASSANDRA-4262)
Merged from 1.0:
 * Fix super columns bug where cache is not updated (CASSANDRA-4190)
 * fix maxTimestamp to include row tombstones (CASSANDRA-4116)
 * (CLI) properly handle quotes in create/update keyspace commands (CASSANDRA-4129)
 * Avoids possible deadlock during bootstrap (CASSANDRA-4159)
 * fix stress tool that hangs forever on timeout or error (CASSANDRA-4128)
 * stress tool to return appropriate exit code on failure (CASSANDRA-4188)
 * fix compaction NPE when out of disk space and assertions disabled
   (CASSANDRA-3985)
 * synchronize LCS getEstimatedTasks to avoid CME (CASSANDRA-4255)
 * ensure unique streaming session id's (CASSANDRA-4223)
 * kick off background compaction when min/max thresholds change
   (CASSANDRA-4279)
 * improve ability of STCS.getBuckets to deal with 100s of 1000s of
   sstables, such as when convertinb back from LCS (CASSANDRA-4287)
 * Oversize integer in CQL throws NumberFormatException (CASSANDRA-4291)
 * fix 1.0.x node join to mixed version cluster, other nodes >= 1.1 (CASSANDRA-4195)
 * Fix LCS splitting sstable base on uncompressed size (CASSANDRA-4419)
 * Push the validation of secondary index values to the SecondaryIndexManager (CASSANDRA-4240)
 * Don't purge columns during upgradesstables (CASSANDRA-4462)
 * Make cqlsh work with piping (CASSANDRA-4113)
 * Validate arguments for nodetool decommission (CASSANDRA-4061)
 * Report thrift status in nodetool info (CASSANDRA-4010)


1.1.0-final
 * average a reduced liveRatio estimate with the previous one (CASSANDRA-4065)
 * Allow KS and CF names up to 48 characters (CASSANDRA-4157)
 * fix stress build (CASSANDRA-4140)
 * add time remaining estimate to nodetool compactionstats (CASSANDRA-4167)
 * (cql) fix NPE in cql3 ALTER TABLE (CASSANDRA-4163)
 * (cql) Add support for CL.TWO and CL.THREE in CQL (CASSANDRA-4156)
 * (cql) Fix type in CQL3 ALTER TABLE preventing update (CASSANDRA-4170)
 * (cql) Throw invalid exception from CQL3 on obsolete options (CASSANDRA-4171)
 * (cqlsh) fix recognizing uppercase SELECT keyword (CASSANDRA-4161)
 * Pig: wide row support (CASSANDRA-3909)
Merged from 1.0:
 * avoid streaming empty files with bulk loader if sstablewriter errors out
   (CASSANDRA-3946)


1.1-rc1
 * Include stress tool in binary builds (CASSANDRA-4103)
 * (Hadoop) fix wide row iteration when last row read was deleted
   (CASSANDRA-4154)
 * fix read_repair_chance to really default to 0.1 in the cli (CASSANDRA-4114)
 * Adds caching and bloomFilterFpChange to CQL options (CASSANDRA-4042)
 * Adds posibility to autoconfigure size of the KeyCache (CASSANDRA-4087)
 * fix KEYS index from skipping results (CASSANDRA-3996)
 * Remove sliced_buffer_size_in_kb dead option (CASSANDRA-4076)
 * make loadNewSStable preserve sstable version (CASSANDRA-4077)
 * Respect 1.0 cache settings as much as possible when upgrading
   (CASSANDRA-4088)
 * relax path length requirement for sstable files when upgrading on
   non-Windows platforms (CASSANDRA-4110)
 * fix terminination of the stress.java when errors were encountered
   (CASSANDRA-4128)
 * Move CfDef and KsDef validation out of thrift (CASSANDRA-4037)
 * Fix get_paged_slice (CASSANDRA-4136)
 * CQL3: Support slice with exclusive start and stop (CASSANDRA-3785)
Merged from 1.0:
 * support PropertyFileSnitch in bulk loader (CASSANDRA-4145)
 * add auto_snapshot option allowing disabling snapshot before drop/truncate
   (CASSANDRA-3710)
 * allow short snitch names (CASSANDRA-4130)


1.1-beta2
 * rename loaded sstables to avoid conflicts with local snapshots
   (CASSANDRA-3967)
 * start hint replay as soon as FD notifies that the target is back up
   (CASSANDRA-3958)
 * avoid unproductive deserializing of cached rows during compaction
   (CASSANDRA-3921)
 * fix concurrency issues with CQL keyspace creation (CASSANDRA-3903)
 * Show Effective Owership via Nodetool ring <keyspace> (CASSANDRA-3412)
 * Update ORDER BY syntax for CQL3 (CASSANDRA-3925)
 * Fix BulkRecordWriter to not throw NPE if reducer gets no map data from Hadoop (CASSANDRA-3944)
 * Fix bug with counters in super columns (CASSANDRA-3821)
 * Remove deprecated merge_shard_chance (CASSANDRA-3940)
 * add a convenient way to reset a node's schema (CASSANDRA-2963)
 * fix for intermittent SchemaDisagreementException (CASSANDRA-3884)
 * CLI `list <CF>` to limit number of columns and their order (CASSANDRA-3012)
 * ignore deprecated KsDef/CfDef/ColumnDef fields in native schema (CASSANDRA-3963)
 * CLI to report when unsupported column_metadata pair was given (CASSANDRA-3959)
 * reincarnate removed and deprecated KsDef/CfDef attributes (CASSANDRA-3953)
 * Fix race between writes and read for cache (CASSANDRA-3862)
 * perform static initialization of StorageProxy on start-up (CASSANDRA-3797)
 * support trickling fsync() on writes (CASSANDRA-3950)
 * expose counters for unavailable/timeout exceptions given to thrift clients (CASSANDRA-3671)
 * avoid quadratic startup time in LeveledManifest (CASSANDRA-3952)
 * Add type information to new schema_ columnfamilies and remove thrift
   serialization for schema (CASSANDRA-3792)
 * add missing column validator options to the CLI help (CASSANDRA-3926)
 * skip reading saved key cache if CF's caching strategy is NONE or ROWS_ONLY (CASSANDRA-3954)
 * Unify migration code (CASSANDRA-4017)
Merged from 1.0:
 * cqlsh: guess correct version of Python for Arch Linux (CASSANDRA-4090)
 * (CLI) properly handle quotes in create/update keyspace commands (CASSANDRA-4129)
 * Avoids possible deadlock during bootstrap (CASSANDRA-4159)
 * fix stress tool that hangs forever on timeout or error (CASSANDRA-4128)
 * Fix super columns bug where cache is not updated (CASSANDRA-4190)
 * stress tool to return appropriate exit code on failure (CASSANDRA-4188)


1.0.9
 * improve index sampling performance (CASSANDRA-4023)
 * always compact away deleted hints immediately after handoff (CASSANDRA-3955)
 * delete hints from dropped ColumnFamilies on handoff instead of
   erroring out (CASSANDRA-3975)
 * add CompositeType ref to the CLI doc for create/update column family (CASSANDRA-3980)
 * Pig: support Counter ColumnFamilies (CASSANDRA-3973)
 * Pig: Composite column support (CASSANDRA-3684)
 * Avoid NPE during repair when a keyspace has no CFs (CASSANDRA-3988)
 * Fix division-by-zero error on get_slice (CASSANDRA-4000)
 * don't change manifest level for cleanup, scrub, and upgradesstables
   operations under LeveledCompactionStrategy (CASSANDRA-3989, 4112)
 * fix race leading to super columns assertion failure (CASSANDRA-3957)
 * fix NPE on invalid CQL delete command (CASSANDRA-3755)
 * allow custom types in CLI's assume command (CASSANDRA-4081)
 * fix totalBytes count for parallel compactions (CASSANDRA-3758)
 * fix intermittent NPE in get_slice (CASSANDRA-4095)
 * remove unnecessary asserts in native code interfaces (CASSANDRA-4096)
 * Validate blank keys in CQL to avoid assertion errors (CASSANDRA-3612)
 * cqlsh: fix bad decoding of some column names (CASSANDRA-4003)
 * cqlsh: fix incorrect padding with unicode chars (CASSANDRA-4033)
 * Fix EC2 snitch incorrectly reporting region (CASSANDRA-4026)
 * Shut down thrift during decommission (CASSANDRA-4086)
 * Expose nodetool cfhistograms for 2ndary indexes (CASSANDRA-4063)
Merged from 0.8:
 * Fix ConcurrentModificationException in gossiper (CASSANDRA-4019)


1.1-beta1
 * (cqlsh)
   + add SOURCE and CAPTURE commands, and --file option (CASSANDRA-3479)
   + add ALTER COLUMNFAMILY WITH (CASSANDRA-3523)
   + bundle Python dependencies with Cassandra (CASSANDRA-3507)
   + added to Debian package (CASSANDRA-3458)
   + display byte data instead of erroring out on decode failure
     (CASSANDRA-3874)
 * add nodetool rebuild_index (CASSANDRA-3583)
 * add nodetool rangekeysample (CASSANDRA-2917)
 * Fix streaming too much data during move operations (CASSANDRA-3639)
 * Nodetool and CLI connect to localhost by default (CASSANDRA-3568)
 * Reduce memory used by primary index sample (CASSANDRA-3743)
 * (Hadoop) separate input/output configurations (CASSANDRA-3197, 3765)
 * avoid returning internal Cassandra classes over JMX (CASSANDRA-2805)
 * add row-level isolation via SnapTree (CASSANDRA-2893)
 * Optimize key count estimation when opening sstable on startup
   (CASSANDRA-2988)
 * multi-dc replication optimization supporting CL > ONE (CASSANDRA-3577)
 * add command to stop compactions (CASSANDRA-1740, 3566, 3582)
 * multithreaded streaming (CASSANDRA-3494)
 * removed in-tree redhat spec (CASSANDRA-3567)
 * "defragment" rows for name-based queries under STCS, again (CASSANDRA-2503)
 * Recycle commitlog segments for improved performance
   (CASSANDRA-3411, 3543, 3557, 3615)
 * update size-tiered compaction to prioritize small tiers (CASSANDRA-2407)
 * add message expiration logic to OutboundTcpConnection (CASSANDRA-3005)
 * off-heap cache to use sun.misc.Unsafe instead of JNA (CASSANDRA-3271)
 * EACH_QUORUM is only supported for writes (CASSANDRA-3272)
 * replace compactionlock use in schema migration by checking CFS.isValid
   (CASSANDRA-3116)
 * recognize that "SELECT first ... *" isn't really "SELECT *" (CASSANDRA-3445)
 * Use faster bytes comparison (CASSANDRA-3434)
 * Bulk loader is no longer a fat client, (HADOOP) bulk load output format
   (CASSANDRA-3045)
 * (Hadoop) add support for KeyRange.filter
 * remove assumption that keys and token are in bijection
   (CASSANDRA-1034, 3574, 3604)
 * always remove endpoints from delevery queue in HH (CASSANDRA-3546)
 * fix race between cf flush and its 2ndary indexes flush (CASSANDRA-3547)
 * fix potential race in AES when a repair fails (CASSANDRA-3548)
 * Remove columns shadowed by a deleted container even when we cannot purge
   (CASSANDRA-3538)
 * Improve memtable slice iteration performance (CASSANDRA-3545)
 * more efficient allocation of small bloom filters (CASSANDRA-3618)
 * Use separate writer thread in SSTableSimpleUnsortedWriter (CASSANDRA-3619)
 * fsync the directory after new sstable or commitlog segment are created (CASSANDRA-3250)
 * fix minor issues reported by FindBugs (CASSANDRA-3658)
 * global key/row caches (CASSANDRA-3143, 3849)
 * optimize memtable iteration during range scan (CASSANDRA-3638)
 * introduce 'crc_check_chance' in CompressionParameters to support
   a checksum percentage checking chance similarly to read-repair (CASSANDRA-3611)
 * a way to deactivate global key/row cache on per-CF basis (CASSANDRA-3667)
 * fix LeveledCompactionStrategy broken because of generation pre-allocation
   in LeveledManifest (CASSANDRA-3691)
 * finer-grained control over data directories (CASSANDRA-2749)
 * Fix ClassCastException during hinted handoff (CASSANDRA-3694)
 * Upgrade Thrift to 0.7 (CASSANDRA-3213)
 * Make stress.java insert operation to use microseconds (CASSANDRA-3725)
 * Allows (internally) doing a range query with a limit of columns instead of
   rows (CASSANDRA-3742)
 * Allow rangeSlice queries to be start/end inclusive/exclusive (CASSANDRA-3749)
 * Fix BulkLoader to support new SSTable layout and add stream
   throttling to prevent an NPE when there is no yaml config (CASSANDRA-3752)
 * Allow concurrent schema migrations (CASSANDRA-1391, 3832)
 * Add SnapshotCommand to trigger snapshot on remote node (CASSANDRA-3721)
 * Make CFMetaData conversions to/from thrift/native schema inverses
   (CASSANDRA_3559)
 * Add initial code for CQL 3.0-beta (CASSANDRA-2474, 3781, 3753)
 * Add wide row support for ColumnFamilyInputFormat (CASSANDRA-3264)
 * Allow extending CompositeType comparator (CASSANDRA-3657)
 * Avoids over-paging during get_count (CASSANDRA-3798)
 * Add new command to rebuild a node without (repair) merkle tree calculations
   (CASSANDRA-3483, 3922)
 * respect not only row cache capacity but caching mode when
   trying to read data (CASSANDRA-3812)
 * fix system tests (CASSANDRA-3827)
 * CQL support for altering row key type in ALTER TABLE (CASSANDRA-3781)
 * turn compression on by default (CASSANDRA-3871)
 * make hexToBytes refuse invalid input (CASSANDRA-2851)
 * Make secondary indexes CF inherit compression and compaction from their
   parent CF (CASSANDRA-3877)
 * Finish cleanup up tombstone purge code (CASSANDRA-3872)
 * Avoid NPE on aboarted stream-out sessions (CASSANDRA-3904)
 * BulkRecordWriter throws NPE for counter columns (CASSANDRA-3906)
 * Support compression using BulkWriter (CASSANDRA-3907)


1.0.8
 * fix race between cleanup and flush on secondary index CFSes (CASSANDRA-3712)
 * avoid including non-queried nodes in rangeslice read repair
   (CASSANDRA-3843)
 * Only snapshot CF being compacted for snapshot_before_compaction
   (CASSANDRA-3803)
 * Log active compactions in StatusLogger (CASSANDRA-3703)
 * Compute more accurate compaction score per level (CASSANDRA-3790)
 * Return InvalidRequest when using a keyspace that doesn't exist
   (CASSANDRA-3764)
 * disallow user modification of System keyspace (CASSANDRA-3738)
 * allow using sstable2json on secondary index data (CASSANDRA-3738)
 * (cqlsh) add DESCRIBE COLUMNFAMILIES (CASSANDRA-3586)
 * (cqlsh) format blobs correctly and use colors to improve output
   readability (CASSANDRA-3726)
 * synchronize BiMap of bootstrapping tokens (CASSANDRA-3417)
 * show index options in CLI (CASSANDRA-3809)
 * add optional socket timeout for streaming (CASSANDRA-3838)
 * fix truncate not to leave behind non-CFS backed secondary indexes
   (CASSANDRA-3844)
 * make CLI `show schema` to use output stream directly instead
   of StringBuilder (CASSANDRA-3842)
 * remove the wait on hint future during write (CASSANDRA-3870)
 * (cqlsh) ignore missing CfDef opts (CASSANDRA-3933)
 * (cqlsh) look for cqlshlib relative to realpath (CASSANDRA-3767)
 * Fix short read protection (CASSANDRA-3934)
 * Make sure infered and actual schema match (CASSANDRA-3371)
 * Fix NPE during HH delivery (CASSANDRA-3677)
 * Don't put boostrapping node in 'hibernate' status (CASSANDRA-3737)
 * Fix double quotes in windows bat files (CASSANDRA-3744)
 * Fix bad validator lookup (CASSANDRA-3789)
 * Fix soft reset in EC2MultiRegionSnitch (CASSANDRA-3835)
 * Don't leave zombie connections with THSHA thrift server (CASSANDRA-3867)
 * (cqlsh) fix deserialization of data (CASSANDRA-3874)
 * Fix removetoken force causing an inconsistent state (CASSANDRA-3876)
 * Fix ahndling of some types with Pig (CASSANDRA-3886)
 * Don't allow to drop the system keyspace (CASSANDRA-3759)
 * Make Pig deletes disabled by default and configurable (CASSANDRA-3628)
Merged from 0.8:
 * (Pig) fix CassandraStorage to use correct comparator in Super ColumnFamily
   case (CASSANDRA-3251)
 * fix thread safety issues in commitlog replay, primarily affecting
   systems with many (100s) of CF definitions (CASSANDRA-3751)
 * Fix relevant tombstone ignored with super columns (CASSANDRA-3875)


1.0.7
 * fix regression in HH page size calculation (CASSANDRA-3624)
 * retry failed stream on IOException (CASSANDRA-3686)
 * allow configuring bloom_filter_fp_chance (CASSANDRA-3497)
 * attempt hint delivery every ten minutes, or when failure detector
   notifies us that a node is back up, whichever comes first.  hint
   handoff throttle delay default changed to 1ms, from 50 (CASSANDRA-3554)
 * add nodetool setstreamthroughput (CASSANDRA-3571)
 * fix assertion when dropping a columnfamily with no sstables (CASSANDRA-3614)
 * more efficient allocation of small bloom filters (CASSANDRA-3618)
 * CLibrary.createHardLinkWithExec() to check for errors (CASSANDRA-3101)
 * Avoid creating empty and non cleaned writer during compaction (CASSANDRA-3616)
 * stop thrift service in shutdown hook so we can quiesce MessagingService
   (CASSANDRA-3335)
 * (CQL) compaction_strategy_options and compression_parameters for
   CREATE COLUMNFAMILY statement (CASSANDRA-3374)
 * Reset min/max compaction threshold when creating size tiered compaction
   strategy (CASSANDRA-3666)
 * Don't ignore IOException during compaction (CASSANDRA-3655)
 * Fix assertion error for CF with gc_grace=0 (CASSANDRA-3579)
 * Shutdown ParallelCompaction reducer executor after use (CASSANDRA-3711)
 * Avoid < 0 value for pending tasks in leveled compaction (CASSANDRA-3693)
 * (Hadoop) Support TimeUUID in Pig CassandraStorage (CASSANDRA-3327)
 * Check schema is ready before continuing boostrapping (CASSANDRA-3629)
 * Catch overflows during parsing of chunk_length_kb (CASSANDRA-3644)
 * Improve stream protocol mismatch errors (CASSANDRA-3652)
 * Avoid multiple thread doing HH to the same target (CASSANDRA-3681)
 * Add JMX property for rp_timeout_in_ms (CASSANDRA-2940)
 * Allow DynamicCompositeType to compare component of different types
   (CASSANDRA-3625)
 * Flush non-cfs backed secondary indexes (CASSANDRA-3659)
 * Secondary Indexes should report memory consumption (CASSANDRA-3155)
 * fix for SelectStatement start/end key are not set correctly
   when a key alias is involved (CASSANDRA-3700)
 * fix CLI `show schema` command insert of an extra comma in
   column_metadata (CASSANDRA-3714)
Merged from 0.8:
 * avoid logging (harmless) exception when GC takes < 1ms (CASSANDRA-3656)
 * prevent new nodes from thinking down nodes are up forever (CASSANDRA-3626)
 * use correct list of replicas for LOCAL_QUORUM reads when read repair
   is disabled (CASSANDRA-3696)
 * block on flush before compacting hints (may prevent OOM) (CASSANDRA-3733)


1.0.6
 * (CQL) fix cqlsh support for replicate_on_write (CASSANDRA-3596)
 * fix adding to leveled manifest after streaming (CASSANDRA-3536)
 * filter out unavailable cipher suites when using encryption (CASSANDRA-3178)
 * (HADOOP) add old-style api support for CFIF and CFRR (CASSANDRA-2799)
 * Support TimeUUIDType column names in Stress.java tool (CASSANDRA-3541)
 * (CQL) INSERT/UPDATE/DELETE/TRUNCATE commands should allow CF names to
   be qualified by keyspace (CASSANDRA-3419)
 * always remove endpoints from delevery queue in HH (CASSANDRA-3546)
 * fix race between cf flush and its 2ndary indexes flush (CASSANDRA-3547)
 * fix potential race in AES when a repair fails (CASSANDRA-3548)
 * fix default value validation usage in CLI SET command (CASSANDRA-3553)
 * Optimize componentsFor method for compaction and startup time
   (CASSANDRA-3532)
 * (CQL) Proper ColumnFamily metadata validation on CREATE COLUMNFAMILY
   (CASSANDRA-3565)
 * fix compression "chunk_length_kb" option to set correct kb value for
   thrift/avro (CASSANDRA-3558)
 * fix missing response during range slice repair (CASSANDRA-3551)
 * 'describe ring' moved from CLI to nodetool and available through JMX (CASSANDRA-3220)
 * add back partitioner to sstable metadata (CASSANDRA-3540)
 * fix NPE in get_count for counters (CASSANDRA-3601)
Merged from 0.8:
 * remove invalid assertion that table was opened before dropping it
   (CASSANDRA-3580)
 * range and index scans now only send requests to enough replicas to
   satisfy requested CL + RR (CASSANDRA-3598)
 * use cannonical host for local node in nodetool info (CASSANDRA-3556)
 * remove nonlocal DC write optimization since it only worked with
   CL.ONE or CL.LOCAL_QUORUM (CASSANDRA-3577, 3585)
 * detect misuses of CounterColumnType (CASSANDRA-3422)
 * turn off string interning in json2sstable, take 2 (CASSANDRA-2189)
 * validate compression parameters on add/update of the ColumnFamily
   (CASSANDRA-3573)
 * Check for 0.0.0.0 is incorrect in CFIF (CASSANDRA-3584)
 * Increase vm.max_map_count in debian packaging (CASSANDRA-3563)
 * gossiper will never add itself to saved endpoints (CASSANDRA-3485)


1.0.5
 * revert CASSANDRA-3407 (see CASSANDRA-3540)
 * fix assertion error while forwarding writes to local nodes (CASSANDRA-3539)


1.0.4
 * fix self-hinting of timed out read repair updates and make hinted handoff
   less prone to OOMing a coordinator (CASSANDRA-3440)
 * expose bloom filter sizes via JMX (CASSANDRA-3495)
 * enforce RP tokens 0..2**127 (CASSANDRA-3501)
 * canonicalize paths exposed through JMX (CASSANDRA-3504)
 * fix "liveSize" stat when sstables are removed (CASSANDRA-3496)
 * add bloom filter FP rates to nodetool cfstats (CASSANDRA-3347)
 * record partitioner in sstable metadata component (CASSANDRA-3407)
 * add new upgradesstables nodetool command (CASSANDRA-3406)
 * skip --debug requirement to see common exceptions in CLI (CASSANDRA-3508)
 * fix incorrect query results due to invalid max timestamp (CASSANDRA-3510)
 * make sstableloader recognize compressed sstables (CASSANDRA-3521)
 * avoids race in OutboundTcpConnection in multi-DC setups (CASSANDRA-3530)
 * use SETLOCAL in cassandra.bat (CASSANDRA-3506)
 * fix ConcurrentModificationException in Table.all() (CASSANDRA-3529)
Merged from 0.8:
 * fix concurrence issue in the FailureDetector (CASSANDRA-3519)
 * fix array out of bounds error in counter shard removal (CASSANDRA-3514)
 * avoid dropping tombstones when they might still be needed to shadow
   data in a different sstable (CASSANDRA-2786)


1.0.3
 * revert name-based query defragmentation aka CASSANDRA-2503 (CASSANDRA-3491)
 * fix invalidate-related test failures (CASSANDRA-3437)
 * add next-gen cqlsh to bin/ (CASSANDRA-3188, 3131, 3493)
 * (CQL) fix handling of rows with no columns (CASSANDRA-3424, 3473)
 * fix querying supercolumns by name returning only a subset of
   subcolumns or old subcolumn versions (CASSANDRA-3446)
 * automatically compute sha1 sum for uncompressed data files (CASSANDRA-3456)
 * fix reading metadata/statistics component for version < h (CASSANDRA-3474)
 * add sstable forward-compatibility (CASSANDRA-3478)
 * report compression ratio in CFSMBean (CASSANDRA-3393)
 * fix incorrect size exception during streaming of counters (CASSANDRA-3481)
 * (CQL) fix for counter decrement syntax (CASSANDRA-3418)
 * Fix race introduced by CASSANDRA-2503 (CASSANDRA-3482)
 * Fix incomplete deletion of delivered hints (CASSANDRA-3466)
 * Avoid rescheduling compactions when no compaction was executed
   (CASSANDRA-3484)
 * fix handling of the chunk_length_kb compression options (CASSANDRA-3492)
Merged from 0.8:
 * fix updating CF row_cache_provider (CASSANDRA-3414)
 * CFMetaData.convertToThrift method to set RowCacheProvider (CASSANDRA-3405)
 * acquire compactionlock during truncate (CASSANDRA-3399)
 * fix displaying cfdef entries for super columnfamilies (CASSANDRA-3415)
 * Make counter shard merging thread safe (CASSANDRA-3178)
 * Revert CASSANDRA-2855
 * Fix bug preventing the use of efficient cross-DC writes (CASSANDRA-3472)
 * `describe ring` command for CLI (CASSANDRA-3220)
 * (Hadoop) skip empty rows when entire row is requested, redux (CASSANDRA-2855)


1.0.2
 * "defragment" rows for name-based queries under STCS (CASSANDRA-2503)
 * Add timing information to cassandra-cli GET/SET/LIST queries (CASSANDRA-3326)
 * Only create one CompressionMetadata object per sstable (CASSANDRA-3427)
 * cleanup usage of StorageService.setMode() (CASSANDRA-3388)
 * Avoid large array allocation for compressed chunk offsets (CASSANDRA-3432)
 * fix DecimalType bytebuffer marshalling (CASSANDRA-3421)
 * fix bug that caused first column in per row indexes to be ignored
   (CASSANDRA-3441)
 * add JMX call to clean (failed) repair sessions (CASSANDRA-3316)
 * fix sstableloader reference acquisition bug (CASSANDRA-3438)
 * fix estimated row size regression (CASSANDRA-3451)
 * make sure we don't return more columns than asked (CASSANDRA-3303, 3395)
Merged from 0.8:
 * acquire compactionlock during truncate (CASSANDRA-3399)
 * fix displaying cfdef entries for super columnfamilies (CASSANDRA-3415)


1.0.1
 * acquire references during index build to prevent delete problems
   on Windows (CASSANDRA-3314)
 * describe_ring should include datacenter/topology information (CASSANDRA-2882)
 * Thrift sockets are not properly buffered (CASSANDRA-3261)
 * performance improvement for bytebufferutil compare function (CASSANDRA-3286)
 * add system.versions ColumnFamily (CASSANDRA-3140)
 * reduce network copies (CASSANDRA-3333, 3373)
 * limit nodetool to 32MB of heap (CASSANDRA-3124)
 * (CQL) update parser to accept "timestamp" instead of "date" (CASSANDRA-3149)
 * Fix CLI `show schema` to include "compression_options" (CASSANDRA-3368)
 * Snapshot to include manifest under LeveledCompactionStrategy (CASSANDRA-3359)
 * (CQL) SELECT query should allow CF name to be qualified by keyspace (CASSANDRA-3130)
 * (CQL) Fix internal application error specifying 'using consistency ...'
   in lower case (CASSANDRA-3366)
 * fix Deflate compression when compression actually makes the data bigger
   (CASSANDRA-3370)
 * optimize UUIDGen to avoid lock contention on InetAddress.getLocalHost
   (CASSANDRA-3387)
 * tolerate index being dropped mid-mutation (CASSANDRA-3334, 3313)
 * CompactionManager is now responsible for checking for new candidates
   post-task execution, enabling more consistent leveled compaction
   (CASSANDRA-3391)
 * Cache HSHA threads (CASSANDRA-3372)
 * use CF/KS names as snapshot prefix for drop + truncate operations
   (CASSANDRA-2997)
 * Break bloom filters up to avoid heap fragmentation (CASSANDRA-2466)
 * fix cassandra hanging on jsvc stop (CASSANDRA-3302)
 * Avoid leveled compaction getting blocked on errors (CASSANDRA-3408)
 * Make reloading the compaction strategy safe (CASSANDRA-3409)
 * ignore 0.8 hints even if compaction begins before we try to purge
   them (CASSANDRA-3385)
 * remove procrun (bin\daemon) from Cassandra source tree and
   artifacts (CASSANDRA-3331)
 * make cassandra compile under JDK7 (CASSANDRA-3275)
 * remove dependency of clientutil.jar to FBUtilities (CASSANDRA-3299)
 * avoid truncation errors by using long math on long values (CASSANDRA-3364)
 * avoid clock drift on some Windows machine (CASSANDRA-3375)
 * display cache provider in cli 'describe keyspace' command (CASSANDRA-3384)
 * fix incomplete topology information in describe_ring (CASSANDRA-3403)
 * expire dead gossip states based on time (CASSANDRA-2961)
 * improve CompactionTask extensibility (CASSANDRA-3330)
 * Allow one leveled compaction task to kick off another (CASSANDRA-3363)
 * allow encryption only between datacenters (CASSANDRA-2802)
Merged from 0.8:
 * fix truncate allowing data to be replayed post-restart (CASSANDRA-3297)
 * make iwriter final in IndexWriter to avoid NPE (CASSANDRA-2863)
 * (CQL) update grammar to require key clause in DELETE statement
   (CASSANDRA-3349)
 * (CQL) allow numeric keyspace names in USE statement (CASSANDRA-3350)
 * (Hadoop) skip empty rows when slicing the entire row (CASSANDRA-2855)
 * Fix handling of tombstone by SSTableExport/Import (CASSANDRA-3357)
 * fix ColumnIndexer to use long offsets (CASSANDRA-3358)
 * Improved CLI exceptions (CASSANDRA-3312)
 * Fix handling of tombstone by SSTableExport/Import (CASSANDRA-3357)
 * Only count compaction as active (for throttling) when they have
   successfully acquired the compaction lock (CASSANDRA-3344)
 * Display CLI version string on startup (CASSANDRA-3196)
 * (Hadoop) make CFIF try rpc_address or fallback to listen_address
   (CASSANDRA-3214)
 * (Hadoop) accept comma delimited lists of initial thrift connections
   (CASSANDRA-3185)
 * ColumnFamily min_compaction_threshold should be >= 2 (CASSANDRA-3342)
 * (Pig) add 0.8+ types and key validation type in schema (CASSANDRA-3280)
 * Fix completely removing column metadata using CLI (CASSANDRA-3126)
 * CLI `describe cluster;` output should be on separate lines for separate versions
   (CASSANDRA-3170)
 * fix changing durable_writes keyspace option during CF creation
   (CASSANDRA-3292)
 * avoid locking on update when no indexes are involved (CASSANDRA-3386)
 * fix assertionError during repair with ordered partitioners (CASSANDRA-3369)
 * correctly serialize key_validation_class for avro (CASSANDRA-3391)
 * don't expire counter tombstone after streaming (CASSANDRA-3394)
 * prevent nodes that failed to join from hanging around forever
   (CASSANDRA-3351)
 * remove incorrect optimization from slice read path (CASSANDRA-3390)
 * Fix race in AntiEntropyService (CASSANDRA-3400)


1.0.0-final
 * close scrubbed sstable fd before deleting it (CASSANDRA-3318)
 * fix bug preventing obsolete commitlog segments from being removed
   (CASSANDRA-3269)
 * tolerate whitespace in seed CDL (CASSANDRA-3263)
 * Change default heap thresholds to max(min(1/2 ram, 1G), min(1/4 ram, 8GB))
   (CASSANDRA-3295)
 * Fix broken CompressedRandomAccessReaderTest (CASSANDRA-3298)
 * (CQL) fix type information returned for wildcard queries (CASSANDRA-3311)
 * add estimated tasks to LeveledCompactionStrategy (CASSANDRA-3322)
 * avoid including compaction cache-warming in keycache stats (CASSANDRA-3325)
 * run compaction and hinted handoff threads at MIN_PRIORITY (CASSANDRA-3308)
 * default hsha thrift server to cpu core count in rpc pool (CASSANDRA-3329)
 * add bin\daemon to binary tarball for Windows service (CASSANDRA-3331)
 * Fix places where uncompressed size of sstables was use in place of the
   compressed one (CASSANDRA-3338)
 * Fix hsha thrift server (CASSANDRA-3346)
 * Make sure repair only stream needed sstables (CASSANDRA-3345)


1.0.0-rc2
 * Log a meaningful warning when a node receives a message for a repair session
   that doesn't exist anymore (CASSANDRA-3256)
 * test for NUMA policy support as well as numactl presence (CASSANDRA-3245)
 * Fix FD leak when internode encryption is enabled (CASSANDRA-3257)
 * Remove incorrect assertion in mergeIterator (CASSANDRA-3260)
 * FBUtilities.hexToBytes(String) to throw NumberFormatException when string
   contains non-hex characters (CASSANDRA-3231)
 * Keep SimpleSnitch proximity ordering unchanged from what the Strategy
   generates, as intended (CASSANDRA-3262)
 * remove Scrub from compactionstats when finished (CASSANDRA-3255)
 * fix counter entry in jdbc TypesMap (CASSANDRA-3268)
 * fix full queue scenario for ParallelCompactionIterator (CASSANDRA-3270)
 * fix bootstrap process (CASSANDRA-3285)
 * don't try delivering hints if when there isn't any (CASSANDRA-3176)
 * CLI documentation change for ColumnFamily `compression_options` (CASSANDRA-3282)
 * ignore any CF ids sent by client for adding CF/KS (CASSANDRA-3288)
 * remove obsolete hints on first startup (CASSANDRA-3291)
 * use correct ISortedColumns for time-optimized reads (CASSANDRA-3289)
 * Evict gossip state immediately when a token is taken over by a new IP
   (CASSANDRA-3259)


1.0.0-rc1
 * Update CQL to generate microsecond timestamps by default (CASSANDRA-3227)
 * Fix counting CFMetadata towards Memtable liveRatio (CASSANDRA-3023)
 * Kill server on wrapped OOME such as from FileChannel.map (CASSANDRA-3201)
 * remove unnecessary copy when adding to row cache (CASSANDRA-3223)
 * Log message when a full repair operation completes (CASSANDRA-3207)
 * Fix streamOutSession keeping sstables references forever if the remote end
   dies (CASSANDRA-3216)
 * Remove dynamic_snitch boolean from example configuration (defaulting to
   true) and set default badness threshold to 0.1 (CASSANDRA-3229)
 * Base choice of random or "balanced" token on bootstrap on whether
   schema definitions were found (CASSANDRA-3219)
 * Fixes for LeveledCompactionStrategy score computation, prioritization,
   scheduling, and performance (CASSANDRA-3224, 3234)
 * parallelize sstable open at server startup (CASSANDRA-2988)
 * fix handling of exceptions writing to OutboundTcpConnection (CASSANDRA-3235)
 * Allow using quotes in "USE <keyspace>;" CLI command (CASSANDRA-3208)
 * Don't allow any cache loading exceptions to halt startup (CASSANDRA-3218)
 * Fix sstableloader --ignores option (CASSANDRA-3247)
 * File descriptor limit increased in packaging (CASSANDRA-3206)
 * Fix deadlock in commit log during flush (CASSANDRA-3253)


1.0.0-beta1
 * removed binarymemtable (CASSANDRA-2692)
 * add commitlog_total_space_in_mb to prevent fragmented logs (CASSANDRA-2427)
 * removed commitlog_rotation_threshold_in_mb configuration (CASSANDRA-2771)
 * make AbstractBounds.normalize de-overlapp overlapping ranges (CASSANDRA-2641)
 * replace CollatingIterator, ReducingIterator with MergeIterator
   (CASSANDRA-2062)
 * Fixed the ability to set compaction strategy in cli using create column
   family command (CASSANDRA-2778)
 * clean up tmp files after failed compaction (CASSANDRA-2468)
 * restrict repair streaming to specific columnfamilies (CASSANDRA-2280)
 * don't bother persisting columns shadowed by a row tombstone (CASSANDRA-2589)
 * reset CF and SC deletion times after gc_grace (CASSANDRA-2317)
 * optimize away seek when compacting wide rows (CASSANDRA-2879)
 * single-pass streaming (CASSANDRA-2677, 2906, 2916, 3003)
 * use reference counting for deleting sstables instead of relying on GC
   (CASSANDRA-2521, 3179)
 * store hints as serialized mutations instead of pointers to data row
   (CASSANDRA-2045)
 * store hints in the coordinator node instead of in the closest replica
   (CASSANDRA-2914)
 * add row_cache_keys_to_save CF option (CASSANDRA-1966)
 * check column family validity in nodetool repair (CASSANDRA-2933)
 * use lazy initialization instead of class initialization in NodeId
   (CASSANDRA-2953)
 * add paging to get_count (CASSANDRA-2894)
 * fix "short reads" in [multi]get (CASSANDRA-2643, 3157, 3192)
 * add optional compression for sstables (CASSANDRA-47, 2994, 3001, 3128)
 * add scheduler JMX metrics (CASSANDRA-2962)
 * add block level checksum for compressed data (CASSANDRA-1717)
 * make column family backed column map pluggable and introduce unsynchronized
   ArrayList backed one to speedup reads (CASSANDRA-2843, 3165, 3205)
 * refactoring of the secondary index api (CASSANDRA-2982)
 * make CL > ONE reads wait for digest reconciliation before returning
   (CASSANDRA-2494)
 * fix missing logging for some exceptions (CASSANDRA-2061)
 * refactor and optimize ColumnFamilyStore.files(...) and Descriptor.fromFilename(String)
   and few other places responsible for work with SSTable files (CASSANDRA-3040)
 * Stop reading from sstables once we know we have the most recent columns,
   for query-by-name requests (CASSANDRA-2498)
 * Add query-by-column mode to stress.java (CASSANDRA-3064)
 * Add "install" command to cassandra.bat (CASSANDRA-292)
 * clean up KSMetadata, CFMetadata from unnecessary
   Thrift<->Avro conversion methods (CASSANDRA-3032)
 * Add timeouts to client request schedulers (CASSANDRA-3079, 3096)
 * Cli to use hashes rather than array of hashes for strategy options (CASSANDRA-3081)
 * LeveledCompactionStrategy (CASSANDRA-1608, 3085, 3110, 3087, 3145, 3154, 3182)
 * Improvements of the CLI `describe` command (CASSANDRA-2630)
 * reduce window where dropped CF sstables may not be deleted (CASSANDRA-2942)
 * Expose gossip/FD info to JMX (CASSANDRA-2806)
 * Fix streaming over SSL when compressed SSTable involved (CASSANDRA-3051)
 * Add support for pluggable secondary index implementations (CASSANDRA-3078)
 * remove compaction_thread_priority setting (CASSANDRA-3104)
 * generate hints for replicas that timeout, not just replicas that are known
   to be down before starting (CASSANDRA-2034)
 * Add throttling for internode streaming (CASSANDRA-3080)
 * make the repair of a range repair all replica (CASSANDRA-2610, 3194)
 * expose the ability to repair the first range (as returned by the
   partitioner) of a node (CASSANDRA-2606)
 * Streams Compression (CASSANDRA-3015)
 * add ability to use multiple threads during a single compaction
   (CASSANDRA-2901)
 * make AbstractBounds.normalize support overlapping ranges (CASSANDRA-2641)
 * fix of the CQL count() behavior (CASSANDRA-3068)
 * use TreeMap backed column families for the SSTable simple writers
   (CASSANDRA-3148)
 * fix inconsistency of the CLI syntax when {} should be used instead of [{}]
   (CASSANDRA-3119)
 * rename CQL type names to match expected SQL behavior (CASSANDRA-3149, 3031)
 * Arena-based allocation for memtables (CASSANDRA-2252, 3162, 3163, 3168)
 * Default RR chance to 0.1 (CASSANDRA-3169)
 * Add RowLevel support to secondary index API (CASSANDRA-3147)
 * Make SerializingCacheProvider the default if JNA is available (CASSANDRA-3183)
 * Fix backwards compatibilty for CQL memtable properties (CASSANDRA-3190)
 * Add five-minute delay before starting compactions on a restarted server
   (CASSANDRA-3181)
 * Reduce copies done for intra-host messages (CASSANDRA-1788, 3144)
 * support of compaction strategy option for stress.java (CASSANDRA-3204)
 * make memtable throughput and column count thresholds no-ops (CASSANDRA-2449)
 * Return schema information along with the resultSet in CQL (CASSANDRA-2734)
 * Add new DecimalType (CASSANDRA-2883)
 * Fix assertion error in RowRepairResolver (CASSANDRA-3156)
 * Reduce unnecessary high buffer sizes (CASSANDRA-3171)
 * Pluggable compaction strategy (CASSANDRA-1610)
 * Add new broadcast_address config option (CASSANDRA-2491)


0.8.7
 * Kill server on wrapped OOME such as from FileChannel.map (CASSANDRA-3201)
 * Allow using quotes in "USE <keyspace>;" CLI command (CASSANDRA-3208)
 * Log message when a full repair operation completes (CASSANDRA-3207)
 * Don't allow any cache loading exceptions to halt startup (CASSANDRA-3218)
 * Fix sstableloader --ignores option (CASSANDRA-3247)
 * File descriptor limit increased in packaging (CASSANDRA-3206)
 * Log a meaningfull warning when a node receive a message for a repair session
   that doesn't exist anymore (CASSANDRA-3256)
 * Fix FD leak when internode encryption is enabled (CASSANDRA-3257)
 * FBUtilities.hexToBytes(String) to throw NumberFormatException when string
   contains non-hex characters (CASSANDRA-3231)
 * Keep SimpleSnitch proximity ordering unchanged from what the Strategy
   generates, as intended (CASSANDRA-3262)
 * remove Scrub from compactionstats when finished (CASSANDRA-3255)
 * Fix tool .bat files when CASSANDRA_HOME contains spaces (CASSANDRA-3258)
 * Force flush of status table when removing/updating token (CASSANDRA-3243)
 * Evict gossip state immediately when a token is taken over by a new IP (CASSANDRA-3259)
 * Fix bug where the failure detector can take too long to mark a host
   down (CASSANDRA-3273)
 * (Hadoop) allow wrapping ranges in queries (CASSANDRA-3137)
 * (Hadoop) check all interfaces for a match with split location
   before falling back to random replica (CASSANDRA-3211)
 * (Hadoop) Make Pig storage handle implements LoadMetadata (CASSANDRA-2777)
 * (Hadoop) Fix exception during PIG 'dump' (CASSANDRA-2810)
 * Fix stress COUNTER_GET option (CASSANDRA-3301)
 * Fix missing fields in CLI `show schema` output (CASSANDRA-3304)
 * Nodetool no longer leaks threads and closes JMX connections (CASSANDRA-3309)
 * fix truncate allowing data to be replayed post-restart (CASSANDRA-3297)
 * Move SimpleAuthority and SimpleAuthenticator to examples (CASSANDRA-2922)
 * Fix handling of tombstone by SSTableExport/Import (CASSANDRA-3357)
 * Fix transposition in cfHistograms (CASSANDRA-3222)
 * Allow using number as DC name when creating keyspace in CQL (CASSANDRA-3239)
 * Force flush of system table after updating/removing a token (CASSANDRA-3243)


0.8.6
 * revert CASSANDRA-2388
 * change TokenRange.endpoints back to listen/broadcast address to match
   pre-1777 behavior, and add TokenRange.rpc_endpoints instead (CASSANDRA-3187)
 * avoid trying to watch cassandra-topology.properties when loaded from jar
   (CASSANDRA-3138)
 * prevent users from creating keyspaces with LocalStrategy replication
   (CASSANDRA-3139)
 * fix CLI `show schema;` to output correct keyspace definition statement
   (CASSANDRA-3129)
 * CustomTThreadPoolServer to log TTransportException at DEBUG level
   (CASSANDRA-3142)
 * allow topology sort to work with non-unique rack names between
   datacenters (CASSANDRA-3152)
 * Improve caching of same-version Messages on digest and repair paths
   (CASSANDRA-3158)
 * Randomize choice of first replica for counter increment (CASSANDRA-2890)
 * Fix using read_repair_chance instead of merge_shard_change (CASSANDRA-3202)
 * Avoid streaming data to nodes that already have it, on move as well as
   decommission (CASSANDRA-3041)
 * Fix divide by zero error in GCInspector (CASSANDRA-3164)
 * allow quoting of the ColumnFamily name in CLI `create column family`
   statement (CASSANDRA-3195)
 * Fix rolling upgrade from 0.7 to 0.8 problem (CASSANDRA-3166)
 * Accomodate missing encryption_options in IncomingTcpConnection.stream
   (CASSANDRA-3212)


0.8.5
 * fix NPE when encryption_options is unspecified (CASSANDRA-3007)
 * include column name in validation failure exceptions (CASSANDRA-2849)
 * make sure truncate clears out the commitlog so replay won't re-
   populate with truncated data (CASSANDRA-2950)
 * fix NPE when debug logging is enabled and dropped CF is present
   in a commitlog segment (CASSANDRA-3021)
 * fix cassandra.bat when CASSANDRA_HOME contains spaces (CASSANDRA-2952)
 * fix to SSTableSimpleUnsortedWriter bufferSize calculation (CASSANDRA-3027)
 * make cleanup and normal compaction able to skip empty rows
   (rows containing nothing but expired tombstones) (CASSANDRA-3039)
 * work around native memory leak in com.sun.management.GarbageCollectorMXBean
   (CASSANDRA-2868)
 * validate that column names in column_metadata are not equal to key_alias
   on create/update of the ColumnFamily and CQL 'ALTER' statement (CASSANDRA-3036)
 * return an InvalidRequestException if an indexed column is assigned
   a value larger than 64KB (CASSANDRA-3057)
 * fix of numeric-only and string column names handling in CLI "drop index"
   (CASSANDRA-3054)
 * prune index scan resultset back to original request for lazy
   resultset expansion case (CASSANDRA-2964)
 * (Hadoop) fail jobs when Cassandra node has failed but TaskTracker
   has not (CASSANDRA-2388)
 * fix dynamic snitch ignoring nodes when read_repair_chance is zero
   (CASSANDRA-2662)
 * avoid retaining references to dropped CFS objects in
   CompactionManager.estimatedCompactions (CASSANDRA-2708)
 * expose rpc timeouts per host in MessagingServiceMBean (CASSANDRA-2941)
 * avoid including cwd in classpath for deb and rpm packages (CASSANDRA-2881)
 * remove gossip state when a new IP takes over a token (CASSANDRA-3071)
 * allow sstable2json to work on index sstable files (CASSANDRA-3059)
 * always hint counters (CASSANDRA-3099)
 * fix log4j initialization in EmbeddedCassandraService (CASSANDRA-2857)
 * remove gossip state when a new IP takes over a token (CASSANDRA-3071)
 * work around native memory leak in com.sun.management.GarbageCollectorMXBean
    (CASSANDRA-2868)
 * fix UnavailableException with writes at CL.EACH_QUORM (CASSANDRA-3084)
 * fix parsing of the Keyspace and ColumnFamily names in numeric
   and string representations in CLI (CASSANDRA-3075)
 * fix corner cases in Range.differenceToFetch (CASSANDRA-3084)
 * fix ip address String representation in the ring cache (CASSANDRA-3044)
 * fix ring cache compatibility when mixing pre-0.8.4 nodes with post-
   in the same cluster (CASSANDRA-3023)
 * make repair report failure when a node participating dies (instead of
   hanging forever) (CASSANDRA-2433)
 * fix handling of the empty byte buffer by ReversedType (CASSANDRA-3111)
 * Add validation that Keyspace names are case-insensitively unique (CASSANDRA-3066)
 * catch invalid key_validation_class before instantiating UpdateColumnFamily (CASSANDRA-3102)
 * make Range and Bounds objects client-safe (CASSANDRA-3108)
 * optionally skip log4j configuration (CASSANDRA-3061)
 * bundle sstableloader with the debian package (CASSANDRA-3113)
 * don't try to build secondary indexes when there is none (CASSANDRA-3123)
 * improve SSTableSimpleUnsortedWriter speed for large rows (CASSANDRA-3122)
 * handle keyspace arguments correctly in nodetool snapshot (CASSANDRA-3038)
 * Fix SSTableImportTest on windows (CASSANDRA-3043)
 * expose compactionThroughputMbPerSec through JMX (CASSANDRA-3117)
 * log keyspace and CF of large rows being compacted


0.8.4
 * change TokenRing.endpoints to be a list of rpc addresses instead of
   listen/broadcast addresses (CASSANDRA-1777)
 * include files-to-be-streamed in StreamInSession.getSources (CASSANDRA-2972)
 * use JAVA env var in cassandra-env.sh (CASSANDRA-2785, 2992)
 * avoid doing read for no-op replicate-on-write at CL=1 (CASSANDRA-2892)
 * refuse counter write for CL.ANY (CASSANDRA-2990)
 * switch back to only logging recent dropped messages (CASSANDRA-3004)
 * always deserialize RowMutation for counters (CASSANDRA-3006)
 * ignore saved replication_factor strategy_option for NTS (CASSANDRA-3011)
 * make sure pre-truncate CL segments are discarded (CASSANDRA-2950)


0.8.3
 * add ability to drop local reads/writes that are going to timeout
   (CASSANDRA-2943)
 * revamp token removal process, keep gossip states for 3 days (CASSANDRA-2496)
 * don't accept extra args for 0-arg nodetool commands (CASSANDRA-2740)
 * log unavailableexception details at debug level (CASSANDRA-2856)
 * expose data_dir though jmx (CASSANDRA-2770)
 * don't include tmp files as sstable when create cfs (CASSANDRA-2929)
 * log Java classpath on startup (CASSANDRA-2895)
 * keep gossipped version in sync with actual on migration coordinator
   (CASSANDRA-2946)
 * use lazy initialization instead of class initialization in NodeId
   (CASSANDRA-2953)
 * check column family validity in nodetool repair (CASSANDRA-2933)
 * speedup bytes to hex conversions dramatically (CASSANDRA-2850)
 * Flush memtables on shutdown when durable writes are disabled
   (CASSANDRA-2958)
 * improved POSIX compatibility of start scripts (CASsANDRA-2965)
 * add counter support to Hadoop InputFormat (CASSANDRA-2981)
 * fix bug where dirty commitlog segments were removed (and avoid keeping
   segments with no post-flush activity permanently dirty) (CASSANDRA-2829)
 * fix throwing exception with batch mutation of counter super columns
   (CASSANDRA-2949)
 * ignore system tables during repair (CASSANDRA-2979)
 * throw exception when NTS is given replication_factor as an option
   (CASSANDRA-2960)
 * fix assertion error during compaction of counter CFs (CASSANDRA-2968)
 * avoid trying to create index names, when no index exists (CASSANDRA-2867)
 * don't sample the system table when choosing a bootstrap token
   (CASSANDRA-2825)
 * gossiper notifies of local state changes (CASSANDRA-2948)
 * add asynchronous and half-sync/half-async (hsha) thrift servers
   (CASSANDRA-1405)
 * fix potential use of free'd native memory in SerializingCache
   (CASSANDRA-2951)
 * prune index scan resultset back to original request for lazy
   resultset expansion case (CASSANDRA-2964)
 * (Hadoop) fail jobs when Cassandra node has failed but TaskTracker
    has not (CASSANDRA-2388)


0.8.2
 * CQL:
   - include only one row per unique key for IN queries (CASSANDRA-2717)
   - respect client timestamp on full row deletions (CASSANDRA-2912)
 * improve thread-safety in StreamOutSession (CASSANDRA-2792)
 * allow deleting a row and updating indexed columns in it in the
   same mutation (CASSANDRA-2773)
 * Expose number of threads blocked on submitting memtable to flush
   in JMX (CASSANDRA-2817)
 * add ability to return "endpoints" to nodetool (CASSANDRA-2776)
 * Add support for multiple (comma-delimited) coordinator addresses
   to ColumnFamilyInputFormat (CASSANDRA-2807)
 * fix potential NPE while scheduling read repair for range slice
   (CASSANDRA-2823)
 * Fix race in SystemTable.getCurrentLocalNodeId (CASSANDRA-2824)
 * Correctly set default for replicate_on_write (CASSANDRA-2835)
 * improve nodetool compactionstats formatting (CASSANDRA-2844)
 * fix index-building status display (CASSANDRA-2853)
 * fix CLI perpetuating obsolete KsDef.replication_factor (CASSANDRA-2846)
 * improve cli treatment of multiline comments (CASSANDRA-2852)
 * handle row tombstones correctly in EchoedRow (CASSANDRA-2786)
 * add MessagingService.get[Recently]DroppedMessages and
   StorageService.getExceptionCount (CASSANDRA-2804)
 * fix possibility of spurious UnavailableException for LOCAL_QUORUM
   reads with dynamic snitch + read repair disabled (CASSANDRA-2870)
 * add ant-optional as dependence for the debian package (CASSANDRA-2164)
 * add option to specify limit for get_slice in the CLI (CASSANDRA-2646)
 * decrease HH page size (CASSANDRA-2832)
 * reset cli keyspace after dropping the current one (CASSANDRA-2763)
 * add KeyRange option to Hadoop inputformat (CASSANDRA-1125)
 * fix protocol versioning (CASSANDRA-2818, 2860)
 * support spaces in path to log4j configuration (CASSANDRA-2383)
 * avoid including inferred types in CF update (CASSANDRA-2809)
 * fix JMX bulkload call (CASSANDRA-2908)
 * fix updating KS with durable_writes=false (CASSANDRA-2907)
 * add simplified facade to SSTableWriter for bulk loading use
   (CASSANDRA-2911)
 * fix re-using index CF sstable names after drop/recreate (CASSANDRA-2872)
 * prepend CF to default index names (CASSANDRA-2903)
 * fix hint replay (CASSANDRA-2928)
 * Properly synchronize repair's merkle tree computation (CASSANDRA-2816)


0.8.1
 * CQL:
   - support for insert, delete in BATCH (CASSANDRA-2537)
   - support for IN to SELECT, UPDATE (CASSANDRA-2553)
   - timestamp support for INSERT, UPDATE, and BATCH (CASSANDRA-2555)
   - TTL support (CASSANDRA-2476)
   - counter support (CASSANDRA-2473)
   - ALTER COLUMNFAMILY (CASSANDRA-1709)
   - DROP INDEX (CASSANDRA-2617)
   - add SCHEMA/TABLE as aliases for KS/CF (CASSANDRA-2743)
   - server handles wait-for-schema-agreement (CASSANDRA-2756)
   - key alias support (CASSANDRA-2480)
 * add support for comparator parameters and a generic ReverseType
   (CASSANDRA-2355)
 * add CompositeType and DynamicCompositeType (CASSANDRA-2231)
 * optimize batches containing multiple updates to the same row
   (CASSANDRA-2583)
 * adjust hinted handoff page size to avoid OOM with large columns
   (CASSANDRA-2652)
 * mark BRAF buffer invalid post-flush so we don't re-flush partial
   buffers again, especially on CL writes (CASSANDRA-2660)
 * add DROP INDEX support to CLI (CASSANDRA-2616)
 * don't perform HH to client-mode [storageproxy] nodes (CASSANDRA-2668)
 * Improve forceDeserialize/getCompactedRow encapsulation (CASSANDRA-2659)
 * Don't write CounterUpdateColumn to disk in tests (CASSANDRA-2650)
 * Add sstable bulk loading utility (CASSANDRA-1278)
 * avoid replaying hints to dropped columnfamilies (CASSANDRA-2685)
 * add placeholders for missing rows in range query pseudo-RR (CASSANDRA-2680)
 * remove no-op HHOM.renameHints (CASSANDRA-2693)
 * clone super columns to avoid modifying them during flush (CASSANDRA-2675)
 * allow writes to bypass the commitlog for certain keyspaces (CASSANDRA-2683)
 * avoid NPE when bypassing commitlog during memtable flush (CASSANDRA-2781)
 * Added support for making bootstrap retry if nodes flap (CASSANDRA-2644)
 * Added statusthrift to nodetool to report if thrift server is running (CASSANDRA-2722)
 * Fixed rows being cached if they do not exist (CASSANDRA-2723)
 * Support passing tableName and cfName to RowCacheProviders (CASSANDRA-2702)
 * close scrub file handles (CASSANDRA-2669)
 * throttle migration replay (CASSANDRA-2714)
 * optimize column serializer creation (CASSANDRA-2716)
 * Added support for making bootstrap retry if nodes flap (CASSANDRA-2644)
 * Added statusthrift to nodetool to report if thrift server is running
   (CASSANDRA-2722)
 * Fixed rows being cached if they do not exist (CASSANDRA-2723)
 * fix truncate/compaction race (CASSANDRA-2673)
 * workaround large resultsets causing large allocation retention
   by nio sockets (CASSANDRA-2654)
 * fix nodetool ring use with Ec2Snitch (CASSANDRA-2733)
 * fix removing columns and subcolumns that are supressed by a row or
   supercolumn tombstone during replica resolution (CASSANDRA-2590)
 * support sstable2json against snapshot sstables (CASSANDRA-2386)
 * remove active-pull schema requests (CASSANDRA-2715)
 * avoid marking entire list of sstables as actively being compacted
   in multithreaded compaction (CASSANDRA-2765)
 * seek back after deserializing a row to update cache with (CASSANDRA-2752)
 * avoid skipping rows in scrub for counter column family (CASSANDRA-2759)
 * fix ConcurrentModificationException in repair when dealing with 0.7 node
   (CASSANDRA-2767)
 * use threadsafe collections for StreamInSession (CASSANDRA-2766)
 * avoid infinite loop when creating merkle tree (CASSANDRA-2758)
 * avoids unmarking compacting sstable prematurely in cleanup (CASSANDRA-2769)
 * fix NPE when the commit log is bypassed (CASSANDRA-2718)
 * don't throw an exception in SS.isRPCServerRunning (CASSANDRA-2721)
 * make stress.jar executable (CASSANDRA-2744)
 * add daemon mode to java stress (CASSANDRA-2267)
 * expose the DC and rack of a node through JMX and nodetool ring (CASSANDRA-2531)
 * fix cache mbean getSize (CASSANDRA-2781)
 * Add Date, Float, Double, and Boolean types (CASSANDRA-2530)
 * Add startup flag to renew counter node id (CASSANDRA-2788)
 * add jamm agent to cassandra.bat (CASSANDRA-2787)
 * fix repair hanging if a neighbor has nothing to send (CASSANDRA-2797)
 * purge tombstone even if row is in only one sstable (CASSANDRA-2801)
 * Fix wrong purge of deleted cf during compaction (CASSANDRA-2786)
 * fix race that could result in Hadoop writer failing to throw an
   exception encountered after close() (CASSANDRA-2755)
 * fix scan wrongly throwing assertion error (CASSANDRA-2653)
 * Always use even distribution for merkle tree with RandomPartitionner
   (CASSANDRA-2841)
 * fix describeOwnership for OPP (CASSANDRA-2800)
 * ensure that string tokens do not contain commas (CASSANDRA-2762)


0.8.0-final
 * fix CQL grammar warning and cqlsh regression from CASSANDRA-2622
 * add ant generate-cql-html target (CASSANDRA-2526)
 * update CQL consistency levels (CASSANDRA-2566)
 * debian packaging fixes (CASSANDRA-2481, 2647)
 * fix UUIDType, IntegerType for direct buffers (CASSANDRA-2682, 2684)
 * switch to native Thrift for Hadoop map/reduce (CASSANDRA-2667)
 * fix StackOverflowError when building from eclipse (CASSANDRA-2687)
 * only provide replication_factor to strategy_options "help" for
   SimpleStrategy, OldNetworkTopologyStrategy (CASSANDRA-2678, 2713)
 * fix exception adding validators to non-string columns (CASSANDRA-2696)
 * avoid instantiating DatabaseDescriptor in JDBC (CASSANDRA-2694)
 * fix potential stack overflow during compaction (CASSANDRA-2626)
 * clone super columns to avoid modifying them during flush (CASSANDRA-2675)
 * reset underlying iterator in EchoedRow constructor (CASSANDRA-2653)


0.8.0-rc1
 * faster flushes and compaction from fixing excessively pessimistic
   rebuffering in BRAF (CASSANDRA-2581)
 * fix returning null column values in the python cql driver (CASSANDRA-2593)
 * fix merkle tree splitting exiting early (CASSANDRA-2605)
 * snapshot_before_compaction directory name fix (CASSANDRA-2598)
 * Disable compaction throttling during bootstrap (CASSANDRA-2612)
 * fix CQL treatment of > and < operators in range slices (CASSANDRA-2592)
 * fix potential double-application of counter updates on commitlog replay
   by moving replay position from header to sstable metadata (CASSANDRA-2419)
 * JDBC CQL driver exposes getColumn for access to timestamp
 * JDBC ResultSetMetadata properties added to AbstractType
 * r/m clustertool (CASSANDRA-2607)
 * add support for presenting row key as a column in CQL result sets
   (CASSANDRA-2622)
 * Don't allow {LOCAL|EACH}_QUORUM unless strategy is NTS (CASSANDRA-2627)
 * validate keyspace strategy_options during CQL create (CASSANDRA-2624)
 * fix empty Result with secondary index when limit=1 (CASSANDRA-2628)
 * Fix regression where bootstrapping a node with no schema fails
   (CASSANDRA-2625)
 * Allow removing LocationInfo sstables (CASSANDRA-2632)
 * avoid attempting to replay mutations from dropped keyspaces (CASSANDRA-2631)
 * avoid using cached position of a key when GT is requested (CASSANDRA-2633)
 * fix counting bloom filter true positives (CASSANDRA-2637)
 * initialize local ep state prior to gossip startup if needed (CASSANDRA-2638)
 * fix counter increment lost after restart (CASSANDRA-2642)
 * add quote-escaping via backslash to CLI (CASSANDRA-2623)
 * fix pig example script (CASSANDRA-2487)
 * fix dynamic snitch race in adding latencies (CASSANDRA-2618)
 * Start/stop cassandra after more important services such as mdadm in
   debian packaging (CASSANDRA-2481)


0.8.0-beta2
 * fix NPE compacting index CFs (CASSANDRA-2528)
 * Remove checking all column families on startup for compaction candidates
   (CASSANDRA-2444)
 * validate CQL create keyspace options (CASSANDRA-2525)
 * fix nodetool setcompactionthroughput (CASSANDRA-2550)
 * move	gossip heartbeat back to its own thread (CASSANDRA-2554)
 * validate cql TRUNCATE columnfamily before truncating (CASSANDRA-2570)
 * fix batch_mutate for mixed standard-counter mutations (CASSANDRA-2457)
 * disallow making schema changes to system keyspace (CASSANDRA-2563)
 * fix sending mutation messages multiple times (CASSANDRA-2557)
 * fix incorrect use of NBHM.size in ReadCallback that could cause
   reads to time out even when responses were received (CASSANDRA-2552)
 * trigger read repair correctly for LOCAL_QUORUM reads (CASSANDRA-2556)
 * Allow configuring the number of compaction thread (CASSANDRA-2558)
 * forceUserDefinedCompaction will attempt to compact what it is given
   even if the pessimistic estimate is that there is not enough disk space;
   automatic compactions will only compact 2 or more sstables (CASSANDRA-2575)
 * refuse to apply migrations with older timestamps than the current
   schema (CASSANDRA-2536)
 * remove unframed Thrift transport option
 * include indexes in snapshots (CASSANDRA-2596)
 * improve ignoring of obsolete mutations in index maintenance (CASSANDRA-2401)
 * recognize attempt to drop just the index while leaving the column
   definition alone (CASSANDRA-2619)


0.8.0-beta1
 * remove Avro RPC support (CASSANDRA-926)
 * support for columns that act as incr/decr counters
   (CASSANDRA-1072, 1937, 1944, 1936, 2101, 2093, 2288, 2105, 2384, 2236, 2342,
   2454)
 * CQL (CASSANDRA-1703, 1704, 1705, 1706, 1707, 1708, 1710, 1711, 1940,
   2124, 2302, 2277, 2493)
 * avoid double RowMutation serialization on write path (CASSANDRA-1800)
 * make NetworkTopologyStrategy the default (CASSANDRA-1960)
 * configurable internode encryption (CASSANDRA-1567, 2152)
 * human readable column names in sstable2json output (CASSANDRA-1933)
 * change default JMX port to 7199 (CASSANDRA-2027)
 * backwards compatible internal messaging (CASSANDRA-1015)
 * atomic switch of memtables and sstables (CASSANDRA-2284)
 * add pluggable SeedProvider (CASSANDRA-1669)
 * Fix clustertool to not throw exception when calling get_endpoints (CASSANDRA-2437)
 * upgrade to thrift 0.6 (CASSANDRA-2412)
 * repair works on a token range instead of full ring (CASSANDRA-2324)
 * purge tombstones from row cache (CASSANDRA-2305)
 * push replication_factor into strategy_options (CASSANDRA-1263)
 * give snapshots the same name on each node (CASSANDRA-1791)
 * remove "nodetool loadbalance" (CASSANDRA-2448)
 * multithreaded compaction (CASSANDRA-2191)
 * compaction throttling (CASSANDRA-2156)
 * add key type information and alias (CASSANDRA-2311, 2396)
 * cli no longer divides read_repair_chance by 100 (CASSANDRA-2458)
 * made CompactionInfo.getTaskType return an enum (CASSANDRA-2482)
 * add a server-wide cap on measured memtable memory usage and aggressively
   flush to keep under that threshold (CASSANDRA-2006)
 * add unified UUIDType (CASSANDRA-2233)
 * add off-heap row cache support (CASSANDRA-1969)


0.7.5
 * improvements/fixes to PIG driver (CASSANDRA-1618, CASSANDRA-2387,
   CASSANDRA-2465, CASSANDRA-2484)
 * validate index names (CASSANDRA-1761)
 * reduce contention on Table.flusherLock (CASSANDRA-1954)
 * try harder to detect failures during streaming, cleaning up temporary
   files more reliably (CASSANDRA-2088)
 * shut down server for OOM on a Thrift thread (CASSANDRA-2269)
 * fix tombstone handling in repair and sstable2json (CASSANDRA-2279)
 * preserve version when streaming data from old sstables (CASSANDRA-2283)
 * don't start repair if a neighboring node is marked as dead (CASSANDRA-2290)
 * purge tombstones from row cache (CASSANDRA-2305)
 * Avoid seeking when sstable2json exports the entire file (CASSANDRA-2318)
 * clear Built flag in system table when dropping an index (CASSANDRA-2320)
 * don't allow arbitrary argument for stress.java (CASSANDRA-2323)
 * validate values for index predicates in get_indexed_slice (CASSANDRA-2328)
 * queue secondary indexes for flush before the parent (CASSANDRA-2330)
 * allow job configuration to set the CL used in Hadoop jobs (CASSANDRA-2331)
 * add memtable_flush_queue_size defaulting to 4 (CASSANDRA-2333)
 * Allow overriding of initial_token, storage_port and rpc_port from system
   properties (CASSANDRA-2343)
 * fix comparator used for non-indexed secondary expressions in index scan
   (CASSANDRA-2347)
 * ensure size calculation and write phase of large-row compaction use
   the same threshold for TTL expiration (CASSANDRA-2349)
 * fix race when iterating CFs during add/drop (CASSANDRA-2350)
 * add ConsistencyLevel command to CLI (CASSANDRA-2354)
 * allow negative numbers in the cli (CASSANDRA-2358)
 * hard code serialVersionUID for tokens class (CASSANDRA-2361)
 * fix potential infinite loop in ByteBufferUtil.inputStream (CASSANDRA-2365)
 * fix encoding bugs in HintedHandoffManager, SystemTable when default
   charset is not UTF8 (CASSANDRA-2367)
 * avoids having removed node reappearing in Gossip (CASSANDRA-2371)
 * fix incorrect truncation of long to int when reading columns via block
   index (CASSANDRA-2376)
 * fix NPE during stream session (CASSANDRA-2377)
 * fix race condition that could leave orphaned data files when dropping CF or
   KS (CASSANDRA-2381)
 * fsync statistics component on write (CASSANDRA-2382)
 * fix duplicate results from CFS.scan (CASSANDRA-2406)
 * add IntegerType to CLI help (CASSANDRA-2414)
 * avoid caching token-only decoratedkeys (CASSANDRA-2416)
 * convert mmap assertion to if/throw so scrub can catch it (CASSANDRA-2417)
 * don't overwrite gc log (CASSANDR-2418)
 * invalidate row cache for streamed row to avoid inconsitencies
   (CASSANDRA-2420)
 * avoid copies in range/index scans (CASSANDRA-2425)
 * make sure we don't wipe data during cleanup if the node has not join
   the ring (CASSANDRA-2428)
 * Try harder to close files after compaction (CASSANDRA-2431)
 * re-set bootstrapped flag after move finishes (CASSANDRA-2435)
 * display validation_class in CLI 'describe keyspace' (CASSANDRA-2442)
 * make cleanup compactions cleanup the row cache (CASSANDRA-2451)
 * add column fields validation to scrub (CASSANDRA-2460)
 * use 64KB flush buffer instead of in_memory_compaction_limit (CASSANDRA-2463)
 * fix backslash substitutions in CLI (CASSANDRA-2492)
 * disable cache saving for system CFS (CASSANDRA-2502)
 * fixes for verifying destination availability under hinted conditions
   so UE can be thrown intead of timing out (CASSANDRA-2514)
 * fix update of validation class in column metadata (CASSANDRA-2512)
 * support LOCAL_QUORUM, EACH_QUORUM CLs outside of NTS (CASSANDRA-2516)
 * preserve version when streaming data from old sstables (CASSANDRA-2283)
 * fix backslash substitutions in CLI (CASSANDRA-2492)
 * count a row deletion as one operation towards memtable threshold
   (CASSANDRA-2519)
 * support LOCAL_QUORUM, EACH_QUORUM CLs outside of NTS (CASSANDRA-2516)


0.7.4
 * add nodetool join command (CASSANDRA-2160)
 * fix secondary indexes on pre-existing or streamed data (CASSANDRA-2244)
 * initialize endpoint in gossiper earlier (CASSANDRA-2228)
 * add ability to write to Cassandra from Pig (CASSANDRA-1828)
 * add rpc_[min|max]_threads (CASSANDRA-2176)
 * add CL.TWO, CL.THREE (CASSANDRA-2013)
 * avoid exporting an un-requested row in sstable2json, when exporting
   a key that does not exist (CASSANDRA-2168)
 * add incremental_backups option (CASSANDRA-1872)
 * add configurable row limit to Pig loadfunc (CASSANDRA-2276)
 * validate column values in batches as well as single-Column inserts
   (CASSANDRA-2259)
 * move sample schema from cassandra.yaml to schema-sample.txt,
   a cli scripts (CASSANDRA-2007)
 * avoid writing empty rows when scrubbing tombstoned rows (CASSANDRA-2296)
 * fix assertion error in range and index scans for CL < ALL
   (CASSANDRA-2282)
 * fix commitlog replay when flush position refers to data that didn't
   get synced before server died (CASSANDRA-2285)
 * fix fd leak in sstable2json with non-mmap'd i/o (CASSANDRA-2304)
 * reduce memory use during streaming of multiple sstables (CASSANDRA-2301)
 * purge tombstoned rows from cache after GCGraceSeconds (CASSANDRA-2305)
 * allow zero replicas in a NTS datacenter (CASSANDRA-1924)
 * make range queries respect snitch for local replicas (CASSANDRA-2286)
 * fix HH delivery when column index is larger than 2GB (CASSANDRA-2297)
 * make 2ary indexes use parent CF flush thresholds during initial build
   (CASSANDRA-2294)
 * update memtable_throughput to be a long (CASSANDRA-2158)


0.7.3
 * Keep endpoint state until aVeryLongTime (CASSANDRA-2115)
 * lower-latency read repair (CASSANDRA-2069)
 * add hinted_handoff_throttle_delay_in_ms option (CASSANDRA-2161)
 * fixes for cache save/load (CASSANDRA-2172, -2174)
 * Handle whole-row deletions in CFOutputFormat (CASSANDRA-2014)
 * Make memtable_flush_writers flush in parallel (CASSANDRA-2178)
 * Add compaction_preheat_key_cache option (CASSANDRA-2175)
 * refactor stress.py to have only one copy of the format string
   used for creating row keys (CASSANDRA-2108)
 * validate index names for \w+ (CASSANDRA-2196)
 * Fix Cassandra cli to respect timeout if schema does not settle
   (CASSANDRA-2187)
 * fix for compaction and cleanup writing old-format data into new-version
   sstable (CASSANDRA-2211, -2216)
 * add nodetool scrub (CASSANDRA-2217, -2240)
 * fix sstable2json large-row pagination (CASSANDRA-2188)
 * fix EOFing on requests for the last bytes in a file (CASSANDRA-2213)
 * fix BufferedRandomAccessFile bugs (CASSANDRA-2218, -2241)
 * check for memtable flush_after_mins exceeded every 10s (CASSANDRA-2183)
 * fix cache saving on Windows (CASSANDRA-2207)
 * add validateSchemaAgreement call + synchronization to schema
   modification operations (CASSANDRA-2222)
 * fix for reversed slice queries on large rows (CASSANDRA-2212)
 * fat clients were writing local data (CASSANDRA-2223)
 * set DEFAULT_MEMTABLE_LIFETIME_IN_MINS to 24h
 * improve detection and cleanup of partially-written sstables
   (CASSANDRA-2206)
 * fix supercolumn de/serialization when subcolumn comparator is different
   from supercolumn's (CASSANDRA-2104)
 * fix starting up on Windows when CASSANDRA_HOME contains whitespace
   (CASSANDRA-2237)
 * add [get|set][row|key]cacheSavePeriod to JMX (CASSANDRA-2100)
 * fix Hadoop ColumnFamilyOutputFormat dropping of mutations
   when batch fills up (CASSANDRA-2255)
 * move file deletions off of scheduledtasks executor (CASSANDRA-2253)


0.7.2
 * copy DecoratedKey.key when inserting into caches to avoid retaining
   a reference to the underlying buffer (CASSANDRA-2102)
 * format subcolumn names with subcomparator (CASSANDRA-2136)
 * fix column bloom filter deserialization (CASSANDRA-2165)


0.7.1
 * refactor MessageDigest creation code. (CASSANDRA-2107)
 * buffer network stack to avoid inefficient small TCP messages while avoiding
   the nagle/delayed ack problem (CASSANDRA-1896)
 * check log4j configuration for changes every 10s (CASSANDRA-1525, 1907)
 * more-efficient cross-DC replication (CASSANDRA-1530, -2051, -2138)
 * avoid polluting page cache with commitlog or sstable writes
   and seq scan operations (CASSANDRA-1470)
 * add RMI authentication options to nodetool (CASSANDRA-1921)
 * make snitches configurable at runtime (CASSANDRA-1374)
 * retry hadoop split requests on connection failure (CASSANDRA-1927)
 * implement describeOwnership for BOP, COPP (CASSANDRA-1928)
 * make read repair behave as expected for ConsistencyLevel > ONE
   (CASSANDRA-982, 2038)
 * distributed test harness (CASSANDRA-1859, 1964)
 * reduce flush lock contention (CASSANDRA-1930)
 * optimize supercolumn deserialization (CASSANDRA-1891)
 * fix CFMetaData.apply to only compare objects of the same class
   (CASSANDRA-1962)
 * allow specifying specific SSTables to compact from JMX (CASSANDRA-1963)
 * fix race condition in MessagingService.targets (CASSANDRA-1959, 2094, 2081)
 * refuse to open sstables from a future version (CASSANDRA-1935)
 * zero-copy reads (CASSANDRA-1714)
 * fix copy bounds for word Text in wordcount demo (CASSANDRA-1993)
 * fixes for contrib/javautils (CASSANDRA-1979)
 * check more frequently for memtable expiration (CASSANDRA-2000)
 * fix writing SSTable column count statistics (CASSANDRA-1976)
 * fix streaming of multiple CFs during bootstrap (CASSANDRA-1992)
 * explicitly set JVM GC new generation size with -Xmn (CASSANDRA-1968)
 * add short options for CLI flags (CASSANDRA-1565)
 * make keyspace argument to "describe keyspace" in CLI optional
   when authenticated to keyspace already (CASSANDRA-2029)
 * added option to specify -Dcassandra.join_ring=false on startup
   to allow "warm spare" nodes or performing JMX maintenance before
   joining the ring (CASSANDRA-526)
 * log migrations at INFO (CASSANDRA-2028)
 * add CLI verbose option in file mode (CASSANDRA-2030)
 * add single-line "--" comments to CLI (CASSANDRA-2032)
 * message serialization tests (CASSANDRA-1923)
 * switch from ivy to maven-ant-tasks (CASSANDRA-2017)
 * CLI attempts to block for new schema to propagate (CASSANDRA-2044)
 * fix potential overflow in nodetool cfstats (CASSANDRA-2057)
 * add JVM shutdownhook to sync commitlog (CASSANDRA-1919)
 * allow nodes to be up without being part of  normal traffic (CASSANDRA-1951)
 * fix CLI "show keyspaces" with null options on NTS (CASSANDRA-2049)
 * fix possible ByteBuffer race conditions (CASSANDRA-2066)
 * reduce garbage generated by MessagingService to prevent load spikes
   (CASSANDRA-2058)
 * fix math in RandomPartitioner.describeOwnership (CASSANDRA-2071)
 * fix deletion of sstable non-data components (CASSANDRA-2059)
 * avoid blocking gossip while deleting handoff hints (CASSANDRA-2073)
 * ignore messages from newer versions, keep track of nodes in gossip
   regardless of version (CASSANDRA-1970)
 * cache writing moved to CompactionManager to reduce i/o contention and
   updated to use non-cache-polluting writes (CASSANDRA-2053)
 * page through large rows when exporting to JSON (CASSANDRA-2041)
 * add flush_largest_memtables_at and reduce_cache_sizes_at options
   (CASSANDRA-2142)
 * add cli 'describe cluster' command (CASSANDRA-2127)
 * add cli support for setting username/password at 'connect' command
   (CASSANDRA-2111)
 * add -D option to Stress.java to allow reading hosts from a file
   (CASSANDRA-2149)
 * bound hints CF throughput between 32M and 256M (CASSANDRA-2148)
 * continue starting when invalid saved cache entries are encountered
   (CASSANDRA-2076)
 * add max_hint_window_in_ms option (CASSANDRA-1459)


0.7.0-final
 * fix offsets to ByteBuffer.get (CASSANDRA-1939)


0.7.0-rc4
 * fix cli crash after backgrounding (CASSANDRA-1875)
 * count timeouts in storageproxy latencies, and include latency
   histograms in StorageProxyMBean (CASSANDRA-1893)
 * fix CLI get recognition of supercolumns (CASSANDRA-1899)
 * enable keepalive on intra-cluster sockets (CASSANDRA-1766)
 * count timeouts towards dynamicsnitch latencies (CASSANDRA-1905)
 * Expose index-building status in JMX + cli schema description
   (CASSANDRA-1871)
 * allow [LOCAL|EACH]_QUORUM to be used with non-NetworkTopology
   replication Strategies
 * increased amount of index locks for faster commitlog replay
 * collect secondary index tombstones immediately (CASSANDRA-1914)
 * revert commitlog changes from #1780 (CASSANDRA-1917)
 * change RandomPartitioner min token to -1 to avoid collision w/
   tokens on actual nodes (CASSANDRA-1901)
 * examine the right nibble when validating TimeUUID (CASSANDRA-1910)
 * include secondary indexes in cleanup (CASSANDRA-1916)
 * CFS.scrubDataDirectories should also cleanup invalid secondary indexes
   (CASSANDRA-1904)
 * ability to disable/enable gossip on nodes to force them down
   (CASSANDRA-1108)


0.7.0-rc3
 * expose getNaturalEndpoints in StorageServiceMBean taking byte[]
   key; RMI cannot serialize ByteBuffer (CASSANDRA-1833)
 * infer org.apache.cassandra.locator for replication strategy classes
   when not otherwise specified
 * validation that generates less garbage (CASSANDRA-1814)
 * add TTL support to CLI (CASSANDRA-1838)
 * cli defaults to bytestype for subcomparator when creating
   column families (CASSANDRA-1835)
 * unregister index MBeans when index is dropped (CASSANDRA-1843)
 * make ByteBufferUtil.clone thread-safe (CASSANDRA-1847)
 * change exception for read requests during bootstrap from
   InvalidRequest to Unavailable (CASSANDRA-1862)
 * respect row-level tombstones post-flush in range scans
   (CASSANDRA-1837)
 * ReadResponseResolver check digests against each other (CASSANDRA-1830)
 * return InvalidRequest when remove of subcolumn without supercolumn
   is requested (CASSANDRA-1866)
 * flush before repair (CASSANDRA-1748)
 * SSTableExport validates key order (CASSANDRA-1884)
 * large row support for SSTableExport (CASSANDRA-1867)
 * Re-cache hot keys post-compaction without hitting disk (CASSANDRA-1878)
 * manage read repair in coordinator instead of data source, to
   provide latency information to dynamic snitch (CASSANDRA-1873)


0.7.0-rc2
 * fix live-column-count of slice ranges including tombstoned supercolumn
   with live subcolumn (CASSANDRA-1591)
 * rename o.a.c.internal.AntientropyStage -> AntiEntropyStage,
   o.a.c.request.Request_responseStage -> RequestResponseStage,
   o.a.c.internal.Internal_responseStage -> InternalResponseStage
 * add AbstractType.fromString (CASSANDRA-1767)
 * require index_type to be present when specifying index_name
   on ColumnDef (CASSANDRA-1759)
 * fix add/remove index bugs in CFMetadata (CASSANDRA-1768)
 * rebuild Strategy during system_update_keyspace (CASSANDRA-1762)
 * cli updates prompt to ... in continuation lines (CASSANDRA-1770)
 * support multiple Mutations per key in hadoop ColumnFamilyOutputFormat
   (CASSANDRA-1774)
 * improvements to Debian init script (CASSANDRA-1772)
 * use local classloader to check for version.properties (CASSANDRA-1778)
 * Validate that column names in column_metadata are valid for the
   defined comparator, and decode properly in cli (CASSANDRA-1773)
 * use cross-platform newlines in cli (CASSANDRA-1786)
 * add ExpiringColumn support to sstable import/export (CASSANDRA-1754)
 * add flush for each append to periodic commitlog mode; added
   periodic_without_flush option to disable this (CASSANDRA-1780)
 * close file handle used for post-flush truncate (CASSANDRA-1790)
 * various code cleanup (CASSANDRA-1793, -1794, -1795)
 * fix range queries against wrapped range (CASSANDRA-1781)
 * fix consistencylevel calculations for NetworkTopologyStrategy
   (CASSANDRA-1804)
 * cli support index type enum names (CASSANDRA-1810)
 * improved validation of column_metadata (CASSANDRA-1813)
 * reads at ConsistencyLevel > 1 throw UnavailableException
   immediately if insufficient live nodes exist (CASSANDRA-1803)
 * copy bytebuffers for local writes to avoid retaining the entire
   Thrift frame (CASSANDRA-1801)
 * fix NPE adding index to column w/o prior metadata (CASSANDRA-1764)
 * reduce fat client timeout (CASSANDRA-1730)
 * fix botched merge of CASSANDRA-1316


0.7.0-rc1
 * fix compaction and flush races with schema updates (CASSANDRA-1715)
 * add clustertool, config-converter, sstablekeys, and schematool
   Windows .bat files (CASSANDRA-1723)
 * reject range queries received during bootstrap (CASSANDRA-1739)
 * fix wrapping-range queries on non-minimum token (CASSANDRA-1700)
 * add nodetool cfhistogram (CASSANDRA-1698)
 * limit repaired ranges to what the nodes have in common (CASSANDRA-1674)
 * index scan treats missing columns as not matching secondary
   expressions (CASSANDRA-1745)
 * Fix misuse of DataOutputBuffer.getData in AntiEntropyService
   (CASSANDRA-1729)
 * detect and warn when obsolete version of JNA is present (CASSANDRA-1760)
 * reduce fat client timeout (CASSANDRA-1730)
 * cleanup smallest CFs first to increase free temp space for larger ones
   (CASSANDRA-1811)
 * Update windows .bat files to work outside of main Cassandra
   directory (CASSANDRA-1713)
 * fix read repair regression from 0.6.7 (CASSANDRA-1727)
 * more-efficient read repair (CASSANDRA-1719)
 * fix hinted handoff replay (CASSANDRA-1656)
 * log type of dropped messages (CASSANDRA-1677)
 * upgrade to SLF4J 1.6.1
 * fix ByteBuffer bug in ExpiringColumn.updateDigest (CASSANDRA-1679)
 * fix IntegerType.getString (CASSANDRA-1681)
 * make -Djava.net.preferIPv4Stack=true the default (CASSANDRA-628)
 * add INTERNAL_RESPONSE verb to differentiate from responses related
   to client requests (CASSANDRA-1685)
 * log tpstats when dropping messages (CASSANDRA-1660)
 * include unreachable nodes in describeSchemaVersions (CASSANDRA-1678)
 * Avoid dropping messages off the client request path (CASSANDRA-1676)
 * fix jna errno reporting (CASSANDRA-1694)
 * add friendlier error for UnknownHostException on startup (CASSANDRA-1697)
 * include jna dependency in RPM package (CASSANDRA-1690)
 * add --skip-keys option to stress.py (CASSANDRA-1696)
 * improve cli handling of non-string keys and column names
   (CASSANDRA-1701, -1693)
 * r/m extra subcomparator line in cli keyspaces output (CASSANDRA-1712)
 * add read repair chance to cli "show keyspaces"
 * upgrade to ConcurrentLinkedHashMap 1.1 (CASSANDRA-975)
 * fix index scan routing (CASSANDRA-1722)
 * fix tombstoning of supercolumns in range queries (CASSANDRA-1734)
 * clear endpoint cache after updating keyspace metadata (CASSANDRA-1741)
 * fix wrapping-range queries on non-minimum token (CASSANDRA-1700)
 * truncate includes secondary indexes (CASSANDRA-1747)
 * retain reference to PendingFile sstables (CASSANDRA-1749)
 * fix sstableimport regression (CASSANDRA-1753)
 * fix for bootstrap when no non-system tables are defined (CASSANDRA-1732)
 * handle replica unavailability in index scan (CASSANDRA-1755)
 * fix service initialization order deadlock (CASSANDRA-1756)
 * multi-line cli commands (CASSANDRA-1742)
 * fix race between snapshot and compaction (CASSANDRA-1736)
 * add listEndpointsPendingHints, deleteHintsForEndpoint JMX methods
   (CASSANDRA-1551)


0.7.0-beta3
 * add strategy options to describe_keyspace output (CASSANDRA-1560)
 * log warning when using randomly generated token (CASSANDRA-1552)
 * re-organize JMX into .db, .net, .internal, .request (CASSANDRA-1217)
 * allow nodes to change IPs between restarts (CASSANDRA-1518)
 * remember ring state between restarts by default (CASSANDRA-1518)
 * flush index built flag so we can read it before log replay (CASSANDRA-1541)
 * lock row cache updates to prevent race condition (CASSANDRA-1293)
 * remove assertion causing rare (and harmless) error messages in
   commitlog (CASSANDRA-1330)
 * fix moving nodes with no keyspaces defined (CASSANDRA-1574)
 * fix unbootstrap when no data is present in a transfer range (CASSANDRA-1573)
 * take advantage of AVRO-495 to simplify our avro IDL (CASSANDRA-1436)
 * extend authorization hierarchy to column family (CASSANDRA-1554)
 * deletion support in secondary indexes (CASSANDRA-1571)
 * meaningful error message for invalid replication strategy class
   (CASSANDRA-1566)
 * allow keyspace creation with RF > N (CASSANDRA-1428)
 * improve cli error handling (CASSANDRA-1580)
 * add cache save/load ability (CASSANDRA-1417, 1606, 1647)
 * add StorageService.getDrainProgress (CASSANDRA-1588)
 * Disallow bootstrap to an in-use token (CASSANDRA-1561)
 * Allow dynamic secondary index creation and destruction (CASSANDRA-1532)
 * log auto-guessed memtable thresholds (CASSANDRA-1595)
 * add ColumnDef support to cli (CASSANDRA-1583)
 * reduce index sample time by 75% (CASSANDRA-1572)
 * add cli support for column, strategy metadata (CASSANDRA-1578, 1612)
 * add cli support for schema modification (CASSANDRA-1584)
 * delete temp files on failed compactions (CASSANDRA-1596)
 * avoid blocking for dead nodes during removetoken (CASSANDRA-1605)
 * remove ConsistencyLevel.ZERO (CASSANDRA-1607)
 * expose in-progress compaction type in jmx (CASSANDRA-1586)
 * removed IClock & related classes from internals (CASSANDRA-1502)
 * fix removing tokens from SystemTable on decommission and removetoken
   (CASSANDRA-1609)
 * include CF metadata in cli 'show keyspaces' (CASSANDRA-1613)
 * switch from Properties to HashMap in PropertyFileSnitch to
   avoid synchronization bottleneck (CASSANDRA-1481)
 * PropertyFileSnitch configuration file renamed to
   cassandra-topology.properties
 * add cli support for get_range_slices (CASSANDRA-1088, CASSANDRA-1619)
 * Make memtable flush thresholds per-CF instead of global
   (CASSANDRA-1007, 1637)
 * add cli support for binary data without CfDef hints (CASSANDRA-1603)
 * fix building SSTable statistics post-stream (CASSANDRA-1620)
 * fix potential infinite loop in 2ary index queries (CASSANDRA-1623)
 * allow creating NTS keyspaces with no replicas configured (CASSANDRA-1626)
 * add jmx histogram of sstables accessed per read (CASSANDRA-1624)
 * remove system_rename_column_family and system_rename_keyspace from the
   client API until races can be fixed (CASSANDRA-1630, CASSANDRA-1585)
 * add cli sanity tests (CASSANDRA-1582)
 * update GC settings in cassandra.bat (CASSANDRA-1636)
 * cli support for index queries (CASSANDRA-1635)
 * cli support for updating schema memtable settings (CASSANDRA-1634)
 * cli --file option (CASSANDRA-1616)
 * reduce automatically chosen memtable sizes by 50% (CASSANDRA-1641)
 * move endpoint cache from snitch to strategy (CASSANDRA-1643)
 * fix commitlog recovery deleting the newly-created segment as well as
   the old ones (CASSANDRA-1644)
 * upgrade to Thrift 0.5 (CASSANDRA-1367)
 * renamed CL.DCQUORUM to LOCAL_QUORUM and DCQUORUMSYNC to EACH_QUORUM
 * cli truncate support (CASSANDRA-1653)
 * update GC settings in cassandra.bat (CASSANDRA-1636)
 * avoid logging when a node's ip/token is gossipped back to it (CASSANDRA-1666)


0.7-beta2
 * always use UTF-8 for hint keys (CASSANDRA-1439)
 * remove cassandra.yaml dependency from Hadoop and Pig (CASSADRA-1322)
 * expose CfDef metadata in describe_keyspaces (CASSANDRA-1363)
 * restore use of mmap_index_only option (CASSANDRA-1241)
 * dropping a keyspace with no column families generated an error
   (CASSANDRA-1378)
 * rename RackAwareStrategy to OldNetworkTopologyStrategy, RackUnawareStrategy
   to SimpleStrategy, DatacenterShardStrategy to NetworkTopologyStrategy,
   AbstractRackAwareSnitch to AbstractNetworkTopologySnitch (CASSANDRA-1392)
 * merge StorageProxy.mutate, mutateBlocking (CASSANDRA-1396)
 * faster UUIDType, LongType comparisons (CASSANDRA-1386, 1393)
 * fix setting read_repair_chance from CLI addColumnFamily (CASSANDRA-1399)
 * fix updates to indexed columns (CASSANDRA-1373)
 * fix race condition leaving to FileNotFoundException (CASSANDRA-1382)
 * fix sharded lock hash on index write path (CASSANDRA-1402)
 * add support for GT/E, LT/E in subordinate index clauses (CASSANDRA-1401)
 * cfId counter got out of sync when CFs were added (CASSANDRA-1403)
 * less chatty schema updates (CASSANDRA-1389)
 * rename column family mbeans. 'type' will now include either
   'IndexColumnFamilies' or 'ColumnFamilies' depending on the CFS type.
   (CASSANDRA-1385)
 * disallow invalid keyspace and column family names. This includes name that
   matches a '^\w+' regex. (CASSANDRA-1377)
 * use JNA, if present, to take snapshots (CASSANDRA-1371)
 * truncate hints if starting 0.7 for the first time (CASSANDRA-1414)
 * fix FD leak in single-row slicepredicate queries (CASSANDRA-1416)
 * allow index expressions against columns that are not part of the
   SlicePredicate (CASSANDRA-1410)
 * config-converter properly handles snitches and framed support
   (CASSANDRA-1420)
 * remove keyspace argument from multiget_count (CASSANDRA-1422)
 * allow specifying cassandra.yaml location as (local or remote) URL
   (CASSANDRA-1126)
 * fix using DynamicEndpointSnitch with NetworkTopologyStrategy
   (CASSANDRA-1429)
 * Add CfDef.default_validation_class (CASSANDRA-891)
 * fix EstimatedHistogram.max (CASSANDRA-1413)
 * quorum read optimization (CASSANDRA-1622)
 * handle zero-length (or missing) rows during HH paging (CASSANDRA-1432)
 * include secondary indexes during schema migrations (CASSANDRA-1406)
 * fix commitlog header race during schema change (CASSANDRA-1435)
 * fix ColumnFamilyStoreMBeanIterator to use new type name (CASSANDRA-1433)
 * correct filename generated by xml->yaml converter (CASSANDRA-1419)
 * add CMSInitiatingOccupancyFraction=75 and UseCMSInitiatingOccupancyOnly
   to default JVM options
 * decrease jvm heap for cassandra-cli (CASSANDRA-1446)
 * ability to modify keyspaces and column family definitions on a live cluster
   (CASSANDRA-1285)
 * support for Hadoop Streaming [non-jvm map/reduce via stdin/out]
   (CASSANDRA-1368)
 * Move persistent sstable stats from the system table to an sstable component
   (CASSANDRA-1430)
 * remove failed bootstrap attempt from pending ranges when gossip times
   it out after 1h (CASSANDRA-1463)
 * eager-create tcp connections to other cluster members (CASSANDRA-1465)
 * enumerate stages and derive stage from message type instead of
   transmitting separately (CASSANDRA-1465)
 * apply reversed flag during collation from different data sources
   (CASSANDRA-1450)
 * make failure to remove commitlog segment non-fatal (CASSANDRA-1348)
 * correct ordering of drain operations so CL.recover is no longer
   necessary (CASSANDRA-1408)
 * removed keyspace from describe_splits method (CASSANDRA-1425)
 * rename check_schema_agreement to describe_schema_versions
   (CASSANDRA-1478)
 * fix QUORUM calculation for RF > 3 (CASSANDRA-1487)
 * remove tombstones during non-major compactions when bloom filter
   verifies that row does not exist in other sstables (CASSANDRA-1074)
 * nodes that coordinated a loadbalance in the past could not be seen by
   newly added nodes (CASSANDRA-1467)
 * exposed endpoint states (gossip details) via jmx (CASSANDRA-1467)
 * ensure that compacted sstables are not included when new readers are
   instantiated (CASSANDRA-1477)
 * by default, calculate heap size and memtable thresholds at runtime (CASSANDRA-1469)
 * fix races dealing with adding/dropping keyspaces and column families in
   rapid succession (CASSANDRA-1477)
 * clean up of Streaming system (CASSANDRA-1503, 1504, 1506)
 * add options to configure Thrift socket keepalive and buffer sizes (CASSANDRA-1426)
 * make contrib CassandraServiceDataCleaner recursive (CASSANDRA-1509)
 * min, max compaction threshold are configurable and persistent
   per-ColumnFamily (CASSANDRA-1468)
 * fix replaying the last mutation in a commitlog unnecessarily
   (CASSANDRA-1512)
 * invoke getDefaultUncaughtExceptionHandler from DTPE with the original
   exception rather than the ExecutionException wrapper (CASSANDRA-1226)
 * remove Clock from the Thrift (and Avro) API (CASSANDRA-1501)
 * Close intra-node sockets when connection is broken (CASSANDRA-1528)
 * RPM packaging spec file (CASSANDRA-786)
 * weighted request scheduler (CASSANDRA-1485)
 * treat expired columns as deleted (CASSANDRA-1539)
 * make IndexInterval configurable (CASSANDRA-1488)
 * add describe_snitch to Thrift API (CASSANDRA-1490)
 * MD5 authenticator compares plain text submitted password with MD5'd
   saved property, instead of vice versa (CASSANDRA-1447)
 * JMX MessagingService pending and completed counts (CASSANDRA-1533)
 * fix race condition processing repair responses (CASSANDRA-1511)
 * make repair blocking (CASSANDRA-1511)
 * create EndpointSnitchInfo and MBean to expose rack and DC (CASSANDRA-1491)
 * added option to contrib/word_count to output results back to Cassandra
   (CASSANDRA-1342)
 * rewrite Hadoop ColumnFamilyRecordWriter to pool connections, retry to
   multiple Cassandra nodes, and smooth impact on the Cassandra cluster
   by using smaller batch sizes (CASSANDRA-1434)
 * fix setting gc_grace_seconds via CLI (CASSANDRA-1549)
 * support TTL'd index values (CASSANDRA-1536)
 * make removetoken work like decommission (CASSANDRA-1216)
 * make cli comparator-aware and improve quote rules (CASSANDRA-1523,-1524)
 * make nodetool compact and cleanup blocking (CASSANDRA-1449)
 * add memtable, cache information to GCInspector logs (CASSANDRA-1558)
 * enable/disable HintedHandoff via JMX (CASSANDRA-1550)
 * Ignore stray files in the commit log directory (CASSANDRA-1547)
 * Disallow bootstrap to an in-use token (CASSANDRA-1561)


0.7-beta1
 * sstable versioning (CASSANDRA-389)
 * switched to slf4j logging (CASSANDRA-625)
 * add (optional) expiration time for column (CASSANDRA-699)
 * access levels for authentication/authorization (CASSANDRA-900)
 * add ReadRepairChance to CF definition (CASSANDRA-930)
 * fix heisenbug in system tests, especially common on OS X (CASSANDRA-944)
 * convert to byte[] keys internally and all public APIs (CASSANDRA-767)
 * ability to alter schema definitions on a live cluster (CASSANDRA-44)
 * renamed configuration file to cassandra.xml, and log4j.properties to
   log4j-server.properties, which must now be loaded from
   the classpath (which is how our scripts in bin/ have always done it)
   (CASSANDRA-971)
 * change get_count to require a SlicePredicate. create multi_get_count
   (CASSANDRA-744)
 * re-organized endpointsnitch implementations and added SimpleSnitch
   (CASSANDRA-994)
 * Added preload_row_cache option (CASSANDRA-946)
 * add CRC to commitlog header (CASSANDRA-999)
 * removed deprecated batch_insert and get_range_slice methods (CASSANDRA-1065)
 * add truncate thrift method (CASSANDRA-531)
 * http mini-interface using mx4j (CASSANDRA-1068)
 * optimize away copy of sliced row on memtable read path (CASSANDRA-1046)
 * replace constant-size 2GB mmaped segments and special casing for index
   entries spanning segment boundaries, with SegmentedFile that computes
   segments that always contain entire entries/rows (CASSANDRA-1117)
 * avoid reading large rows into memory during compaction (CASSANDRA-16)
 * added hadoop OutputFormat (CASSANDRA-1101)
 * efficient Streaming (no more anticompaction) (CASSANDRA-579)
 * split commitlog header into separate file and add size checksum to
   mutations (CASSANDRA-1179)
 * avoid allocating a new byte[] for each mutation on replay (CASSANDRA-1219)
 * revise HH schema to be per-endpoint (CASSANDRA-1142)
 * add joining/leaving status to nodetool ring (CASSANDRA-1115)
 * allow multiple repair sessions per node (CASSANDRA-1190)
 * optimize away MessagingService for local range queries (CASSANDRA-1261)
 * make framed transport the default so malformed requests can't OOM the
   server (CASSANDRA-475)
 * significantly faster reads from row cache (CASSANDRA-1267)
 * take advantage of row cache during range queries (CASSANDRA-1302)
 * make GCGraceSeconds a per-ColumnFamily value (CASSANDRA-1276)
 * keep persistent row size and column count statistics (CASSANDRA-1155)
 * add IntegerType (CASSANDRA-1282)
 * page within a single row during hinted handoff (CASSANDRA-1327)
 * push DatacenterShardStrategy configuration into keyspace definition,
   eliminating datacenter.properties. (CASSANDRA-1066)
 * optimize forward slices starting with '' and single-index-block name
   queries by skipping the column index (CASSANDRA-1338)
 * streaming refactor (CASSANDRA-1189)
 * faster comparison for UUID types (CASSANDRA-1043)
 * secondary index support (CASSANDRA-749 and subtasks)
 * make compaction buckets deterministic (CASSANDRA-1265)


0.6.6
 * Allow using DynamicEndpointSnitch with RackAwareStrategy (CASSANDRA-1429)
 * remove the remaining vestiges of the unfinished DatacenterShardStrategy
   (replaced by NetworkTopologyStrategy in 0.7)


0.6.5
 * fix key ordering in range query results with RandomPartitioner
   and ConsistencyLevel > ONE (CASSANDRA-1145)
 * fix for range query starting with the wrong token range (CASSANDRA-1042)
 * page within a single row during hinted handoff (CASSANDRA-1327)
 * fix compilation on non-sun JDKs (CASSANDRA-1061)
 * remove String.trim() call on row keys in batch mutations (CASSANDRA-1235)
 * Log summary of dropped messages instead of spamming log (CASSANDRA-1284)
 * add dynamic endpoint snitch (CASSANDRA-981)
 * fix streaming for keyspaces with hyphens in their name (CASSANDRA-1377)
 * fix errors in hard-coded bloom filter optKPerBucket by computing it
   algorithmically (CASSANDRA-1220
 * remove message deserialization stage, and uncap read/write stages
   so slow reads/writes don't block gossip processing (CASSANDRA-1358)
 * add jmx port configuration to Debian package (CASSANDRA-1202)
 * use mlockall via JNA, if present, to prevent Linux from swapping
   out parts of the JVM (CASSANDRA-1214)


0.6.4
 * avoid queuing multiple hint deliveries for the same endpoint
   (CASSANDRA-1229)
 * better performance for and stricter checking of UTF8 column names
   (CASSANDRA-1232)
 * extend option to lower compaction priority to hinted handoff
   as well (CASSANDRA-1260)
 * log errors in gossip instead of re-throwing (CASSANDRA-1289)
 * avoid aborting commitlog replay prematurely if a flushed-but-
   not-removed commitlog segment is encountered (CASSANDRA-1297)
 * fix duplicate rows being read during mapreduce (CASSANDRA-1142)
 * failure detection wasn't closing command sockets (CASSANDRA-1221)
 * cassandra-cli.bat works on windows (CASSANDRA-1236)
 * pre-emptively drop requests that cannot be processed within RPCTimeout
   (CASSANDRA-685)
 * add ack to Binary write verb and update CassandraBulkLoader
   to wait for acks for each row (CASSANDRA-1093)
 * added describe_partitioner Thrift method (CASSANDRA-1047)
 * Hadoop jobs no longer require the Cassandra storage-conf.xml
   (CASSANDRA-1280, CASSANDRA-1047)
 * log thread pool stats when GC is excessive (CASSANDRA-1275)
 * remove gossip message size limit (CASSANDRA-1138)
 * parallelize local and remote reads during multiget, and respect snitch
   when determining whether to do local read for CL.ONE (CASSANDRA-1317)
 * fix read repair to use requested consistency level on digest mismatch,
   rather than assuming QUORUM (CASSANDRA-1316)
 * process digest mismatch re-reads in parallel (CASSANDRA-1323)
 * switch hints CF comparator to BytesType (CASSANDRA-1274)


0.6.3
 * retry to make streaming connections up to 8 times. (CASSANDRA-1019)
 * reject describe_ring() calls on invalid keyspaces (CASSANDRA-1111)
 * fix cache size calculation for size of 100% (CASSANDRA-1129)
 * fix cache capacity only being recalculated once (CASSANDRA-1129)
 * remove hourly scan of all hints on the off chance that the gossiper
   missed a status change; instead, expose deliverHintsToEndpoint to JMX
   so it can be done manually, if necessary (CASSANDRA-1141)
 * don't reject reads at CL.ALL (CASSANDRA-1152)
 * reject deletions to supercolumns in CFs containing only standard
   columns (CASSANDRA-1139)
 * avoid preserving login information after client disconnects
   (CASSANDRA-1057)
 * prefer sun jdk to openjdk in debian init script (CASSANDRA-1174)
 * detect partioner config changes between restarts and fail fast
   (CASSANDRA-1146)
 * use generation time to resolve node token reassignment disagreements
   (CASSANDRA-1118)
 * restructure the startup ordering of Gossiper and MessageService to avoid
   timing anomalies (CASSANDRA-1160)
 * detect incomplete commit log hearders (CASSANDRA-1119)
 * force anti-entropy service to stream files on the stream stage to avoid
   sending streams out of order (CASSANDRA-1169)
 * remove inactive stream managers after AES streams files (CASSANDRA-1169)
 * allow removing entire row through batch_mutate Deletion (CASSANDRA-1027)
 * add JMX metrics for row-level bloom filter false positives (CASSANDRA-1212)
 * added a redhat init script to contrib (CASSANDRA-1201)
 * use midpoint when bootstrapping a new machine into range with not
   much data yet instead of random token (CASSANDRA-1112)
 * kill server on OOM in executor stage as well as Thrift (CASSANDRA-1226)
 * remove opportunistic repairs, when two machines with overlapping replica
   responsibilities happen to finish major compactions of the same CF near
   the same time.  repairs are now fully manual (CASSANDRA-1190)
 * add ability to lower compaction priority (default is no change from 0.6.2)
   (CASSANDRA-1181)


0.6.2
 * fix contrib/word_count build. (CASSANDRA-992)
 * split CommitLogExecutorService into BatchCommitLogExecutorService and
   PeriodicCommitLogExecutorService (CASSANDRA-1014)
 * add latency histograms to CFSMBean (CASSANDRA-1024)
 * make resolving timestamp ties deterministic by using value bytes
   as a tiebreaker (CASSANDRA-1039)
 * Add option to turn off Hinted Handoff (CASSANDRA-894)
 * fix windows startup (CASSANDRA-948)
 * make concurrent_reads, concurrent_writes configurable at runtime via JMX
   (CASSANDRA-1060)
 * disable GCInspector on non-Sun JVMs (CASSANDRA-1061)
 * fix tombstone handling in sstable rows with no other data (CASSANDRA-1063)
 * fix size of row in spanned index entries (CASSANDRA-1056)
 * install json2sstable, sstable2json, and sstablekeys to Debian package
 * StreamingService.StreamDestinations wouldn't empty itself after streaming
   finished (CASSANDRA-1076)
 * added Collections.shuffle(splits) before returning the splits in
   ColumnFamilyInputFormat (CASSANDRA-1096)
 * do not recalculate cache capacity post-compaction if it's been manually
   modified (CASSANDRA-1079)
 * better defaults for flush sorter + writer executor queue sizes
   (CASSANDRA-1100)
 * windows scripts for SSTableImport/Export (CASSANDRA-1051)
 * windows script for nodetool (CASSANDRA-1113)
 * expose PhiConvictThreshold (CASSANDRA-1053)
 * make repair of RF==1 a no-op (CASSANDRA-1090)
 * improve default JVM GC options (CASSANDRA-1014)
 * fix SlicePredicate serialization inside Hadoop jobs (CASSANDRA-1049)
 * close Thrift sockets in Hadoop ColumnFamilyRecordReader (CASSANDRA-1081)


0.6.1
 * fix NPE in sstable2json when no excluded keys are given (CASSANDRA-934)
 * keep the replica set constant throughout the read repair process
   (CASSANDRA-937)
 * allow querying getAllRanges with empty token list (CASSANDRA-933)
 * fix command line arguments inversion in clustertool (CASSANDRA-942)
 * fix race condition that could trigger a false-positive assertion
   during post-flush discard of old commitlog segments (CASSANDRA-936)
 * fix neighbor calculation for anti-entropy repair (CASSANDRA-924)
 * perform repair even for small entropy differences (CASSANDRA-924)
 * Use hostnames in CFInputFormat to allow Hadoop's naive string-based
   locality comparisons to work (CASSANDRA-955)
 * cache read-only BufferedRandomAccessFile length to avoid
   3 system calls per invocation (CASSANDRA-950)
 * nodes with IPv6 (and no IPv4) addresses could not join cluster
   (CASSANDRA-969)
 * Retrieve the correct number of undeleted columns, if any, from
   a supercolumn in a row that had been deleted previously (CASSANDRA-920)
 * fix index scans that cross the 2GB mmap boundaries for both mmap
   and standard i/o modes (CASSANDRA-866)
 * expose drain via nodetool (CASSANDRA-978)


0.6.0-RC1
 * JMX drain to flush memtables and run through commit log (CASSANDRA-880)
 * Bootstrapping can skip ranges under the right conditions (CASSANDRA-902)
 * fix merging row versions in range_slice for CL > ONE (CASSANDRA-884)
 * default write ConsistencyLeven chaned from ZERO to ONE
 * fix for index entries spanning mmap buffer boundaries (CASSANDRA-857)
 * use lexical comparison if time part of TimeUUIDs are the same
   (CASSANDRA-907)
 * bound read, mutation, and response stages to fix possible OOM
   during log replay (CASSANDRA-885)
 * Use microseconds-since-epoch (UTC) in cli, instead of milliseconds
 * Treat batch_mutate Deletion with null supercolumn as "apply this predicate
   to top level supercolumns" (CASSANDRA-834)
 * Streaming destination nodes do not update their JMX status (CASSANDRA-916)
 * Fix internal RPC timeout calculation (CASSANDRA-911)
 * Added Pig loadfunc to contrib/pig (CASSANDRA-910)


0.6.0-beta3
 * fix compaction bucketing bug (CASSANDRA-814)
 * update windows batch file (CASSANDRA-824)
 * deprecate KeysCachedFraction configuration directive in favor
   of KeysCached; move to unified-per-CF key cache (CASSANDRA-801)
 * add invalidateRowCache to ColumnFamilyStoreMBean (CASSANDRA-761)
 * send Handoff hints to natural locations to reduce load on
   remaining nodes in a failure scenario (CASSANDRA-822)
 * Add RowWarningThresholdInMB configuration option to warn before very
   large rows get big enough to threaten node stability, and -x option to
   be able to remove them with sstable2json if the warning is unheeded
   until it's too late (CASSANDRA-843)
 * Add logging of GC activity (CASSANDRA-813)
 * fix ConcurrentModificationException in commitlog discard (CASSANDRA-853)
 * Fix hardcoded row count in Hadoop RecordReader (CASSANDRA-837)
 * Add a jmx status to the streaming service and change several DEBUG
   messages to INFO (CASSANDRA-845)
 * fix classpath in cassandra-cli.bat for Windows (CASSANDRA-858)
 * allow re-specifying host, port to cassandra-cli if invalid ones
   are first tried (CASSANDRA-867)
 * fix race condition handling rpc timeout in the coordinator
   (CASSANDRA-864)
 * Remove CalloutLocation and StagingFileDirectory from storage-conf files
   since those settings are no longer used (CASSANDRA-878)
 * Parse a long from RowWarningThresholdInMB instead of an int (CASSANDRA-882)
 * Remove obsolete ControlPort code from DatabaseDescriptor (CASSANDRA-886)
 * move skipBytes side effect out of assert (CASSANDRA-899)
 * add "double getLoad" to StorageServiceMBean (CASSANDRA-898)
 * track row stats per CF at compaction time (CASSANDRA-870)
 * disallow CommitLogDirectory matching a DataFileDirectory (CASSANDRA-888)
 * default key cache size is 200k entries, changed from 10% (CASSANDRA-863)
 * add -Dcassandra-foreground=yes to cassandra.bat
 * exit if cluster name is changed unexpectedly (CASSANDRA-769)


0.6.0-beta1/beta2
 * add batch_mutate thrift command, deprecating batch_insert (CASSANDRA-336)
 * remove get_key_range Thrift API, deprecated in 0.5 (CASSANDRA-710)
 * add optional login() Thrift call for authentication (CASSANDRA-547)
 * support fat clients using gossiper and StorageProxy to perform
   replication in-process [jvm-only] (CASSANDRA-535)
 * support mmapped I/O for reads, on by default on 64bit JVMs
   (CASSANDRA-408, CASSANDRA-669)
 * improve insert concurrency, particularly during Hinted Handoff
   (CASSANDRA-658)
 * faster network code (CASSANDRA-675)
 * stress.py moved to contrib (CASSANDRA-635)
 * row caching [must be explicitly enabled per-CF in config] (CASSANDRA-678)
 * present a useful measure of compaction progress in JMX (CASSANDRA-599)
 * add bin/sstablekeys (CASSNADRA-679)
 * add ConsistencyLevel.ANY (CASSANDRA-687)
 * make removetoken remove nodes from gossip entirely (CASSANDRA-644)
 * add ability to set cache sizes at runtime (CASSANDRA-708)
 * report latency and cache hit rate statistics with lifetime totals
   instead of average over the last minute (CASSANDRA-702)
 * support get_range_slice for RandomPartitioner (CASSANDRA-745)
 * per-keyspace replication factory and replication strategy (CASSANDRA-620)
 * track latency in microseconds (CASSANDRA-733)
 * add describe_ Thrift methods, deprecating get_string_property and
   get_string_list_property
 * jmx interface for tracking operation mode and streams in general.
   (CASSANDRA-709)
 * keep memtables in sorted order to improve range query performance
   (CASSANDRA-799)
 * use while loop instead of recursion when trimming sstables compaction list
   to avoid blowing stack in pathological cases (CASSANDRA-804)
 * basic Hadoop map/reduce support (CASSANDRA-342)


0.5.1
 * ensure all files for an sstable are streamed to the same directory.
   (CASSANDRA-716)
 * more accurate load estimate for bootstrapping (CASSANDRA-762)
 * tolerate dead or unavailable bootstrap target on write (CASSANDRA-731)
 * allow larger numbers of keys (> 140M) in a sstable bloom filter
   (CASSANDRA-790)
 * include jvm argument improvements from CASSANDRA-504 in debian package
 * change streaming chunk size to 32MB to accomodate Windows XP limitations
   (was 64MB) (CASSANDRA-795)
 * fix get_range_slice returning results in the wrong order (CASSANDRA-781)


0.5.0 final
 * avoid attempting to delete temporary bootstrap files twice (CASSANDRA-681)
 * fix bogus NaN in nodeprobe cfstats output (CASSANDRA-646)
 * provide a policy for dealing with single thread executors w/ a full queue
   (CASSANDRA-694)
 * optimize inner read in MessagingService, vastly improving multiple-node
   performance (CASSANDRA-675)
 * wait for table flush before streaming data back to a bootstrapping node.
   (CASSANDRA-696)
 * keep track of bootstrapping sources by table so that bootstrapping doesn't
   give the indication of finishing early (CASSANDRA-673)


0.5.0 RC3
 * commit the correct version of the patch for CASSANDRA-663


0.5.0 RC2 (unreleased)
 * fix bugs in converting get_range_slice results to Thrift
   (CASSANDRA-647, CASSANDRA-649)
 * expose java.util.concurrent.TimeoutException in StorageProxy methods
   (CASSANDRA-600)
 * TcpConnectionManager was holding on to disconnected connections,
   giving the false indication they were being used. (CASSANDRA-651)
 * Remove duplicated write. (CASSANDRA-662)
 * Abort bootstrap if IP is already in the token ring (CASSANDRA-663)
 * increase default commitlog sync period, and wait for last sync to
   finish before submitting another (CASSANDRA-668)


0.5.0 RC1
 * Fix potential NPE in get_range_slice (CASSANDRA-623)
 * add CRC32 to commitlog entries (CASSANDRA-605)
 * fix data streaming on windows (CASSANDRA-630)
 * GC compacted sstables after cleanup and compaction (CASSANDRA-621)
 * Speed up anti-entropy validation (CASSANDRA-629)
 * Fix anti-entropy assertion error (CASSANDRA-639)
 * Fix pending range conflicts when bootstapping or moving
   multiple nodes at once (CASSANDRA-603)
 * Handle obsolete gossip related to node movement in the case where
   one or more nodes is down when the movement occurs (CASSANDRA-572)
 * Include dead nodes in gossip to avoid a variety of problems
   and fix HH to removed nodes (CASSANDRA-634)
 * return an InvalidRequestException for mal-formed SlicePredicates
   (CASSANDRA-643)
 * fix bug determining closest neighbor for use in multiple datacenters
   (CASSANDRA-648)
 * Vast improvements in anticompaction speed (CASSANDRA-607)
 * Speed up log replay and writes by avoiding redundant serializations
   (CASSANDRA-652)


0.5.0 beta 2
 * Bootstrap improvements (several tickets)
 * add nodeprobe repair anti-entropy feature (CASSANDRA-193, CASSANDRA-520)
 * fix possibility of partition when many nodes restart at once
   in clusters with multiple seeds (CASSANDRA-150)
 * fix NPE in get_range_slice when no data is found (CASSANDRA-578)
 * fix potential NPE in hinted handoff (CASSANDRA-585)
 * fix cleanup of local "system" keyspace (CASSANDRA-576)
 * improve computation of cluster load balance (CASSANDRA-554)
 * added super column read/write, column count, and column/row delete to
   cassandra-cli (CASSANDRA-567, CASSANDRA-594)
 * fix returning live subcolumns of deleted supercolumns (CASSANDRA-583)
 * respect JAVA_HOME in bin/ scripts (several tickets)
 * add StorageService.initClient for fat clients on the JVM (CASSANDRA-535)
   (see contrib/client_only for an example of use)
 * make consistency_level functional in get_range_slice (CASSANDRA-568)
 * optimize key deserialization for RandomPartitioner (CASSANDRA-581)
 * avoid GCing tombstones except on major compaction (CASSANDRA-604)
 * increase failure conviction threshold, resulting in less nodes
   incorrectly (and temporarily) marked as down (CASSANDRA-610)
 * respect memtable thresholds during log replay (CASSANDRA-609)
 * support ConsistencyLevel.ALL on read (CASSANDRA-584)
 * add nodeprobe removetoken command (CASSANDRA-564)


0.5.0 beta
 * Allow multiple simultaneous flushes, improving flush throughput
   on multicore systems (CASSANDRA-401)
 * Split up locks to improve write and read throughput on multicore systems
   (CASSANDRA-444, CASSANDRA-414)
 * More efficient use of memory during compaction (CASSANDRA-436)
 * autobootstrap option: when enabled, all non-seed nodes will attempt
   to bootstrap when started, until bootstrap successfully
   completes. -b option is removed.  (CASSANDRA-438)
 * Unless a token is manually specified in the configuration xml,
   a bootstraping node will use a token that gives it half the
   keys from the most-heavily-loaded node in the cluster,
   instead of generating a random token.
   (CASSANDRA-385, CASSANDRA-517)
 * Miscellaneous bootstrap fixes (several tickets)
 * Ability to change a node's token even after it has data on it
   (CASSANDRA-541)
 * Ability to decommission a live node from the ring (CASSANDRA-435)
 * Semi-automatic loadbalancing via nodeprobe (CASSANDRA-192)
 * Add ability to set compaction thresholds at runtime via
   JMX / nodeprobe.  (CASSANDRA-465)
 * Add "comment" field to ColumnFamily definition. (CASSANDRA-481)
 * Additional JMX metrics (CASSANDRA-482)
 * JSON based export and import tools (several tickets)
 * Hinted Handoff fixes (several tickets)
 * Add key cache to improve read performance (CASSANDRA-423)
 * Simplified construction of custom ReplicationStrategy classes
   (CASSANDRA-497)
 * Graphical application (Swing) for ring integrity verification and
   visualization was added to contrib (CASSANDRA-252)
 * Add DCQUORUM, DCQUORUMSYNC consistency levels and corresponding
   ReplicationStrategy / EndpointSnitch classes.  Experimental.
   (CASSANDRA-492)
 * Web client interface added to contrib (CASSANDRA-457)
 * More-efficient flush for Random, CollatedOPP partitioners
   for normal writes (CASSANDRA-446) and bulk load (CASSANDRA-420)
 * Add MemtableFlushAfterMinutes, a global replacement for the old
   per-CF FlushPeriodInMinutes setting (CASSANDRA-463)
 * optimizations to slice reading (CASSANDRA-350) and supercolumn
   queries (CASSANDRA-510)
 * force binding to given listenaddress for nodes with multiple
   interfaces (CASSANDRA-546)
 * stress.py benchmarking tool improvements (several tickets)
 * optimized replica placement code (CASSANDRA-525)
 * faster log replay on restart (CASSANDRA-539, CASSANDRA-540)
 * optimized local-node writes (CASSANDRA-558)
 * added get_range_slice, deprecating get_key_range (CASSANDRA-344)
 * expose TimedOutException to thrift (CASSANDRA-563)


0.4.2
 * Add validation disallowing null keys (CASSANDRA-486)
 * Fix race conditions in TCPConnectionManager (CASSANDRA-487)
 * Fix using non-utf8-aware comparison as a sanity check.
   (CASSANDRA-493)
 * Improve default garbage collector options (CASSANDRA-504)
 * Add "nodeprobe flush" (CASSANDRA-505)
 * remove NotFoundException from get_slice throws list (CASSANDRA-518)
 * fix get (not get_slice) of entire supercolumn (CASSANDRA-508)
 * fix null token during bootstrap (CASSANDRA-501)


0.4.1
 * Fix FlushPeriod columnfamily configuration regression
   (CASSANDRA-455)
 * Fix long column name support (CASSANDRA-460)
 * Fix for serializing a row that only contains tombstones
   (CASSANDRA-458)
 * Fix for discarding unneeded commitlog segments (CASSANDRA-459)
 * Add SnapshotBeforeCompaction configuration option (CASSANDRA-426)
 * Fix compaction abort under insufficient disk space (CASSANDRA-473)
 * Fix reading subcolumn slice from tombstoned CF (CASSANDRA-484)
 * Fix race condition in RVH causing occasional NPE (CASSANDRA-478)


0.4.0
 * fix get_key_range problems when a node is down (CASSANDRA-440)
   and add UnavailableException to more Thrift methods
 * Add example EndPointSnitch contrib code (several tickets)


0.4.0 RC2
 * fix SSTable generation clash during compaction (CASSANDRA-418)
 * reject method calls with null parameters (CASSANDRA-308)
 * properly order ranges in nodeprobe output (CASSANDRA-421)
 * fix logging of certain errors on executor threads (CASSANDRA-425)


0.4.0 RC1
 * Bootstrap feature is live; use -b on startup (several tickets)
 * Added multiget api (CASSANDRA-70)
 * fix Deadlock with SelectorManager.doProcess and TcpConnection.write
   (CASSANDRA-392)
 * remove key cache b/c of concurrency bugs in third-party
   CLHM library (CASSANDRA-405)
 * update non-major compaction logic to use two threshold values
   (CASSANDRA-407)
 * add periodic / batch commitlog sync modes (several tickets)
 * inline BatchMutation into batch_insert params (CASSANDRA-403)
 * allow setting the logging level at runtime via mbean (CASSANDRA-402)
 * change default comparator to BytesType (CASSANDRA-400)
 * add forwards-compatible ConsistencyLevel parameter to get_key_range
   (CASSANDRA-322)
 * r/m special case of blocking for local destination when writing with
   ConsistencyLevel.ZERO (CASSANDRA-399)
 * Fixes to make BinaryMemtable [bulk load interface] useful (CASSANDRA-337);
   see contrib/bmt_example for an example of using it.
 * More JMX properties added (several tickets)
 * Thrift changes (several tickets)
    - Merged _super get methods with the normal ones; return values
      are now of ColumnOrSuperColumn.
    - Similarly, merged batch_insert_super into batch_insert.



0.4.0 beta
 * On-disk data format has changed to allow billions of keys/rows per
   node instead of only millions
 * Multi-keyspace support
 * Scan all sstables for all queries to avoid situations where
   different types of operation on the same ColumnFamily could
   disagree on what data was present
 * Snapshot support via JMX
 * Thrift API has changed a _lot_:
    - removed time-sorted CFs; instead, user-defined comparators
      may be defined on the column names, which are now byte arrays.
      Default comparators are provided for UTF8, Bytes, Ascii, Long (i64),
      and UUID types.
    - removed colon-delimited strings in thrift api in favor of explicit
      structs such as ColumnPath, ColumnParent, etc.  Also normalized
      thrift struct and argument naming.
    - Added columnFamily argument to get_key_range.
    - Change signature of get_slice to accept starting and ending
      columns as well as an offset.  (This allows use of indexes.)
      Added "ascending" flag to allow reasonably-efficient reverse
      scans as well.  Removed get_slice_by_range as redundant.
    - get_key_range operates on one CF at a time
    - changed `block` boolean on insert methods to ConsistencyLevel enum,
      with options of NONE, ONE, QUORUM, and ALL.
    - added similar consistency_level parameter to read methods
    - column-name-set slice with no names given now returns zero columns
      instead of all of them.  ("all" can run your server out of memory.
      use a range-based slice with a high max column count instead.)
 * Removed the web interface. Node information can now be obtained by
   using the newly introduced nodeprobe utility.
 * More JMX stats
 * Remove magic values from internals (e.g. special key to indicate
   when to flush memtables)
 * Rename configuration "table" to "keyspace"
 * Moved to crash-only design; no more shutdown (just kill the process)
 * Lots of bug fixes

Full list of issues resolved in 0.4 is at https://issues.apache.org/jira/secure/IssueNavigator.jspa?reset=true&&pid=12310865&fixfor=12313862&resolution=1&sorter/field=issuekey&sorter/order=DESC


0.3.0 RC3
 * Fix potential deadlock under load in TCPConnection.
   (CASSANDRA-220)


0.3.0 RC2
 * Fix possible data loss when server is stopped after replaying
   log but before new inserts force memtable flush.
   (CASSANDRA-204)
 * Added BUGS file


0.3.0 RC1
 * Range queries on keys, including user-defined key collation
 * Remove support
 * Workarounds for a weird bug in JDK select/register that seems
   particularly common on VM environments. Cassandra should deploy
   fine on EC2 now
 * Much improved infrastructure: the beginnings of a decent test suite
   ("ant test" for unit tests; "nosetests" for system tests), code
   coverage reporting, etc.
 * Expanded node status reporting via JMX
 * Improved error reporting/logging on both server and client
 * Reduced memory footprint in default configuration
 * Combined blocking and non-blocking versions of insert APIs
 * Added FlushPeriodInMinutes configuration parameter to force
   flushing of infrequently-updated ColumnFamilies<|MERGE_RESOLUTION|>--- conflicted
+++ resolved
@@ -1,19 +1,14 @@
-<<<<<<< HEAD
 3.11.2
  * Round buffer size to powers of 2 for the chunk cache (CASSANDRA-13897)
  * Update jackson JSON jars (CASSANDRA-13949)
  * Avoid locks when checking LCS fanout and if we should defrag (CASSANDRA-13930)
 Merged from 3.0:
-=======
-3.0.16
  * Add flag to disable materialized views, and warnings on creation (CASSANDRA-13959)
->>>>>>> b8697441
  * Don't let user drop or generally break tables in system_distributed (CASSANDRA-13813)
  * Provide a JMX call to sync schema with local storage (CASSANDRA-13954)
  * Mishandling of cells for removed/dropped columns when reading legacy files (CASSANDRA-13939)
  * Deserialise sstable metadata in nodetool verify (CASSANDRA-13922)
 
-<<<<<<< HEAD
 
 3.11.1
  * Fix the computation of cdc_total_space_in_mb for exabyte filesystems (CASSANDRA-13808)
@@ -29,9 +24,6 @@
  * Duplicate the buffer before passing it to analyser in SASI operation (CASSANDRA-13512)
  * Properly evict pstmts from prepared statements cache (CASSANDRA-13641)
 Merged from 3.0:
-=======
-3.0.15
->>>>>>> b8697441
  * Improve TRUNCATE performance (CASSANDRA-13909)
  * Implement short read protection on partition boundaries (CASSANDRA-13595)
  * Fix ISE thrown by UPI.Serializer.hasNext() for some SELECT queries (CASSANDRA-13911)
