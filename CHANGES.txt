<<<<<<< HEAD
1.0-dev
 * add support for insert, delete in cql BATCH (CASSANDRA-2537)
 * add support for IN to cql SELECT, UPDATE (CASSANDRA-2553)


0.8.0-?
 * fix NPE compacting index CFs (CASSANDRA-2528)
 * Remove checking all column families on startup for compaction candidates (CASSANDRA-2444)
 * validate CQL create keyspace options (CASSANDRA-2525)
 * fix nodetool setcompactionthroughput (CASSANDRA-2550)
 * move	gossip heartbeat back to its own thread (CASSANDRA-2554)
 * validate cql TRUNCATE columnfamily before truncating (CASSANDRA-2570)
 * fix batch_mutate for mixed standard-counter mutations (CASSANDRA-2457)


0.8.0-beta1
 * remove Avro RPC support (CASSANDRA-926)
 * adds support for columns that act as incr/decr counters 
   (CASSANDRA-1072, 1937, 1944, 1936, 2101, 2093, 2288, 2105, 2384, 2236, 2342,
   2454)
 * CQL (CASSANDRA-1703, 1704, 1705, 1706, 1707, 1708, 1710, 1711, 1940, 
   2124, 2302, 2277, 2493)
 * avoid double RowMutation serialization on write path (CASSANDRA-1800)
 * make NetworkTopologyStrategy the default (CASSANDRA-1960)
 * configurable internode encryption (CASSANDRA-1567, 2152)
 * human readable column names in sstable2json output (CASSANDRA-1933)
 * change default JMX port to 7199 (CASSANDRA-2027)
 * backwards compatible internal messaging (CASSANDRA-1015)
 * atomic switch of memtables and sstables (CASSANDRA-2284)
 * add pluggable SeedProvider (CASSANDRA-1669)
 * Fix clustertool to not throw exception when calling get_endpoints (CASSANDRA-2437)
 * upgrade to thrift 0.6 (CASSANDRA-2412) 
 * repair works on a token range instead of full ring (CASSANDRA-2324)
 * purge tombstones from row cache (CASSANDRA-2305)
 * push replication_factor into strategy_options (CASSANDRA-1263)
 * give snapshots the same name on each node (CASSANDRA-1791)
 * remove "nodetool loadbalance" (CASSANDRA-2448)
 * multithreaded compaction (CASSANDRA-2191)
 * compaction throttling (CASSANDRA-2156)
 * add key type information and alias (CASSANDRA-2311, 2396)
 * cli no longer divides read_repair_chance by 100 (CASSANDRA-2458)
 * made CompactionInfo.getTaskType return an enum (CASSANDRA-2482)
 * add a server-wide cap on measured memtable memory usage (CASSANDRA-2006)
=======
0.7.6
 * force GC to reclaim disk space on flush, if necessary (CASSANDRA-2404)
 * move gossip heartbeat back to its own thread (CASSANDRA-2554)
 * fix incorrect use of NBHM.size in ReadCallback that could cause
   reads to time out even when responses were received (CASSAMDRA-2552)
 * trigger read repair correctly for LOCAL_QUORUM reads (CASSANDRA-2556)
>>>>>>> 0251a8f0


0.7.5
 * improvements/fixes to PIG driver (CASSANDRA-1618, CASSANDRA-2387,
   CASSANDRA-2465, CASSANDRA-2484)
 * validate index names (CASSANDRA-1761)
 * reduce contention on Table.flusherLock (CASSANDRA-1954)
 * try harder to detect failures during streaming, cleaning up temporary
   files more reliably (CASSANDRA-2088)
 * shut down server for OOM on a Thrift thread (CASSANDRA-2269)
 * fix tombstone handling in repair and sstable2json (CASSANDRA-2279)
 * preserve version when streaming data from old sstables (CASSANDRA-2283)
 * don't start repair if a neighboring node is marked as dead (CASSANDRA-2290)
 * purge tombstones from row cache (CASSANDRA-2305)
 * Avoid seeking when sstable2json exports the entire file (CASSANDRA-2318)
 * clear Built flag in system table when dropping an index (CASSANDRA-2320)
 * don't allow arbitrary argument for stress.java (CASSANDRA-2323)
 * validate values for index predicates in get_indexed_slice (CASSANDRA-2328)
 * queue secondary indexes for flush before the parent (CASSANDRA-2330)
 * allow job configuration to set the CL used in Hadoop jobs (CASSANDRA-2331)
 * add memtable_flush_queue_size defaulting to 4 (CASSANDRA-2333)
 * Allow overriding of initial_token, storage_port and rpc_port from system
   properties (CASSANDRA-2343)
 * fix comparator used for non-indexed secondary expressions in index scan
   (CASSANDRA-2347)
 * ensure size calculation and write phase of large-row compaction use
   the same threshold for TTL expiration (CASSANDRA-2349)
 * fix race when iterating CFs during add/drop (CASSANDRA-2350)
 * add ConsistencyLevel command to CLI (CASSANDRA-2354)
 * allow negative numbers in the cli (CASSANDRA-2358)
 * hard code serialVersionUID for tokens class (CASSANDRA-2361)
 * fix potential infinite loop in ByteBufferUtil.inputStream (CASSANDRA-2365)
 * fix encoding bugs in HintedHandoffManager, SystemTable when default
   charset is not UTF8 (CASSANDRA-2367)
 * avoids having removed node reappearing in Gossip (CASSANDRA-2371)
 * fix incorrect truncation of long to int when reading columns via block
   index (CASSANDRA-2376)
 * fix NPE during stream session (CASSANDRA-2377)
 * fix race condition that could leave orphaned data files when dropping CF or
   KS (CASSANDRA-2381)
 * fsync statistics component on write (CASSANDRA-2382)
 * fix duplicate results from CFS.scan (CASSANDRA-2406)
 * add IntegerType to CLI help (CASSANDRA-2414)
 * avoid caching token-only decoratedkeys (CASSANDRA-2416)
 * convert mmap assertion to if/throw so scrub can catch it (CASSANDRA-2417)
 * don't overwrite gc log (CASSANDR-2418)
 * invalidate row cache for streamed row to avoid inconsitencies
   (CASSANDRA-2420)
 * avoid copies in range/index scans (CASSANDRA-2425)
 * make sure we don't wipe data during cleanup if the node has not join
   the ring (CASSANDRA-2428)
 * Try harder to close files after compaction (CASSANDRA-2431)
 * re-set bootstrapped flag after move finishes (CASSANDRA-2435)
 * display validation_class in CLI 'describe keyspace' (CASSANDRA-2442)
 * make cleanup compactions cleanup the row cache (CASSANDRA-2451)
 * add column fields validation to scrub (CASSANDRA-2460)
 * use 64KB flush buffer instead of in_memory_compaction_limit (CASSANDRA-2463)
 * fix backslash substitutions in CLI (CASSANDRA-2492)
 * disable cache saving for system CFS (CASSANDRA-2502)
 * fixes for verifying destination availability under hinted conditions
   so UE can be thrown intead of timing out (CASSANDRA-2514)
 * fix update of validation class in column metadata (CASSANDRA-2512)
 * support LOCAL_QUORUM, EACH_QUORUM CLs outside of NTS (CASSANDRA-2516)
 * preserve version when streaming data from old sstables (CASSANDRA-2283)
 * fix backslash substitutions in CLI (CASSANDRA-2492)
 * count a row deletion as one operation towards memtable threshold 
   (CASSANDRA-2519)
 * support LOCAL_QUORUM, EACH_QUORUM CLs outside of NTS (CASSANDRA-2516)


0.7.4
 * add nodetool join command (CASSANDRA-2160)
 * fix secondary indexes on pre-existing or streamed data (CASSANDRA-2244)
 * initialize endpoint in gossiper earlier (CASSANDRA-2228)
 * add ability to write to Cassandra from Pig (CASSANDRA-1828)
 * add rpc_[min|max]_threads (CASSANDRA-2176)
 * add CL.TWO, CL.THREE (CASSANDRA-2013)
 * avoid exporting an un-requested row in sstable2json, when exporting 
   a key that does not exist (CASSANDRA-2168)
 * add incremental_backups option (CASSANDRA-1872)
 * add configurable row limit to Pig loadfunc (CASSANDRA-2276)
 * validate column values in batches as well as single-Column inserts
   (CASSANDRA-2259)
 * move sample schema from cassandra.yaml to schema-sample.txt,
   a cli scripts (CASSANDRA-2007)
 * avoid writing empty rows when scrubbing tombstoned rows (CASSANDRA-2296)
 * fix assertion error in range and index scans for CL < ALL
   (CASSANDRA-2282)
 * fix commitlog replay when flush position refers to data that didn't
   get synced before server died (CASSANDRA-2285)
 * fix fd leak in sstable2json with non-mmap'd i/o (CASSANDRA-2304)
 * reduce memory use during streaming of multiple sstables (CASSANDRA-2301)
 * purge tombstoned rows from cache after GCGraceSeconds (CASSANDRA-2305)
 * allow zero replicas in a NTS datacenter (CASSANDRA-1924)
 * make range queries respect snitch for local replicas (CASSANDRA-2286)
 * fix HH delivery when column index is larger than 2GB (CASSANDRA-2297)
 * make 2ary indexes use parent CF flush thresholds during initial build
   (CASSANDRA-2294)
 * update memtable_throughput to be a long (CASSANDRA-2158)


0.7.3
 * Keep endpoint state until aVeryLongTime (CASSANDRA-2115)
 * lower-latency read repair (CASSANDRA-2069)
 * add hinted_handoff_throttle_delay_in_ms option (CASSANDRA-2161)
 * fixes for cache save/load (CASSANDRA-2172, -2174)
 * Handle whole-row deletions in CFOutputFormat (CASSANDRA-2014)
 * Make memtable_flush_writers flush in parallel (CASSANDRA-2178)
 * Add compaction_preheat_key_cache option (CASSANDRA-2175)
 * refactor stress.py to have only one copy of the format string 
   used for creating row keys (CASSANDRA-2108)
 * validate index names for \w+ (CASSANDRA-2196)
 * Fix Cassandra cli to respect timeout if schema does not settle 
   (CASSANDRA-2187)
 * fix for compaction and cleanup writing old-format data into new-version 
   sstable (CASSANDRA-2211, -2216)
 * add nodetool scrub (CASSANDRA-2217, -2240)
 * fix sstable2json large-row pagination (CASSANDRA-2188)
 * fix EOFing on requests for the last bytes in a file (CASSANDRA-2213)
 * fix BufferedRandomAccessFile bugs (CASSANDRA-2218, -2241)
 * check for memtable flush_after_mins exceeded every 10s (CASSANDRA-2183)
 * fix cache saving on Windows (CASSANDRA-2207)
 * add validateSchemaAgreement call + synchronization to schema
   modification operations (CASSANDRA-2222)
 * fix for reversed slice queries on large rows (CASSANDRA-2212)
 * fat clients were writing local data (CASSANDRA-2223)
 * turn off string interning in json2sstable (CASSANDRA-2189)
 * set DEFAULT_MEMTABLE_LIFETIME_IN_MINS to 24h
 * improve detection and cleanup of partially-written sstables 
   (CASSANDRA-2206)
 * fix supercolumn de/serialization when subcolumn comparator is different
   from supercolumn's (CASSANDRA-2104)
 * fix starting up on Windows when CASSANDRA_HOME contains whitespace
   (CASSANDRA-2237)
 * add [get|set][row|key]cacheSavePeriod to JMX (CASSANDRA-2100)
 * fix Hadoop ColumnFamilyOutputFormat dropping of mutations
   when batch fills up (CASSANDRA-2255)
 * move file deletions off of scheduledtasks executor (CASSANDRA-2253)


0.7.2
 * copy DecoratedKey.key when inserting into caches to avoid retaining
   a reference to the underlying buffer (CASSANDRA-2102)
 * format subcolumn names with subcomparator (CASSANDRA-2136)
 * fix column bloom filter deserialization (CASSANDRA-2165)


0.7.1
 * refactor MessageDigest creation code. (CASSANDRA-2107)
 * buffer network stack to avoid inefficient small TCP messages while avoiding
   the nagle/delayed ack problem (CASSANDRA-1896)
 * check log4j configuration for changes every 10s (CASSANDRA-1525, 1907)
 * more-efficient cross-DC replication (CASSANDRA-1530, -2051, -2138)
 * avoid polluting page cache with commitlog or sstable writes
   and seq scan operations (CASSANDRA-1470)
 * add RMI authentication options to nodetool (CASSANDRA-1921)
 * make snitches configurable at runtime (CASSANDRA-1374)
 * retry hadoop split requests on connection failure (CASSANDRA-1927)
 * implement describeOwnership for BOP, COPP (CASSANDRA-1928)
 * make read repair behave as expected for ConsistencyLevel > ONE
   (CASSANDRA-982, 2038)
 * distributed test harness (CASSANDRA-1859, 1964)
 * reduce flush lock contention (CASSANDRA-1930)
 * optimize supercolumn deserialization (CASSANDRA-1891)
 * fix CFMetaData.apply to only compare objects of the same class 
   (CASSANDRA-1962)
 * allow specifying specific SSTables to compact from JMX (CASSANDRA-1963)
 * fix race condition in MessagingService.targets (CASSANDRA-1959, 2094, 2081)
 * refuse to open sstables from a future version (CASSANDRA-1935)
 * zero-copy reads (CASSANDRA-1714)
 * fix copy bounds for word Text in wordcount demo (CASSANDRA-1993)
 * fixes for contrib/javautils (CASSANDRA-1979)
 * check more frequently for memtable expiration (CASSANDRA-2000)
 * fix writing SSTable column count statistics (CASSANDRA-1976)
 * fix streaming of multiple CFs during bootstrap (CASSANDRA-1992)
 * explicitly set JVM GC new generation size with -Xmn (CASSANDRA-1968)
 * add short options for CLI flags (CASSANDRA-1565)
 * make keyspace argument to "describe keyspace" in CLI optional
   when authenticated to keyspace already (CASSANDRA-2029)
 * added option to specify -Dcassandra.join_ring=false on startup
   to allow "warm spare" nodes or performing JMX maintenance before
   joining the ring (CASSANDRA-526)
 * log migrations at INFO (CASSANDRA-2028)
 * add CLI verbose option in file mode (CASSANDRA-2030)
 * add single-line "--" comments to CLI (CASSANDRA-2032)
 * message serialization tests (CASSANDRA-1923)
 * switch from ivy to maven-ant-tasks (CASSANDRA-2017)
 * CLI attempts to block for new schema to propagate (CASSANDRA-2044)
 * fix potential overflow in nodetool cfstats (CASSANDRA-2057)
 * add JVM shutdownhook to sync commitlog (CASSANDRA-1919)
 * allow nodes to be up without being part of  normal traffic (CASSANDRA-1951)
 * fix CLI "show keyspaces" with null options on NTS (CASSANDRA-2049)
 * fix possible ByteBuffer race conditions (CASSANDRA-2066)
 * reduce garbage generated by MessagingService to prevent load spikes
   (CASSANDRA-2058)
 * fix math in RandomPartitioner.describeOwnership (CASSANDRA-2071)
 * fix deletion of sstable non-data components (CASSANDRA-2059)
 * avoid blocking gossip while deleting handoff hints (CASSANDRA-2073)
 * ignore messages from newer versions, keep track of nodes in gossip 
   regardless of version (CASSANDRA-1970)
 * cache writing moved to CompactionManager to reduce i/o contention and
   updated to use non-cache-polluting writes (CASSANDRA-2053)
 * page through large rows when exporting to JSON (CASSANDRA-2041)
 * add flush_largest_memtables_at and reduce_cache_sizes_at options
   (CASSANDRA-2142)
 * add cli 'describe cluster' command (CASSANDRA-2127)
 * add cli support for setting username/password at 'connect' command 
   (CASSANDRA-2111)
 * add -D option to Stress.java to allow reading hosts from a file 
   (CASSANDRA-2149)
 * bound hints CF throughput between 32M and 256M (CASSANDRA-2148)
 * continue starting when invalid saved cache entries are encountered
   (CASSANDRA-2076)
 * add max_hint_window_in_ms option (CASSANDRA-1459)


0.7.0-final
 * fix offsets to ByteBuffer.get (CASSANDRA-1939)


0.7.0-rc4
 * fix cli crash after backgrounding (CASSANDRA-1875)
 * count timeouts in storageproxy latencies, and include latency 
   histograms in StorageProxyMBean (CASSANDRA-1893)
 * fix CLI get recognition of supercolumns (CASSANDRA-1899)
 * enable keepalive on intra-cluster sockets (CASSANDRA-1766)
 * count timeouts towards dynamicsnitch latencies (CASSANDRA-1905)
 * Expose index-building status in JMX + cli schema description
   (CASSANDRA-1871)
 * allow [LOCAL|EACH]_QUORUM to be used with non-NetworkTopology 
   replication Strategies
 * increased amount of index locks for faster commitlog replay
 * collect secondary index tombstones immediately (CASSANDRA-1914)
 * revert commitlog changes from #1780 (CASSANDRA-1917)
 * change RandomPartitioner min token to -1 to avoid collision w/
   tokens on actual nodes (CASSANDRA-1901)
 * examine the right nibble when validating TimeUUID (CASSANDRA-1910)
 * include secondary indexes in cleanup (CASSANDRA-1916)
 * CFS.scrubDataDirectories should also cleanup invalid secondary indexes
   (CASSANDRA-1904)
 * ability to disable/enable gossip on nodes to force them down
   (CASSANDRA-1108)


0.7.0-rc3
 * expose getNaturalEndpoints in StorageServiceMBean taking byte[]
   key; RMI cannot serialize ByteBuffer (CASSANDRA-1833)
 * infer org.apache.cassandra.locator for replication strategy classes
   when not otherwise specified
 * validation that generates less garbage (CASSANDRA-1814)
 * add TTL support to CLI (CASSANDRA-1838)
 * cli defaults to bytestype for subcomparator when creating
   column families (CASSANDRA-1835)
 * unregister index MBeans when index is dropped (CASSANDRA-1843)
 * make ByteBufferUtil.clone thread-safe (CASSANDRA-1847)
 * change exception for read requests during bootstrap from 
   InvalidRequest to Unavailable (CASSANDRA-1862)
 * respect row-level tombstones post-flush in range scans
   (CASSANDRA-1837)
 * ReadResponseResolver check digests against each other (CASSANDRA-1830)
 * return InvalidRequest when remove of subcolumn without supercolumn
   is requested (CASSANDRA-1866)
 * flush before repair (CASSANDRA-1748)
 * SSTableExport validates key order (CASSANDRA-1884)
 * large row support for SSTableExport (CASSANDRA-1867)
 * Re-cache hot keys post-compaction without hitting disk (CASSANDRA-1878)
 * manage read repair in coordinator instead of data source, to
   provide latency information to dynamic snitch (CASSANDRA-1873)


0.7.0-rc2
 * fix live-column-count of slice ranges including tombstoned supercolumn 
   with live subcolumn (CASSANDRA-1591)
 * rename o.a.c.internal.AntientropyStage -> AntiEntropyStage,
   o.a.c.request.Request_responseStage -> RequestResponseStage,
   o.a.c.internal.Internal_responseStage -> InternalResponseStage
 * add AbstractType.fromString (CASSANDRA-1767)
 * require index_type to be present when specifying index_name
   on ColumnDef (CASSANDRA-1759)
 * fix add/remove index bugs in CFMetadata (CASSANDRA-1768)
 * rebuild Strategy during system_update_keyspace (CASSANDRA-1762)
 * cli updates prompt to ... in continuation lines (CASSANDRA-1770)
 * support multiple Mutations per key in hadoop ColumnFamilyOutputFormat
   (CASSANDRA-1774)
 * improvements to Debian init script (CASSANDRA-1772)
 * use local classloader to check for version.properties (CASSANDRA-1778)
 * Validate that column names in column_metadata are valid for the
   defined comparator, and decode properly in cli (CASSANDRA-1773)
 * use cross-platform newlines in cli (CASSANDRA-1786)
 * add ExpiringColumn support to sstable import/export (CASSANDRA-1754)
 * add flush for each append to periodic commitlog mode; added
   periodic_without_flush option to disable this (CASSANDRA-1780)
 * close file handle used for post-flush truncate (CASSANDRA-1790)
 * various code cleanup (CASSANDRA-1793, -1794, -1795)
 * fix range queries against wrapped range (CASSANDRA-1781)
 * fix consistencylevel calculations for NetworkTopologyStrategy
   (CASSANDRA-1804)
 * cli support index type enum names (CASSANDRA-1810)
 * improved validation of column_metadata (CASSANDRA-1813)
 * reads at ConsistencyLevel > 1 throw UnavailableException
   immediately if insufficient live nodes exist (CASSANDRA-1803)
 * copy bytebuffers for local writes to avoid retaining the entire
   Thrift frame (CASSANDRA-1801)
 * fix NPE adding index to column w/o prior metadata (CASSANDRA-1764)
 * reduce fat client timeout (CASSANDRA-1730)
 * fix botched merge of CASSANDRA-1316


0.7.0-rc1
 * fix compaction and flush races with schema updates (CASSANDRA-1715)
 * add clustertool, config-converter, sstablekeys, and schematool 
   Windows .bat files (CASSANDRA-1723)
 * reject range queries received during bootstrap (CASSANDRA-1739)
 * fix wrapping-range queries on non-minimum token (CASSANDRA-1700)
 * add nodetool cfhistogram (CASSANDRA-1698)
 * limit repaired ranges to what the nodes have in common (CASSANDRA-1674)
 * index scan treats missing columns as not matching secondary
   expressions (CASSANDRA-1745)
 * Fix misuse of DataOutputBuffer.getData in AntiEntropyService
   (CASSANDRA-1729)
 * detect and warn when obsolete version of JNA is present (CASSANDRA-1760)
 * reduce fat client timeout (CASSANDRA-1730)
 * cleanup smallest CFs first to increase free temp space for larger ones
   (CASSANDRA-1811)
 * Update windows .bat files to work outside of main Cassandra
   directory (CASSANDRA-1713)
 * fix read repair regression from 0.6.7 (CASSANDRA-1727)
 * more-efficient read repair (CASSANDRA-1719)
 * fix hinted handoff replay (CASSANDRA-1656)
 * log type of dropped messages (CASSANDRA-1677)
 * upgrade to SLF4J 1.6.1
 * fix ByteBuffer bug in ExpiringColumn.updateDigest (CASSANDRA-1679)
 * fix IntegerType.getString (CASSANDRA-1681)
 * make -Djava.net.preferIPv4Stack=true the default (CASSANDRA-628)
 * add INTERNAL_RESPONSE verb to differentiate from responses related
   to client requests (CASSANDRA-1685)
 * log tpstats when dropping messages (CASSANDRA-1660)
 * include unreachable nodes in describeSchemaVersions (CASSANDRA-1678)
 * Avoid dropping messages off the client request path (CASSANDRA-1676)
 * fix jna errno reporting (CASSANDRA-1694)
 * add friendlier error for UnknownHostException on startup (CASSANDRA-1697)
 * include jna dependency in RPM package (CASSANDRA-1690)
 * add --skip-keys option to stress.py (CASSANDRA-1696)
 * improve cli handling of non-string keys and column names 
   (CASSANDRA-1701, -1693)
 * r/m extra subcomparator line in cli keyspaces output (CASSANDRA-1712)
 * add read repair chance to cli "show keyspaces"
 * upgrade to ConcurrentLinkedHashMap 1.1 (CASSANDRA-975)
 * fix index scan routing (CASSANDRA-1722)
 * fix tombstoning of supercolumns in range queries (CASSANDRA-1734)
 * clear endpoint cache after updating keyspace metadata (CASSANDRA-1741)
 * fix wrapping-range queries on non-minimum token (CASSANDRA-1700)
 * truncate includes secondary indexes (CASSANDRA-1747)
 * retain reference to PendingFile sstables (CASSANDRA-1749)
 * fix sstableimport regression (CASSANDRA-1753)
 * fix for bootstrap when no non-system tables are defined (CASSANDRA-1732)
 * handle replica unavailability in index scan (CASSANDRA-1755)
 * fix service initialization order deadlock (CASSANDRA-1756)
 * multi-line cli commands (CASSANDRA-1742)
 * fix race between snapshot and compaction (CASSANDRA-1736)
 * add listEndpointsPendingHints, deleteHintsForEndpoint JMX methods 
   (CASSANDRA-1551)


0.7.0-beta3
 * add strategy options to describe_keyspace output (CASSANDRA-1560)
 * log warning when using randomly generated token (CASSANDRA-1552)
 * re-organize JMX into .db, .net, .internal, .request (CASSANDRA-1217)
 * allow nodes to change IPs between restarts (CASSANDRA-1518)
 * remember ring state between restarts by default (CASSANDRA-1518)
 * flush index built flag so we can read it before log replay (CASSANDRA-1541)
 * lock row cache updates to prevent race condition (CASSANDRA-1293)
 * remove assertion causing rare (and harmless) error messages in
   commitlog (CASSANDRA-1330)
 * fix moving nodes with no keyspaces defined (CASSANDRA-1574)
 * fix unbootstrap when no data is present in a transfer range (CASSANDRA-1573)
 * take advantage of AVRO-495 to simplify our avro IDL (CASSANDRA-1436)
 * extend authorization hierarchy to column family (CASSANDRA-1554)
 * deletion support in secondary indexes (CASSANDRA-1571)
 * meaningful error message for invalid replication strategy class 
   (CASSANDRA-1566)
 * allow keyspace creation with RF > N (CASSANDRA-1428)
 * improve cli error handling (CASSANDRA-1580)
 * add cache save/load ability (CASSANDRA-1417, 1606, 1647)
 * add StorageService.getDrainProgress (CASSANDRA-1588)
 * Disallow bootstrap to an in-use token (CASSANDRA-1561)
 * Allow dynamic secondary index creation and destruction (CASSANDRA-1532)
 * log auto-guessed memtable thresholds (CASSANDRA-1595)
 * add ColumnDef support to cli (CASSANDRA-1583)
 * reduce index sample time by 75% (CASSANDRA-1572)
 * add cli support for column, strategy metadata (CASSANDRA-1578, 1612)
 * add cli support for schema modification (CASSANDRA-1584)
 * delete temp files on failed compactions (CASSANDRA-1596)
 * avoid blocking for dead nodes during removetoken (CASSANDRA-1605)
 * remove ConsistencyLevel.ZERO (CASSANDRA-1607)
 * expose in-progress compaction type in jmx (CASSANDRA-1586)
 * removed IClock & related classes from internals (CASSANDRA-1502)
 * fix removing tokens from SystemTable on decommission and removetoken
   (CASSANDRA-1609)
 * include CF metadata in cli 'show keyspaces' (CASSANDRA-1613)
 * switch from Properties to HashMap in PropertyFileSnitch to
   avoid synchronization bottleneck (CASSANDRA-1481)
 * PropertyFileSnitch configuration file renamed to 
   cassandra-topology.properties
 * add cli support for get_range_slices (CASSANDRA-1088, CASSANDRA-1619)
 * Make memtable flush thresholds per-CF instead of global 
   (CASSANDRA-1007, 1637)
 * add cli support for binary data without CfDef hints (CASSANDRA-1603)
 * fix building SSTable statistics post-stream (CASSANDRA-1620)
 * fix potential infinite loop in 2ary index queries (CASSANDRA-1623)
 * allow creating NTS keyspaces with no replicas configured (CASSANDRA-1626)
 * add jmx histogram of sstables accessed per read (CASSANDRA-1624)
 * remove system_rename_column_family and system_rename_keyspace from the
   client API until races can be fixed (CASSANDRA-1630, CASSANDRA-1585)
 * add cli sanity tests (CASSANDRA-1582)
 * update GC settings in cassandra.bat (CASSANDRA-1636)
 * cli support for index queries (CASSANDRA-1635)
 * cli support for updating schema memtable settings (CASSANDRA-1634)
 * cli --file option (CASSANDRA-1616)
 * reduce automatically chosen memtable sizes by 50% (CASSANDRA-1641)
 * move endpoint cache from snitch to strategy (CASSANDRA-1643)
 * fix commitlog recovery deleting the newly-created segment as well as
   the old ones (CASSANDRA-1644)
 * upgrade to Thrift 0.5 (CASSANDRA-1367)
 * renamed CL.DCQUORUM to LOCAL_QUORUM and DCQUORUMSYNC to EACH_QUORUM
 * cli truncate support (CASSANDRA-1653)
 * update GC settings in cassandra.bat (CASSANDRA-1636)
 * avoid logging when a node's ip/token is gossipped back to it (CASSANDRA-1666)


0.7-beta2
 * always use UTF-8 for hint keys (CASSANDRA-1439)
 * remove cassandra.yaml dependency from Hadoop and Pig (CASSADRA-1322)
 * expose CfDef metadata in describe_keyspaces (CASSANDRA-1363)
 * restore use of mmap_index_only option (CASSANDRA-1241)
 * dropping a keyspace with no column families generated an error 
   (CASSANDRA-1378)
 * rename RackAwareStrategy to OldNetworkTopologyStrategy, RackUnawareStrategy 
   to SimpleStrategy, DatacenterShardStrategy to NetworkTopologyStrategy,
   AbstractRackAwareSnitch to AbstractNetworkTopologySnitch (CASSANDRA-1392)
 * merge StorageProxy.mutate, mutateBlocking (CASSANDRA-1396)
 * faster UUIDType, LongType comparisons (CASSANDRA-1386, 1393)
 * fix setting read_repair_chance from CLI addColumnFamily (CASSANDRA-1399)
 * fix updates to indexed columns (CASSANDRA-1373)
 * fix race condition leaving to FileNotFoundException (CASSANDRA-1382)
 * fix sharded lock hash on index write path (CASSANDRA-1402)
 * add support for GT/E, LT/E in subordinate index clauses (CASSANDRA-1401)
 * cfId counter got out of sync when CFs were added (CASSANDRA-1403)
 * less chatty schema updates (CASSANDRA-1389)
 * rename column family mbeans. 'type' will now include either 
   'IndexColumnFamilies' or 'ColumnFamilies' depending on the CFS type.
   (CASSANDRA-1385)
 * disallow invalid keyspace and column family names. This includes name that
   matches a '^\w+' regex. (CASSANDRA-1377)
 * use JNA, if present, to take snapshots (CASSANDRA-1371)
 * truncate hints if starting 0.7 for the first time (CASSANDRA-1414)
 * fix FD leak in single-row slicepredicate queries (CASSANDRA-1416)
 * allow index expressions against columns that are not part of the 
   SlicePredicate (CASSANDRA-1410)
 * config-converter properly handles snitches and framed support 
   (CASSANDRA-1420)
 * remove keyspace argument from multiget_count (CASSANDRA-1422)
 * allow specifying cassandra.yaml location as (local or remote) URL
   (CASSANDRA-1126)
 * fix using DynamicEndpointSnitch with NetworkTopologyStrategy
   (CASSANDRA-1429)
 * Add CfDef.default_validation_class (CASSANDRA-891)
 * fix EstimatedHistogram.max (CASSANDRA-1413)
 * quorum read optimization (CASSANDRA-1622)
 * handle zero-length (or missing) rows during HH paging (CASSANDRA-1432)
 * include secondary indexes during schema migrations (CASSANDRA-1406)
 * fix commitlog header race during schema change (CASSANDRA-1435)
 * fix ColumnFamilyStoreMBeanIterator to use new type name (CASSANDRA-1433)
 * correct filename generated by xml->yaml converter (CASSANDRA-1419)
 * add CMSInitiatingOccupancyFraction=75 and UseCMSInitiatingOccupancyOnly
   to default JVM options
 * decrease jvm heap for cassandra-cli (CASSANDRA-1446)
 * ability to modify keyspaces and column family definitions on a live cluster
   (CASSANDRA-1285)
 * support for Hadoop Streaming [non-jvm map/reduce via stdin/out]
   (CASSANDRA-1368)
 * Move persistent sstable stats from the system table to an sstable component
   (CASSANDRA-1430)
 * remove failed bootstrap attempt from pending ranges when gossip times
   it out after 1h (CASSANDRA-1463)
 * eager-create tcp connections to other cluster members (CASSANDRA-1465)
 * enumerate stages and derive stage from message type instead of 
   transmitting separately (CASSANDRA-1465)
 * apply reversed flag during collation from different data sources
   (CASSANDRA-1450)
 * make failure to remove comitlog segment non-fatal (CASSANDRA-1348)
 * correct ordering of drain operations so CL.recover is no longer 
   necessary (CASSANDRA-1408)
 * removed keyspace from describe_splits method (CASSANDRA-1425)
 * rename check_schema_agreement to describe_schema_versions
   (CASSANDRA-1478)
 * fix QUORUM calculation for RF > 3 (CASSANDRA-1487)
 * remove tombstones during non-major compactions when bloom filter
   verifies that row does not exist in other sstables (CASSANDRA-1074)
 * nodes that coordinated a loadbalance in the past could not be seen by
   newly added nodes (CASSANDRA-1467)
 * exposed endpoint states (gossip details) via jmx (CASSANDRA-1467)
 * ensure that compacted sstables are not included when new readers are
   instantiated (CASSANDRA-1477)
 * by default, calculate heap size and memtable thresholds at runtime (CASSANDRA-1469)
 * fix races dealing with adding/dropping keyspaces and column families in
   rapid succession (CASSANDRA-1477)
 * clean up of Streaming system (CASSANDRA-1503, 1504, 1506)
 * add options to configure Thrift socket keepalive and buffer sizes (CASSANDRA-1426)
 * make contrib CassandraServiceDataCleaner recursive (CASSANDRA-1509)
 * min, max compaction threshold are configurable and persistent 
   per-ColumnFamily (CASSANDRA-1468)
 * fix replaying the last mutation in a commitlog unnecessarily 
   (CASSANDRA-1512)
 * invoke getDefaultUncaughtExceptionHandler from DTPE with the original
   exception rather than the ExecutionException wrapper (CASSANDRA-1226)
 * remove Clock from the Thrift (and Avro) API (CASSANDRA-1501)
 * Close intra-node sockets when connection is broken (CASSANDRA-1528)
 * RPM packaging spec file (CASSANDRA-786)
 * weighted request scheduler (CASSANDRA-1485)
 * treat expired columns as deleted (CASSANDRA-1539)
 * make IndexInterval configurable (CASSANDRA-1488)
 * add describe_snitch to Thrift API (CASSANDRA-1490)
 * MD5 authenticator compares plain text submitted password with MD5'd
   saved property, instead of vice versa (CASSANDRA-1447)
 * JMX MessagingService pending and completed counts (CASSANDRA-1533)
 * fix race condition processing repair responses (CASSANDRA-1511)
 * make repair blocking (CASSANDRA-1511)
 * create EndpointSnitchInfo and MBean to expose rack and DC (CASSANDRA-1491)
 * added option to contrib/word_count to output results back to Cassandra
   (CASSANDRA-1342)
 * rewrite Hadoop ColumnFamilyRecordWriter to pool connections, retry to
   multiple Cassandra nodes, and smooth impact on the Cassandra cluster
   by using smaller batch sizes (CASSANDRA-1434)
 * fix setting gc_grace_seconds via CLI (CASSANDRA-1549)
 * support TTL'd index values (CASSANDRA-1536)
 * make removetoken work like decommission (CASSANDRA-1216)
 * make cli comparator-aware and improve quote rules (CASSANDRA-1523,-1524)
 * make nodetool compact and cleanup blocking (CASSANDRA-1449)
 * add memtable, cache information to GCInspector logs (CASSANDRA-1558)
 * enable/disable HintedHandoff via JMX (CASSANDRA-1550)
 * Ignore stray files in the commit log directory (CASSANDRA-1547)
 * Disallow bootstrap to an in-use token (CASSANDRA-1561)


0.7-beta1
 * sstable versioning (CASSANDRA-389)
 * switched to slf4j logging (CASSANDRA-625)
 * add (optional) expiration time for column (CASSANDRA-699)
 * access levels for authentication/authorization (CASSANDRA-900)
 * add ReadRepairChance to CF definition (CASSANDRA-930)
 * fix heisenbug in system tests, especially common on OS X (CASSANDRA-944)
 * convert to byte[] keys internally and all public APIs (CASSANDRA-767)
 * ability to alter schema definitions on a live cluster (CASSANDRA-44)
 * renamed configuration file to cassandra.xml, and log4j.properties to
   log4j-server.properties, which must now be loaded from
   the classpath (which is how our scripts in bin/ have always done it)
   (CASSANDRA-971)
 * change get_count to require a SlicePredicate. create multi_get_count
   (CASSANDRA-744)
 * re-organized endpointsnitch implementations and added SimpleSnitch
   (CASSANDRA-994)
 * Added preload_row_cache option (CASSANDRA-946)
 * add CRC to commitlog header (CASSANDRA-999)
 * removed deprecated batch_insert and get_range_slice methods (CASSANDRA-1065)
 * add truncate thrift method (CASSANDRA-531)
 * http mini-interface using mx4j (CASSANDRA-1068)
 * optimize away copy of sliced row on memtable read path (CASSANDRA-1046)
 * replace constant-size 2GB mmaped segments and special casing for index 
   entries spanning segment boundaries, with SegmentedFile that computes 
   segments that always contain entire entries/rows (CASSANDRA-1117)
 * avoid reading large rows into memory during compaction (CASSANDRA-16)
 * added hadoop OutputFormat (CASSANDRA-1101)
 * efficient Streaming (no more anticompaction) (CASSANDRA-579)
 * split commitlog header into separate file and add size checksum to
   mutations (CASSANDRA-1179)
 * avoid allocating a new byte[] for each mutation on replay (CASSANDRA-1219)
 * revise HH schema to be per-endpoint (CASSANDRA-1142)
 * add joining/leaving status to nodetool ring (CASSANDRA-1115)
 * allow multiple repair sessions per node (CASSANDRA-1190)
 * optimize away MessagingService for local range queries (CASSANDRA-1261)
 * make framed transport the default so malformed requests can't OOM the 
   server (CASSANDRA-475)
 * significantly faster reads from row cache (CASSANDRA-1267)
 * take advantage of row cache during range queries (CASSANDRA-1302)
 * make GCGraceSeconds a per-ColumnFamily value (CASSANDRA-1276)
 * keep persistent row size and column count statistics (CASSANDRA-1155)
 * add IntegerType (CASSANDRA-1282)
 * page within a single row during hinted handoff (CASSANDRA-1327)
 * push DatacenterShardStrategy configuration into keyspace definition,
   eliminating datacenter.properties. (CASSANDRA-1066)
 * optimize forward slices starting with '' and single-index-block name 
   queries by skipping the column index (CASSANDRA-1338)
 * streaming refactor (CASSANDRA-1189)
 * faster comparison for UUID types (CASSANDRA-1043)
 * secondary index support (CASSANDRA-749 and subtasks)
 * make compaction buckets deterministic (CASSANDRA-1265)


0.6.6
 * Allow using DynamicEndpointSnitch with RackAwareStrategy (CASSANDRA-1429)
 * remove the remaining vestiges of the unfinished DatacenterShardStrategy 
   (replaced by NetworkTopologyStrategy in 0.7)
   

0.6.5
 * fix key ordering in range query results with RandomPartitioner
   and ConsistencyLevel > ONE (CASSANDRA-1145)
 * fix for range query starting with the wrong token range (CASSANDRA-1042)
 * page within a single row during hinted handoff (CASSANDRA-1327)
 * fix compilation on non-sun JDKs (CASSANDRA-1061)
 * remove String.trim() call on row keys in batch mutations (CASSANDRA-1235)
 * Log summary of dropped messages instead of spamming log (CASSANDRA-1284)
 * add dynamic endpoint snitch (CASSANDRA-981)
 * fix streaming for keyspaces with hyphens in their name (CASSANDRA-1377)
 * fix errors in hard-coded bloom filter optKPerBucket by computing it
   algorithmically (CASSANDRA-1220
 * remove message deserialization stage, and uncap read/write stages
   so slow reads/writes don't block gossip processing (CASSANDRA-1358)
 * add jmx port configuration to Debian package (CASSANDRA-1202)
 * use mlockall via JNA, if present, to prevent Linux from swapping
   out parts of the JVM (CASSANDRA-1214)


0.6.4
 * avoid queuing multiple hint deliveries for the same endpoint
   (CASSANDRA-1229)
 * better performance for and stricter checking of UTF8 column names
   (CASSANDRA-1232)
 * extend option to lower compaction priority to hinted handoff
   as well (CASSANDRA-1260)
 * log errors in gossip instead of re-throwing (CASSANDRA-1289)
 * avoid aborting commitlog replay prematurely if a flushed-but-
   not-removed commitlog segment is encountered (CASSANDRA-1297)
 * fix duplicate rows being read during mapreduce (CASSANDRA-1142)
 * failure detection wasn't closing command sockets (CASSANDRA-1221)
 * cassandra-cli.bat works on windows (CASSANDRA-1236)
 * pre-emptively drop requests that cannot be processed within RPCTimeout
   (CASSANDRA-685)
 * add ack to Binary write verb and update CassandraBulkLoader
   to wait for acks for each row (CASSANDRA-1093)
 * added describe_partitioner Thrift method (CASSANDRA-1047)
 * Hadoop jobs no longer require the Cassandra storage-conf.xml
   (CASSANDRA-1280, CASSANDRA-1047)
 * log thread pool stats when GC is excessive (CASSANDRA-1275)
 * remove gossip message size limit (CASSANDRA-1138)
 * parallelize local and remote reads during multiget, and respect snitch 
   when determining whether to do local read for CL.ONE (CASSANDRA-1317)
 * fix read repair to use requested consistency level on digest mismatch,
   rather than assuming QUORUM (CASSANDRA-1316)
 * process digest mismatch re-reads in parallel (CASSANDRA-1323)
 * switch hints CF comparator to BytesType (CASSANDRA-1274)


0.6.3
 * retry to make streaming connections up to 8 times. (CASSANDRA-1019)
 * reject describe_ring() calls on invalid keyspaces (CASSANDRA-1111)
 * fix cache size calculation for size of 100% (CASSANDRA-1129)
 * fix cache capacity only being recalculated once (CASSANDRA-1129)
 * remove hourly scan of all hints on the off chance that the gossiper
   missed a status change; instead, expose deliverHintsToEndpoint to JMX
   so it can be done manually, if necessary (CASSANDRA-1141)
 * don't reject reads at CL.ALL (CASSANDRA-1152)
 * reject deletions to supercolumns in CFs containing only standard
   columns (CASSANDRA-1139)
 * avoid preserving login information after client disconnects
   (CASSANDRA-1057)
 * prefer sun jdk to openjdk in debian init script (CASSANDRA-1174)
 * detect partioner config changes between restarts and fail fast 
   (CASSANDRA-1146)
 * use generation time to resolve node token reassignment disagreements
   (CASSANDRA-1118)
 * restructure the startup ordering of Gossiper and MessageService to avoid
   timing anomalies (CASSANDRA-1160)
 * detect incomplete commit log hearders (CASSANDRA-1119)
 * force anti-entropy service to stream files on the stream stage to avoid
   sending streams out of order (CASSANDRA-1169)
 * remove inactive stream managers after AES streams files (CASSANDRA-1169)
 * allow removing entire row through batch_mutate Deletion (CASSANDRA-1027)
 * add JMX metrics for row-level bloom filter false positives (CASSANDRA-1212)
 * added a redhat init script to contrib (CASSANDRA-1201)
 * use midpoint when bootstrapping a new machine into range with not
   much data yet instead of random token (CASSANDRA-1112)
 * kill server on OOM in executor stage as well as Thrift (CASSANDRA-1226)
 * remove opportunistic repairs, when two machines with overlapping replica
   responsibilities happen to finish major compactions of the same CF near
   the same time.  repairs are now fully manual (CASSANDRA-1190)
 * add ability to lower compaction priority (default is no change from 0.6.2)
   (CASSANDRA-1181)


0.6.2
 * fix contrib/word_count build. (CASSANDRA-992)
 * split CommitLogExecutorService into BatchCommitLogExecutorService and 
   PeriodicCommitLogExecutorService (CASSANDRA-1014)
 * add latency histograms to CFSMBean (CASSANDRA-1024)
 * make resolving timestamp ties deterministic by using value bytes
   as a tiebreaker (CASSANDRA-1039)
 * Add option to turn off Hinted Handoff (CASSANDRA-894)
 * fix windows startup (CASSANDRA-948)
 * make concurrent_reads, concurrent_writes configurable at runtime via JMX
   (CASSANDRA-1060)
 * disable GCInspector on non-Sun JVMs (CASSANDRA-1061)
 * fix tombstone handling in sstable rows with no other data (CASSANDRA-1063)
 * fix size of row in spanned index entries (CASSANDRA-1056)
 * install json2sstable, sstable2json, and sstablekeys to Debian package
 * StreamingService.StreamDestinations wouldn't empty itself after streaming
   finished (CASSANDRA-1076)
 * added Collections.shuffle(splits) before returning the splits in 
   ColumnFamilyInputFormat (CASSANDRA-1096)
 * do not recalculate cache capacity post-compaction if it's been manually 
   modified (CASSANDRA-1079)
 * better defaults for flush sorter + writer executor queue sizes
   (CASSANDRA-1100)
 * windows scripts for SSTableImport/Export (CASSANDRA-1051)
 * windows script for nodetool (CASSANDRA-1113)
 * expose PhiConvictThreshold (CASSANDRA-1053)
 * make repair of RF==1 a no-op (CASSANDRA-1090)
 * improve default JVM GC options (CASSANDRA-1014)
 * fix SlicePredicate serialization inside Hadoop jobs (CASSANDRA-1049)
 * close Thrift sockets in Hadoop ColumnFamilyRecordReader (CASSANDRA-1081)


0.6.1
 * fix NPE in sstable2json when no excluded keys are given (CASSANDRA-934)
 * keep the replica set constant throughout the read repair process
   (CASSANDRA-937)
 * allow querying getAllRanges with empty token list (CASSANDRA-933)
 * fix command line arguments inversion in clustertool (CASSANDRA-942)
 * fix race condition that could trigger a false-positive assertion
   during post-flush discard of old commitlog segments (CASSANDRA-936)
 * fix neighbor calculation for anti-entropy repair (CASSANDRA-924)
 * perform repair even for small entropy differences (CASSANDRA-924)
 * Use hostnames in CFInputFormat to allow Hadoop's naive string-based
   locality comparisons to work (CASSANDRA-955)
 * cache read-only BufferedRandomAccessFile length to avoid
   3 system calls per invocation (CASSANDRA-950)
 * nodes with IPv6 (and no IPv4) addresses could not join cluster
   (CASSANDRA-969)
 * Retrieve the correct number of undeleted columns, if any, from
   a supercolumn in a row that had been deleted previously (CASSANDRA-920)
 * fix index scans that cross the 2GB mmap boundaries for both mmap
   and standard i/o modes (CASSANDRA-866)
 * expose drain via nodetool (CASSANDRA-978)


0.6.0-RC1
 * JMX drain to flush memtables and run through commit log (CASSANDRA-880)
 * Bootstrapping can skip ranges under the right conditions (CASSANDRA-902)
 * fix merging row versions in range_slice for CL > ONE (CASSANDRA-884)
 * default write ConsistencyLeven chaned from ZERO to ONE
 * fix for index entries spanning mmap buffer boundaries (CASSANDRA-857)
 * use lexical comparison if time part of TimeUUIDs are the same 
   (CASSANDRA-907)
 * bound read, mutation, and response stages to fix possible OOM
   during log replay (CASSANDRA-885)
 * Use microseconds-since-epoch (UTC) in cli, instead of milliseconds
 * Treat batch_mutate Deletion with null supercolumn as "apply this predicate 
   to top level supercolumns" (CASSANDRA-834)
 * Streaming destination nodes do not update their JMX status (CASSANDRA-916)
 * Fix internal RPC timeout calculation (CASSANDRA-911)
 * Added Pig loadfunc to contrib/pig (CASSANDRA-910)


0.6.0-beta3
 * fix compaction bucketing bug (CASSANDRA-814)
 * update windows batch file (CASSANDRA-824)
 * deprecate KeysCachedFraction configuration directive in favor
   of KeysCached; move to unified-per-CF key cache (CASSANDRA-801)
 * add invalidateRowCache to ColumnFamilyStoreMBean (CASSANDRA-761)
 * send Handoff hints to natural locations to reduce load on
   remaining nodes in a failure scenario (CASSANDRA-822)
 * Add RowWarningThresholdInMB configuration option to warn before very 
   large rows get big enough to threaten node stability, and -x option to
   be able to remove them with sstable2json if the warning is unheeded
   until it's too late (CASSANDRA-843)
 * Add logging of GC activity (CASSANDRA-813)
 * fix ConcurrentModificationException in commitlog discard (CASSANDRA-853)
 * Fix hardcoded row count in Hadoop RecordReader (CASSANDRA-837)
 * Add a jmx status to the streaming service and change several DEBUG
   messages to INFO (CASSANDRA-845)
 * fix classpath in cassandra-cli.bat for Windows (CASSANDRA-858)
 * allow re-specifying host, port to cassandra-cli if invalid ones
   are first tried (CASSANDRA-867)
 * fix race condition handling rpc timeout in the coordinator
   (CASSANDRA-864)
 * Remove CalloutLocation and StagingFileDirectory from storage-conf files 
   since those settings are no longer used (CASSANDRA-878)
 * Parse a long from RowWarningThresholdInMB instead of an int (CASSANDRA-882)
 * Remove obsolete ControlPort code from DatabaseDescriptor (CASSANDRA-886)
 * move skipBytes side effect out of assert (CASSANDRA-899)
 * add "double getLoad" to StorageServiceMBean (CASSANDRA-898)
 * track row stats per CF at compaction time (CASSANDRA-870)
 * disallow CommitLogDirectory matching a DataFileDirectory (CASSANDRA-888)
 * default key cache size is 200k entries, changed from 10% (CASSANDRA-863)
 * add -Dcassandra-foreground=yes to cassandra.bat
 * exit if cluster name is changed unexpectedly (CASSANDRA-769)


0.6.0-beta1/beta2
 * add batch_mutate thrift command, deprecating batch_insert (CASSANDRA-336)
 * remove get_key_range Thrift API, deprecated in 0.5 (CASSANDRA-710)
 * add optional login() Thrift call for authentication (CASSANDRA-547)
 * support fat clients using gossiper and StorageProxy to perform
   replication in-process [jvm-only] (CASSANDRA-535)
 * support mmapped I/O for reads, on by default on 64bit JVMs 
   (CASSANDRA-408, CASSANDRA-669)
 * improve insert concurrency, particularly during Hinted Handoff
   (CASSANDRA-658)
 * faster network code (CASSANDRA-675)
 * stress.py moved to contrib (CASSANDRA-635)
 * row caching [must be explicitly enabled per-CF in config] (CASSANDRA-678)
 * present a useful measure of compaction progress in JMX (CASSANDRA-599)
 * add bin/sstablekeys (CASSNADRA-679)
 * add ConsistencyLevel.ANY (CASSANDRA-687)
 * make removetoken remove nodes from gossip entirely (CASSANDRA-644)
 * add ability to set cache sizes at runtime (CASSANDRA-708)
 * report latency and cache hit rate statistics with lifetime totals
   instead of average over the last minute (CASSANDRA-702)
 * support get_range_slice for RandomPartitioner (CASSANDRA-745)
 * per-keyspace replication factory and replication strategy (CASSANDRA-620)
 * track latency in microseconds (CASSANDRA-733)
 * add describe_ Thrift methods, deprecating get_string_property and 
   get_string_list_property
 * jmx interface for tracking operation mode and streams in general.
   (CASSANDRA-709)
 * keep memtables in sorted order to improve range query performance
   (CASSANDRA-799)
 * use while loop instead of recursion when trimming sstables compaction list 
   to avoid blowing stack in pathological cases (CASSANDRA-804)
 * basic Hadoop map/reduce support (CASSANDRA-342)


0.5.1
 * ensure all files for an sstable are streamed to the same directory.
   (CASSANDRA-716)
 * more accurate load estimate for bootstrapping (CASSANDRA-762)
 * tolerate dead or unavailable bootstrap target on write (CASSANDRA-731)
 * allow larger numbers of keys (> 140M) in a sstable bloom filter
   (CASSANDRA-790)
 * include jvm argument improvements from CASSANDRA-504 in debian package
 * change streaming chunk size to 32MB to accomodate Windows XP limitations
   (was 64MB) (CASSANDRA-795)
 * fix get_range_slice returning results in the wrong order (CASSANDRA-781)
 

0.5.0 final
 * avoid attempting to delete temporary bootstrap files twice (CASSANDRA-681)
 * fix bogus NaN in nodeprobe cfstats output (CASSANDRA-646)
 * provide a policy for dealing with single thread executors w/ a full queue
   (CASSANDRA-694)
 * optimize inner read in MessagingService, vastly improving multiple-node
   performance (CASSANDRA-675)
 * wait for table flush before streaming data back to a bootstrapping node.
   (CASSANDRA-696)
 * keep track of bootstrapping sources by table so that bootstrapping doesn't 
   give the indication of finishing early (CASSANDRA-673)


0.5.0 RC3
 * commit the correct version of the patch for CASSANDRA-663


0.5.0 RC2 (unreleased)
 * fix bugs in converting get_range_slice results to Thrift 
   (CASSANDRA-647, CASSANDRA-649)
 * expose java.util.concurrent.TimeoutException in StorageProxy methods
   (CASSANDRA-600)
 * TcpConnectionManager was holding on to disconnected connections, 
   giving the false indication they were being used. (CASSANDRA-651)
 * Remove duplicated write. (CASSANDRA-662)
 * Abort bootstrap if IP is already in the token ring (CASSANDRA-663)
 * increase default commitlog sync period, and wait for last sync to 
   finish before submitting another (CASSANDRA-668)


0.5.0 RC1
 * Fix potential NPE in get_range_slice (CASSANDRA-623)
 * add CRC32 to commitlog entries (CASSANDRA-605)
 * fix data streaming on windows (CASSANDRA-630)
 * GC compacted sstables after cleanup and compaction (CASSANDRA-621)
 * Speed up anti-entropy validation (CASSANDRA-629)
 * Fix anti-entropy assertion error (CASSANDRA-639)
 * Fix pending range conflicts when bootstapping or moving
   multiple nodes at once (CASSANDRA-603)
 * Handle obsolete gossip related to node movement in the case where
   one or more nodes is down when the movement occurs (CASSANDRA-572)
 * Include dead nodes in gossip to avoid a variety of problems
   and fix HH to removed nodes (CASSANDRA-634)
 * return an InvalidRequestException for mal-formed SlicePredicates
   (CASSANDRA-643)
 * fix bug determining closest neighbor for use in multiple datacenters
   (CASSANDRA-648)
 * Vast improvements in anticompaction speed (CASSANDRA-607)
 * Speed up log replay and writes by avoiding redundant serializations
   (CASSANDRA-652)


0.5.0 beta 2
 * Bootstrap improvements (several tickets)
 * add nodeprobe repair anti-entropy feature (CASSANDRA-193, CASSANDRA-520)
 * fix possibility of partition when many nodes restart at once
   in clusters with multiple seeds (CASSANDRA-150)
 * fix NPE in get_range_slice when no data is found (CASSANDRA-578)
 * fix potential NPE in hinted handoff (CASSANDRA-585)
 * fix cleanup of local "system" keyspace (CASSANDRA-576)
 * improve computation of cluster load balance (CASSANDRA-554)
 * added super column read/write, column count, and column/row delete to
   cassandra-cli (CASSANDRA-567, CASSANDRA-594)
 * fix returning live subcolumns of deleted supercolumns (CASSANDRA-583)
 * respect JAVA_HOME in bin/ scripts (several tickets)
 * add StorageService.initClient for fat clients on the JVM (CASSANDRA-535)
   (see contrib/client_only for an example of use)
 * make consistency_level functional in get_range_slice (CASSANDRA-568)
 * optimize key deserialization for RandomPartitioner (CASSANDRA-581)
 * avoid GCing tombstones except on major compaction (CASSANDRA-604)
 * increase failure conviction threshold, resulting in less nodes
   incorrectly (and temporarily) marked as down (CASSANDRA-610)
 * respect memtable thresholds during log replay (CASSANDRA-609)
 * support ConsistencyLevel.ALL on read (CASSANDRA-584)
 * add nodeprobe removetoken command (CASSANDRA-564)


0.5.0 beta
 * Allow multiple simultaneous flushes, improving flush throughput 
   on multicore systems (CASSANDRA-401)
 * Split up locks to improve write and read throughput on multicore systems
   (CASSANDRA-444, CASSANDRA-414)
 * More efficient use of memory during compaction (CASSANDRA-436)
 * autobootstrap option: when enabled, all non-seed nodes will attempt
   to bootstrap when started, until bootstrap successfully
   completes. -b option is removed.  (CASSANDRA-438)
 * Unless a token is manually specified in the configuration xml,
   a bootstraping node will use a token that gives it half the
   keys from the most-heavily-loaded node in the cluster,
   instead of generating a random token. 
   (CASSANDRA-385, CASSANDRA-517)
 * Miscellaneous bootstrap fixes (several tickets)
 * Ability to change a node's token even after it has data on it
   (CASSANDRA-541)
 * Ability to decommission a live node from the ring (CASSANDRA-435)
 * Semi-automatic loadbalancing via nodeprobe (CASSANDRA-192)
 * Add ability to set compaction thresholds at runtime via
   JMX / nodeprobe.  (CASSANDRA-465)
 * Add "comment" field to ColumnFamily definition. (CASSANDRA-481)
 * Additional JMX metrics (CASSANDRA-482)
 * JSON based export and import tools (several tickets)
 * Hinted Handoff fixes (several tickets)
 * Add key cache to improve read performance (CASSANDRA-423)
 * Simplified construction of custom ReplicationStrategy classes
   (CASSANDRA-497)
 * Graphical application (Swing) for ring integrity verification and 
   visualization was added to contrib (CASSANDRA-252)
 * Add DCQUORUM, DCQUORUMSYNC consistency levels and corresponding
   ReplicationStrategy / EndpointSnitch classes.  Experimental.
   (CASSANDRA-492)
 * Web client interface added to contrib (CASSANDRA-457)
 * More-efficient flush for Random, CollatedOPP partitioners 
   for normal writes (CASSANDRA-446) and bulk load (CASSANDRA-420)
 * Add MemtableFlushAfterMinutes, a global replacement for the old 
   per-CF FlushPeriodInMinutes setting (CASSANDRA-463)
 * optimizations to slice reading (CASSANDRA-350) and supercolumn
   queries (CASSANDRA-510)
 * force binding to given listenaddress for nodes with multiple
   interfaces (CASSANDRA-546)
 * stress.py benchmarking tool improvements (several tickets)
 * optimized replica placement code (CASSANDRA-525)
 * faster log replay on restart (CASSANDRA-539, CASSANDRA-540)
 * optimized local-node writes (CASSANDRA-558)
 * added get_range_slice, deprecating get_key_range (CASSANDRA-344)
 * expose TimedOutException to thrift (CASSANDRA-563)
 

0.4.2
 * Add validation disallowing null keys (CASSANDRA-486)
 * Fix race conditions in TCPConnectionManager (CASSANDRA-487)
 * Fix using non-utf8-aware comparison as a sanity check.
   (CASSANDRA-493)
 * Improve default garbage collector options (CASSANDRA-504)
 * Add "nodeprobe flush" (CASSANDRA-505)
 * remove NotFoundException from get_slice throws list (CASSANDRA-518)
 * fix get (not get_slice) of entire supercolumn (CASSANDRA-508)
 * fix null token during bootstrap (CASSANDRA-501)


0.4.1
 * Fix FlushPeriod columnfamily configuration regression
   (CASSANDRA-455)
 * Fix long column name support (CASSANDRA-460)
 * Fix for serializing a row that only contains tombstones
   (CASSANDRA-458)
 * Fix for discarding unneeded commitlog segments (CASSANDRA-459)
 * Add SnapshotBeforeCompaction configuration option (CASSANDRA-426)
 * Fix compaction abort under insufficient disk space (CASSANDRA-473)
 * Fix reading subcolumn slice from tombstoned CF (CASSANDRA-484)
 * Fix race condition in RVH causing occasional NPE (CASSANDRA-478)


0.4.0
 * fix get_key_range problems when a node is down (CASSANDRA-440)
   and add UnavailableException to more Thrift methods
 * Add example EndPointSnitch contrib code (several tickets)


0.4.0 RC2
 * fix SSTable generation clash during compaction (CASSANDRA-418)
 * reject method calls with null parameters (CASSANDRA-308)
 * properly order ranges in nodeprobe output (CASSANDRA-421)
 * fix logging of certain errors on executor threads (CASSANDRA-425)


0.4.0 RC1
 * Bootstrap feature is live; use -b on startup (several tickets)
 * Added multiget api (CASSANDRA-70)
 * fix Deadlock with SelectorManager.doProcess and TcpConnection.write
   (CASSANDRA-392)
 * remove key cache b/c of concurrency bugs in third-party
   CLHM library (CASSANDRA-405)
 * update non-major compaction logic to use two threshold values
   (CASSANDRA-407)
 * add periodic / batch commitlog sync modes (several tickets)
 * inline BatchMutation into batch_insert params (CASSANDRA-403)
 * allow setting the logging level at runtime via mbean (CASSANDRA-402)
 * change default comparator to BytesType (CASSANDRA-400)
 * add forwards-compatible ConsistencyLevel parameter to get_key_range
   (CASSANDRA-322)
 * r/m special case of blocking for local destination when writing with 
   ConsistencyLevel.ZERO (CASSANDRA-399)
 * Fixes to make BinaryMemtable [bulk load interface] useful (CASSANDRA-337);
   see contrib/bmt_example for an example of using it.
 * More JMX properties added (several tickets)
 * Thrift changes (several tickets)
    - Merged _super get methods with the normal ones; return values
      are now of ColumnOrSuperColumn.
    - Similarly, merged batch_insert_super into batch_insert.



0.4.0 beta
 * On-disk data format has changed to allow billions of keys/rows per
   node instead of only millions
 * Multi-keyspace support
 * Scan all sstables for all queries to avoid situations where
   different types of operation on the same ColumnFamily could
   disagree on what data was present
 * Snapshot support via JMX
 * Thrift API has changed a _lot_:
    - removed time-sorted CFs; instead, user-defined comparators
      may be defined on the column names, which are now byte arrays.
      Default comparators are provided for UTF8, Bytes, Ascii, Long (i64),
      and UUID types.
    - removed colon-delimited strings in thrift api in favor of explicit
      structs such as ColumnPath, ColumnParent, etc.  Also normalized
      thrift struct and argument naming.
    - Added columnFamily argument to get_key_range.
    - Change signature of get_slice to accept starting and ending
      columns as well as an offset.  (This allows use of indexes.)
      Added "ascending" flag to allow reasonably-efficient reverse
      scans as well.  Removed get_slice_by_range as redundant.
    - get_key_range operates on one CF at a time
    - changed `block` boolean on insert methods to ConsistencyLevel enum,
      with options of NONE, ONE, QUORUM, and ALL.
    - added similar consistency_level parameter to read methods
    - column-name-set slice with no names given now returns zero columns
      instead of all of them.  ("all" can run your server out of memory.
      use a range-based slice with a high max column count instead.)
 * Removed the web interface. Node information can now be obtained by 
   using the newly introduced nodeprobe utility.
 * More JMX stats
 * Remove magic values from internals (e.g. special key to indicate
   when to flush memtables)
 * Rename configuration "table" to "keyspace"
 * Moved to crash-only design; no more shutdown (just kill the process)
 * Lots of bug fixes

Full list of issues resolved in 0.4 is at https://issues.apache.org/jira/secure/IssueNavigator.jspa?reset=true&&pid=12310865&fixfor=12313862&resolution=1&sorter/field=issuekey&sorter/order=DESC


0.3.0 RC3
 * Fix potential deadlock under load in TCPConnection.
   (CASSANDRA-220)


0.3.0 RC2
 * Fix possible data loss when server is stopped after replaying
   log but before new inserts force memtable flush.
   (CASSANDRA-204)
 * Added BUGS file


0.3.0 RC1
 * Range queries on keys, including user-defined key collation
 * Remove support
 * Workarounds for a weird bug in JDK select/register that seems
   particularly common on VM environments. Cassandra should deploy
   fine on EC2 now
 * Much improved infrastructure: the beginnings of a decent test suite
   ("ant test" for unit tests; "nosetests" for system tests), code
   coverage reporting, etc.
 * Expanded node status reporting via JMX
 * Improved error reporting/logging on both server and client
 * Reduced memory footprint in default configuration
 * Combined blocking and non-blocking versions of insert APIs
 * Added FlushPeriodInMinutes configuration parameter to force
   flushing of infrequently-updated ColumnFamilies<|MERGE_RESOLUTION|>--- conflicted
+++ resolved
@@ -1,4 +1,3 @@
-<<<<<<< HEAD
 1.0-dev
  * add support for insert, delete in cql BATCH (CASSANDRA-2537)
  * add support for IN to cql SELECT, UPDATE (CASSANDRA-2553)
@@ -12,6 +11,11 @@
  * move	gossip heartbeat back to its own thread (CASSANDRA-2554)
  * validate cql TRUNCATE columnfamily before truncating (CASSANDRA-2570)
  * fix batch_mutate for mixed standard-counter mutations (CASSANDRA-2457)
+ * disallow making schema changes to system keyspace (CASSANDRA-2563)
+ * fix sending mutation messages multiple times (CASSANDRA-2557)
+ * fix incorrect use of NBHM.size in ReadCallback that could cause
+   reads to time out even when responses were received (CASSAMDRA-2552)
+ * trigger read repair correctly for LOCAL_QUORUM reads (CASSANDRA-2556)
 
 
 0.8.0-beta1
@@ -42,14 +46,6 @@
  * cli no longer divides read_repair_chance by 100 (CASSANDRA-2458)
  * made CompactionInfo.getTaskType return an enum (CASSANDRA-2482)
  * add a server-wide cap on measured memtable memory usage (CASSANDRA-2006)
-=======
-0.7.6
- * force GC to reclaim disk space on flush, if necessary (CASSANDRA-2404)
- * move gossip heartbeat back to its own thread (CASSANDRA-2554)
- * fix incorrect use of NBHM.size in ReadCallback that could cause
-   reads to time out even when responses were received (CASSAMDRA-2552)
- * trigger read repair correctly for LOCAL_QUORUM reads (CASSANDRA-2556)
->>>>>>> 0251a8f0
 
 
 0.7.5
