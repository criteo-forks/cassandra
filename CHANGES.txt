--- conflicted
+++ resolved
@@ -1,4 +1,3 @@
-<<<<<<< HEAD
 3.0.10
  * Split materialized view mutations on build to prevent OOM (CASSANDRA-12268)
  * mx4j does not work in 3.0.8 (CASSANDRA-12274)
@@ -17,10 +16,7 @@
  * Backport CASSANDRA-10756 (race condition in NativeTransportService shutdown) (CASSANDRA-12472)
  * If CF has no clustering columns, any row cache is full partition cache (CASSANDRA-12499)
 Merged from 2.2:
-=======
-2.2.9
  * Limit colUpdateTimeDelta histogram updates to reasonable deltas (CASSANDRA-11117)
->>>>>>> 7232d72c
  * Fix leak errors and execution rejected exceptions when draining (CASSANDRA-12457)
  * Fix merkle tree depth calculation (CASSANDRA-12580)
  * Make Collections deserialization more robust (CASSANDRA-12618)
