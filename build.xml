--- conflicted
+++ resolved
@@ -25,11 +25,7 @@
     <property name="debuglevel" value="source,lines,vars"/>
 
     <!-- default version and SCM information -->
-<<<<<<< HEAD
     <property name="base.version" value="2.0"/>
-=======
-    <property name="base.version" value="1.2.4"/>
->>>>>>> 2ef11b4b
     <property name="scm.connection" value="scm:git://git.apache.org/cassandra.git"/>
     <property name="scm.developerConnection" value="scm:git://git.apache.org/cassandra.git"/>
     <property name="scm.url" value="http://git-wip-us.apache.org/repos/asf?p=cassandra.git;a=tree"/>
@@ -1043,13 +1039,9 @@
      debug="true"
      debuglevel="${debuglevel}"
      destdir="${test.classes}"
-<<<<<<< HEAD
-     includeantruntime="false">
-=======
      includeantruntime="false"
      source="${source.version}" 
      target="${target.version}">
->>>>>>> 2ef11b4b
       <classpath>
         <path refid="cassandra.classpath"/>
       </classpath>
@@ -1174,14 +1166,6 @@
       <jvmarg value="-Dcassandra.version=1.0"/>
     </testmacro>
   </target>
-<<<<<<< HEAD
-=======
-
-  <target name="pbs-test" depends="build-test" description="Tests PBS predictor">
-    <testmacro suitename="unit" inputdir="${test.unit.src}"
-      timeout="15000" filter="**/PBSPredictorTest.java"/>
-  </target>
->>>>>>> 2ef11b4b
 
   <target name="long-test" depends="build-test" description="Execute functional tests">
     <testmacro suitename="long" inputdir="${test.long.src}"
